--- conflicted
+++ resolved
@@ -11,7 +11,7 @@
 					1000,
 					/* ', */ config.ethereum.contracts.requestSynchroneExtensionEscrow,
 					/* [], */ ['0xc5fdf4076b8f3a5357c5e395ab970b5b54098fef'], // 2 
-					'{reason:wine purchased}');
+					'{"reason":"wine purchased"}');
 
 				console.log('result createRequestAsPayeeAsync********************');
 				console.log(result);
@@ -30,29 +30,18 @@
 				// let result2 = await rn.requestEthereumService.getRequestAsync(requestID);
 				// console.log('result rn.requestEthereumService getRequestAsync********************');
 				// console.log(result2);
-<<<<<<< HEAD
-				console.log("######################################### accept #########################################");
-				let resultAccept = await rn.requestEthereumService.acceptAsync(requestID,0,"0xf17f52151ebef6c7334fad080c5704d77216b732");
-				console.log("result acceptAsync********************");
-=======
+
 				let resultAccept = await rn.requestEthereumService.acceptAsync(requestID,0,'0xf17f52151ebef6c7334fad080c5704d77216b732');
 				console.log('result acceptAsync********************');
->>>>>>> cf1565bc
 				console.log(resultAccept);
 
 				result = await rn.requestEthereumService.getRequestAsync(requestID);
 				console.log('result rn.requestEthereumService getRequestAsync********************');
 				console.log(result);
 
-<<<<<<< HEAD
-				console.log("######################################### payAsync #########################################");
-				let resultPay = await rn.requestEthereumService.payAsync(requestID,1000,0,0,"0xf17f52151ebef6c7334fad080c5704d77216b732");
-				console.log("result resultPay********************");
-=======
 				console.log('######################################### payAsync #########################################');
 				let resultPay = await rn.requestEthereumService.payAsync(requestID,900,0,0,'0xf17f52151ebef6c7334fad080c5704d77216b732');
 				console.log('result resultPay********************');
->>>>>>> cf1565bc
 				console.log(resultPay);
 
 				result = await rn.requestEthereumService.getRequestAsync(requestID);
