--- conflicted
+++ resolved
@@ -1,262 +1,87 @@
-import RequestEthereumService from '../src/servicesContracts/requestEthereum-service';
-import RequestSynchroneExtensionEscrowService from '../src/servicesExtensions/requestSynchroneExtensionEscrow-service';
+import RequestEthereumService from "../src/servicesContracts/requestEthereum-service";
+import RequestSynchroneExtensionEscrowService from "../src/servicesExtensions/requestSynchroneExtensionEscrow-service";
 const config = require('../src/config.json');
 
 var requestEthereumService = new RequestEthereumService();
 var requestSynchroneExtensionEscrowService = new RequestSynchroneExtensionEscrowService();
 
 
-<<<<<<< HEAD
+
 async function foo() {
     try {
-      let result = await requestEthereumService.createRequestAsPayeeAsync( 
-				"0xf17f52151ebef6c7334fad080c5704d77216b732", // 1
-				1000,
-				/* "", */ config.ethereum.contracts.requestSynchroneExtensionEscrow,
-				/* [], */ ["0xc5fdf4076b8f3a5357c5e395ab970b5b54098fef"], // 2 
-				'{"reason":"wine purchased"}');
+        let result = await requestEthereumService.createRequestAsPayeeAsync( 
+					"0xf17f52151ebef6c7334fad080c5704d77216b732", // 1
+					1000,
+					/* "", */ config.ethereum.contracts.requestSynchroneExtensionEscrow,
+					/* [], */ ["0xc5fdf4076b8f3a5357c5e395ab970b5b54098fef"], // 2 
+					'{"reason":"wine purchased"}');
 
-			console.log("result createRequestAsPayeeAsync********************");
-			console.log(result);
+				console.log("result createRequestAsPayeeAsync********************");
+				console.log(result);
 
-			let requestID = result.requestId;
-			result = await requestEthereumService.getRequestAsync(requestID);
-			console.log("result requestEthereumService getRequestAsync********************");
-			console.log(result);
+				let requestID = result.requestId;
+				result = await requestEthereumService.getRequestAsync(requestID);
+				console.log("result requestEthereumService getRequestAsync********************");
+				console.log(result);
 
-			// let resultExtension = await RequestSynchroneExtensionEscrowService.getInstance().getRequestAsync(requestID);
-			// console.log("result requestSynchroneExtensionEscrowService getRequestAsync********************");
-			// console.log(resultExtension);
-			// let resultCancel = await requestEthereumService.cancelAsync(requestID);
-			// console.log("result cancelAsync********************");
-			// console.log(resultCancel);
-			// let result2 = await requestEthereumService.getRequestAsync(requestID);
-			// console.log("result requestEthereumService getRequestAsync********************");
-			// console.log(result2);
-			let resultAccept = await requestEthereumService.acceptAsync(requestID,0,"0xf17f52151ebef6c7334fad080c5704d77216b732");
-			console.log("result acceptAsync********************");
-			console.log(resultAccept);
+				// let resultExtension = await RequestSynchroneExtensionEscrowService.getInstance().getRequestAsync(requestID);
+				// console.log("result requestSynchroneExtensionEscrowService getRequestAsync********************");
+				// console.log(resultExtension);
+				// let resultCancel = await requestEthereumService.cancelAsync(requestID);
+				// console.log("result cancelAsync********************");
+				// console.log(resultCancel);
+				// let result2 = await requestEthereumService.getRequestAsync(requestID);
+				// console.log("result requestEthereumService getRequestAsync********************");
+				// console.log(result2);
+				let resultAccept = await requestEthereumService.acceptAsync(requestID,0,"0xf17f52151ebef6c7334fad080c5704d77216b732");
+				console.log("result acceptAsync********************");
+				console.log(resultAccept);
 
-			result = await requestEthereumService.getRequestAsync(requestID);
-			console.log("result requestEthereumService getRequestAsync********************");
-			console.log(result);
+				result = await requestEthereumService.getRequestAsync(requestID);
+				console.log("result requestEthereumService getRequestAsync********************");
+				console.log(result);
 
-			console.log("######################################### payAsync #########################################");
-			let resultPay = await requestEthereumService.payAsync(requestID,1000,0,0,"0xf17f52151ebef6c7334fad080c5704d77216b732");
-			console.log("result resultPay********************");
-			console.log(resultPay);
+				console.log("######################################### payAsync #########################################");
+				let resultPay = await requestEthereumService.payAsync(requestID,1000,0,0,"0xf17f52151ebef6c7334fad080c5704d77216b732");
+				console.log("result resultPay********************");
+				console.log(resultPay);
 
-			result = await requestEthereumService.getRequestAsync(requestID);
-			console.log("result requestEthereumService getRequestAsync********************");
-			console.log(result);
+				result = await requestEthereumService.getRequestAsync(requestID);
+				console.log("result requestEthereumService getRequestAsync********************");
+				console.log(result);
 
-			console.log("######################################### releaseToPayeeAsync #########################################");
-			let resultReleaseToPayee = await requestSynchroneExtensionEscrowService.releaseToPayeeAsync(requestID,0,"0xf17f52151ebef6c7334fad080c5704d77216b732");
-			console.log("result releaseToPayeeAsync********************");
-			console.log(resultReleaseToPayee);
+				console.log("######################################### releaseToPayeeAsync #########################################");
+				let resultReleaseToPayee = await requestSynchroneExtensionEscrowService.releaseToPayeeAsync(requestID,0,"0xf17f52151ebef6c7334fad080c5704d77216b732");
+				console.log("result releaseToPayeeAsync********************");
+				console.log(resultReleaseToPayee);
 
-			result = await requestEthereumService.getRequestAsync(requestID);
-			console.log("result requestEthereumService getRequestAsync********************");
-			console.log(result);
+				result = await requestEthereumService.getRequestAsync(requestID);
+				console.log("result requestEthereumService getRequestAsync********************");
+				console.log(result);
 
-			console.log("######################################### paybackAsync #########################################");
-			let resultPayBack = await requestEthereumService.paybackAsync(requestID,100,0);
-			console.log("result paybackAsync********************");
-			console.log(resultPayBack);
+				console.log("######################################### paybackAsync #########################################");
+				let resultPayBack = await requestEthereumService.paybackAsync(requestID,100,0);
+				console.log("result paybackAsync********************");
+				console.log(resultPayBack);
 
-			result = await requestEthereumService.getRequestAsync(requestID);
-			console.log("result requestEthereumService getRequestAsync********************");
-			console.log(result);
+				result = await requestEthereumService.getRequestAsync(requestID);
+				console.log("result requestEthereumService getRequestAsync********************");
+				console.log(result);
 
 
-			console.log("######################################### discountAsync #########################################");
-			let resultdiscount = await requestEthereumService.discountAsync(requestID,10);
-			console.log("result discountAsync********************");
-			console.log(resultdiscount);
+				console.log("######################################### discountAsync #########################################");
+				let resultdiscount = await requestEthereumService.discountAsync(requestID,100);
+				console.log("result discountAsync********************");
+				console.log(resultdiscount);
 
-			result = await requestEthereumService.getRequestAsync(requestID);
-			console.log("result requestEthereumService getRequestAsync********************");
-			console.log(result);
+				result = await requestEthereumService.getRequestAsync(requestID);
+				console.log("result requestEthereumService getRequestAsync********************");
+				console.log(result);
 				
     }
     catch(err) {
-      console.log('Error: ', err.message);
+        console.log('Error: ', err.message);
     }
 }
 
-foo();
-
-
-
-// console.log("1111111111111111111111111");
-=======
-// console.log('1111111111111111111111111');
->>>>>>> 90898046
-// 	requestEthereumService.createRequestAsPayee( 
-// 		'0x4ef9E4721BBF02b84D0E73822EE4E26e95076b9D', // 1
-// 		10,
-// 		config.ethereum.contracts.requestSyncEscrow,
-// 		['0x4222ec932c5a68b80e71f4ddebb069fa02518b8a'], // 3
-// 		'{'reason':'wine purchased'}',
-// 		(transactionHash:string) => {
-// 			console.log('transactionHash')
-// 			console.log(transactionHash)
-// 		},
-//  		(receipt:any) => {
-// 			console.log('receipt')
-// 			console.log(receipt)
-// 			console.log(receipt.events[0].raw)
-// 		},
-// 		(confirmationNumber:number, receipt:any) => {
-// 			console.log('confirmationNumber')
-// 			console.log(confirmationNumber)
-// 			console.log(receipt)
-// 		},
-// 		(error:Error) => console.error
-// 	);
-// console.log('2222222222222222222222222222');
-
-
-<<<<<<< HEAD
-=======
-async function foo() {
-    try {
-        let result = await requestEthereumService.createRequestAsPayeeAsync(
-            '0x172c93ebe3873e45dfdc58448de62762b944e8d9', // 1
-            1000,
-            /* ', */
-            config.ethereum.contracts.requestSynchroneExtensionEscrow,
-            /* [], */
-            ['0x09bcdc5dc20da8ca0cb7a50ae2ea91522e6d44e4'], // 2 
-            '{"reason":"wine purchased"}');
-
-        console.log('result createRequestAsPayeeAsync********************');
-        console.log(result);
-
-        let requestID = result.requestId;
-        result = await requestEthereumService.getRequestAsync(requestID);
-        console.log('result requestEthereumService getRequestAsync********************');
-        console.log(result);
-
-        // let resultExtension = await RequestSynchroneExtensionEscrowService.getInstance().getRequestAsync(requestID);
-        // console.log('result requestSynchroneExtensionEscrowService getRequestAsync********************');
-        // console.log(resultExtension);
-        // let resultCancel = await requestEthereumService.cancelAsync(requestID);
-        // console.log('result cancelAsync********************');
-        // console.log(resultCancel);
-        // let result2 = await requestEthereumService.getRequestAsync(requestID);
-        // console.log('result requestEthereumService getRequestAsync********************');
-        // console.log(result2);
-        let resultAccept = await requestEthereumService.acceptAsync(requestID, 0, '0x172c93ebe3873e45dfdc58448de62762b944e8d9');
-        console.log('result acceptAsync********************');
-        console.log(resultAccept);
-
-        result = await requestEthereumService.getRequestAsync(requestID);
-        console.log('result requestEthereumService getRequestAsync********************');
-        console.log(result);
-
-        console.log('######################################### payAsync #########################################');
-        let resultPay = await requestEthereumService.payAsync(requestID, 1000, 0, 0, '0x172c93ebe3873e45dfdc58448de62762b944e8d9');
-        console.log('result resultPay********************');
-        console.log(resultPay);
-
-        result = await requestEthereumService.getRequestAsync(requestID);
-        console.log('result requestEthereumService getRequestAsync********************');
-        console.log(result);
-
-        console.log('######################################### releaseToPayeeAsync #########################################');
-        let resultReleaseToPayee = await requestSynchroneExtensionEscrowService.releaseToPayeeAsync(requestID, 0, '0x172c93ebe3873e45dfdc58448de62762b944e8d9');
-        console.log('result releaseToPayeeAsync********************');
-        console.log(resultReleaseToPayee);
-
-        result = await requestEthereumService.getRequestAsync(requestID);
-        console.log('result requestEthereumService getRequestAsync********************');
-        console.log(result);
-
-        console.log('######################################### paybackAsync #########################################');
-        let resultPayBack = await requestEthereumService.paybackAsync(requestID, 100, 0);
-        console.log('result paybackAsync********************');
-        console.log(resultPayBack);
-
-        result = await requestEthereumService.getRequestAsync(requestID);
-        console.log('result requestEthereumService getRequestAsync********************');
-        console.log(result);
-
-
-        console.log('######################################### discountAsync #########################################');
-        let resultdiscount = await requestEthereumService.discountAsync(requestID, 100);
-        console.log('result discountAsync********************');
-        console.log(resultdiscount);
-
-        result = await requestEthereumService.getRequestAsync(requestID);
-        console.log('result requestEthereumService getRequestAsync********************');
-        console.log(result);
-
-    } catch (err) {
-        console.log('Error: ', err.message);
-    }
-}
->>>>>>> 90898046
-
-
-// requestEthereumService.getRequest('0x7dfe757ecd65cbd7922a9c0161e935dd7fdbcc0e999689c7d31633896b1fc60b', (err:Error, request:any) => {
-// 	if(err) {
-// 		console.log('err');
-// 		console.log(err);
-// 	}
-// 	console.log('request');
-// 	console.log(request);
-// });
-
-
-
-
-
-// import Ipfs from './src/services/ipfs-service';
-// let ipfs:any = Ipfs.getInstance();
-// ipfs.addFile('{reason:'weed purchase'}', (err:Error,hash:string) => {
-// 	if(err) {
-// 		console.log('err 0');
-// 		console.log(err);
-// 	}
-// 	console.log('hash');
-// 	console.log(hash);
-// 	ipfs.getFile(hash, (err:Error,data:any) => {
-// 		if(err) {
-// 			console.log('err');
-// 			console.log(err);
-// 		}
-// 		console.log('data');
-// 		console.log(data);
-// 	});
-// });
-
-// ipfs.getFile('QmSbfaY3FRQQNaFx8Uxm6rRKnqwu8s9oWGpRmqgfTEgxWz', (err:Error,data:any) => {
-// 	if(err) {
-// 		console.log('err');
-// 		console.log(err);
-// 	}
-// 	console.log('data');
-// 	console.log(data);
-// });
-
-
-
-
-
-
-
-// var ipfsAPI = require('ipfs-api')
-// var ipfs = ipfsAPI('localhost', '5001', {protocol: 'http'})
-// ipfs.files.add(Buffer.from('{reason:'beers'}'), (err, result) => {
-// 	if (err) { throw err }
-// 	console.log('err')
-// 	console.log(err)
-// 	console.log('result')
-// 	console.log(result)
-// 	console.log('result')
-// 	console.log('\nAdded file:', result[0].path, result[0].hash)
-// 	// process.exit()
-// })
-// // QmSbfaY3FRQQNaFx8Uxm6rRKnqwu8s9oWGpRmqgfTEgxWz
-//+foo();