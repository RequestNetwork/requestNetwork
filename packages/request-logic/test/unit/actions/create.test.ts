--- conflicted
+++ resolved
@@ -288,10 +288,6 @@
         'actionCreation.data.parameters.payer.value is wrong',
       ).to.equal(TestData.payerRaw.address);
     });
-<<<<<<< HEAD
-=======
-
->>>>>>> 66d97e00
     it('can create with the payee but the payer is a smartcontract', async () => {
       const actionCreation = await CreateAction.format(
         {
@@ -305,16 +301,10 @@
             value: TestData.payeeRaw.address,
           },
           payer: {
-<<<<<<< HEAD
-            type: IdentityTypes.TYPE.ETHEREUM_SMART_CONTRACT,
-            value: TestData.payerRaw.address,
-          },
-=======
             network: 'private',
             type: IdentityTypes.TYPE.ETHEREUM_SMART_CONTRACT,
             value: TestData.payerRaw.address,
           } as IdentityTypes.ISmartContractIdentity,
->>>>>>> 66d97e00
           timestamp: TestData.arbitraryTimestamp,
         },
         TestData.payeeRaw.identity,
@@ -353,13 +343,11 @@
         actionCreation.data.parameters.payer.value,
         'actionCreation.data.parameters.payer.value is wrong',
       ).to.equal(TestData.payerRaw.address);
-<<<<<<< HEAD
-=======
+
       expect(
         actionCreation.data.parameters.payer.network,
         'actionCreation.data.parameters.payer.network is wrong',
       ).to.equal('private');
->>>>>>> 66d97e00
 
       expect(
         actionCreation.data.parameters,
@@ -385,17 +373,10 @@
             },
             expectedAmount: TestData.arbitraryExpectedAmount,
             payee: {
-<<<<<<< HEAD
-              extra: { network: 'rinkeby' },
-              type: IdentityTypes.TYPE.ETHEREUM_SMART_CONTRACT,
-              value: TestData.payeeRaw.address,
-            },
-=======
               network: 'rinkeby',
               type: IdentityTypes.TYPE.ETHEREUM_SMART_CONTRACT,
               value: TestData.payeeRaw.address,
             } as IdentityTypes.ISmartContractIdentity,
->>>>>>> 66d97e00
             timestamp: TestData.arbitraryTimestamp,
           },
           TestData.payeeRaw.identity,
