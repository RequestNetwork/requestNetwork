--- conflicted
+++ resolved
@@ -14,10 +14,6 @@
 module.exports = async function(deployer) {
   await deployer.deploy(RequestCore);
   await deployer.deploy(RequestEthereum, RequestCore.address, addressContractBurner);
-<<<<<<< HEAD
-  await deployer.deploy(RequestERC20, RequestCore.address, addressContractBurner);
-=======
->>>>>>> cb8a32fe
   const instances = await createInstances();
   await setupContracts(instances);
   await checks(instances);
@@ -28,12 +24,7 @@
 function createInstances() {
   return Promise.props({
     core: RequestCore.deployed(),
-<<<<<<< HEAD
-    ethereum: RequestEthereum.deployed(),
-    erc20: RequestERC20.deployed()
-=======
     ethereum: RequestEthereum.deployed()
->>>>>>> cb8a32fe
   });
 }
 
