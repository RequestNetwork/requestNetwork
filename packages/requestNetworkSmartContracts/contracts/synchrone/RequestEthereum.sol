--- conflicted
+++ resolved
@@ -25,14 +25,6 @@
 	mapping(bytes32 => address[256]) public payeesPaymentAddress;
 	mapping(bytes32 => address) public payerRefundAddress;
 
-<<<<<<< HEAD
-=======
-	/*
-	 *  Event sent when we fail to send. The ether will be available for withdrawal.
-	 */
-	event EtherAvailableToWithdraw(bytes32 indexed requestId, address indexed recipient, uint256 amount);
-
->>>>>>> 29fc16c6
 	/*
 	 * @dev Constructor
 	 * @param _requestCoreAddress Request Core address
@@ -436,22 +428,6 @@
 	{
 		additionalInternal(_requestId, _additionalAmounts);
 	}
-<<<<<<< HEAD
-=======
-
-	/*
-	 * @dev Function to withdraw locked up ether after a fail transfer. 
-	 * @dev This function is a security measure if you send money to a contract that might reject the money. 
-	 * @dev However it will protect only the contracts that can trigger the withdraw function afterwards.
-	 */
-	function withdraw()
-		external
-	{
-		uint256 amount = ethToWithdraw[msg.sender];
-		ethToWithdraw[msg.sender] = 0;
-		msg.sender.transfer(amount);
-	}
->>>>>>> 29fc16c6
 	// ----------------------------------------------------------------------------------------
 
 
