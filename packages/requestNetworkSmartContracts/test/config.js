--- conflicted
+++ resolved
@@ -10,10 +10,7 @@
         "CentralBank-test.js":false,
         "SafeMathInt-test.js":false,
         "burner-test.js":false,
-<<<<<<< HEAD
-=======
         "requestCollectInterface.js":false,
->>>>>>> 5568a342
     // },
     // "synchrone": {
     //      "ethereum.js": {
