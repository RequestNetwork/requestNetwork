{
  "name": "request-network-smart-contracts",
<<<<<<< HEAD
  "version": "0.2.5",
=======
  "version": "0.2.6",
>>>>>>> 6b4ed9a3
  "description": "Smart contracts that implement the Request Network protocol.",
  "homepage": "https://github.com/RequestNetwork/requestNetwork/tree/master/packages/requestNetworkSmartContracts",
  "keywords": [
    "ethereum",
    "request",
    "requestnetwork",
    "smart contracts"
  ],
  "license": "MIT",
  "repository": "github:RequestNetwork/requestNetwork",
  "scripts": {
    "clean": "rimraf -rf ./build ./export",
    "ganache": "ganache-cli --networkId=6666 -l 90000000 -p 8545 -m \"candy maple cake sugar pudding cream honey rich smooth crumble sweet treat\"",
    "lint": "solium --dir contracts",
    "test": "truffle test",
    "build": "npm run clean && truffle compile && node exportArtifacts",
    "docs:init": "doxity init",
    "docs:build": "doxity build"
  },
  "devDependencies": {
    "@digix/doxity": "git+https://git@github.com/romaric-juniet/doxity.git#b829fd5b14d7e9e830b72096ca9c336b1bc1ed44",
    "bignumber.js": "5.0.0",
    "bluebird": "3.5.1",
    "ethereumjs-util": "5.2.0",
    "rimraf": "2.6.2",
    "truffle": "4.1.11",
    "truffle-hdwallet-provider": "0.0.5",
    "web3-eth-abi": "1.0.0-beta.34"
  },
  "private": true
}<|MERGE_RESOLUTION|>--- conflicted
+++ resolved
@@ -1,10 +1,6 @@
 {
   "name": "request-network-smart-contracts",
-<<<<<<< HEAD
-  "version": "0.2.5",
-=======
   "version": "0.2.6",
->>>>>>> 6b4ed9a3
   "description": "Smart contracts that implement the Request Network protocol.",
   "homepage": "https://github.com/RequestNetwork/requestNetwork/tree/master/packages/requestNetworkSmartContracts",
   "keywords": [
