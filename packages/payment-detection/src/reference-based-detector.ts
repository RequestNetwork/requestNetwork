import { ExtensionTypes, PaymentTypes, RequestLogicTypes, TypesUtils } from '@requestnetwork/types';
import Utils from '@requestnetwork/utils';
import { BalanceError } from './balance-error';
import PaymentReferenceCalculator from './payment-reference-calculator';

import { DeclarativePaymentDetectorBase } from './declarative';

/**
 * Abstract class to extend to get the payment balance of reference based requests
 */
export abstract class ReferenceBasedDetector<
  TExtension extends ExtensionTypes.PnReferenceBased.IReferenceBased,
  TPaymentEventParameters
> extends DeclarativePaymentDetectorBase<
  TExtension,
  TPaymentEventParameters | PaymentTypes.IDeclarativePaymentEventParameters
> {
  /**
   * @param paymentNetworkId Example : PaymentTypes.PAYMENT_NETWORK_ID.ETH_INPUT_DATA
   * @param extension The advanced logic payment network extension, reference based
   */

  public constructor(paymentNetworkId: PaymentTypes.PAYMENT_NETWORK_ID, extension: TExtension) {
    super(paymentNetworkId, extension);
    if (!TypesUtils.isPaymentNetworkId(paymentNetworkId)) {
      throw new Error(
        `Cannot detect payment for extension type '${paymentNetworkId}', it is not a payment network ID.`,
      );
    }
  }

  /**
   * Creates the extensions data for the creation of this extension.
   * Will set a salt if none is already given
   *
   * @param paymentNetworkCreationParameters Parameters to create the extension
   * @returns The extensionData object
   */
  public async createExtensionsDataForCreation(
    paymentNetworkCreationParameters: ExtensionTypes.PnReferenceBased.ICreationParameters,
  ): Promise<ExtensionTypes.IAction> {
    // If no salt is given, generate one
    paymentNetworkCreationParameters.salt =
      paymentNetworkCreationParameters.salt || (await Utils.crypto.generate8randomBytes());

    return this.extension.createCreationAction({
      paymentAddress: paymentNetworkCreationParameters.paymentAddress,
      refundAddress: paymentNetworkCreationParameters.refundAddress,
      ...paymentNetworkCreationParameters,
    });
  }

  /**
   * Creates the extensions data to add payment address
   *
   * @param parameters to add payment address
   * @returns The extensionData object
   */
  public createExtensionsDataForAddPaymentAddress(
    parameters: ExtensionTypes.PnReferenceBased.IAddPaymentAddressParameters,
  ): ExtensionTypes.IAction {
    return this.extension.createAddPaymentAddressAction({
      paymentAddress: parameters.paymentAddress,
    });
  }

  /**
   * Creates the extensions data to add refund address
   *
   * @param Parameters to add refund address
   * @returns The extensionData object
   */
  public createExtensionsDataForAddRefundAddress(
    parameters: ExtensionTypes.PnReferenceBased.IAddRefundAddressParameters,
  ): ExtensionTypes.IAction {
    return this.extension.createAddRefundAddressAction({
      refundAddress: parameters.refundAddress,
    });
  }

  protected async getEvents(
    request: RequestLogicTypes.IRequest,
  ): Promise<
    PaymentTypes.IPaymentNetworkEvent<
      TPaymentEventParameters | PaymentTypes.IDeclarativePaymentEventParameters
    >[]
  > {
    const paymentExtension = this.getPaymentExtension(request);
    const paymentChain = this.getPaymentChain(request);

    const supportedNetworks = this.extension.supportedNetworks;
    if (!supportedNetworks.includes(paymentChain)) {
      throw new BalanceError(
        `Payment network ${paymentChain} not supported by ${
          this.paymentNetworkId
        } payment detection. Supported networks: ${supportedNetworks.join(', ')}`,
        PaymentTypes.BALANCE_ERROR_CODE.NETWORK_NOT_SUPPORTED,
      );
    }
    this.checkRequiredParameter(paymentExtension.values.salt, 'salt');
    this.checkRequiredParameter(paymentExtension.values.paymentAddress, 'paymentAddress');

    const [paymentEvents, refundEvents] = await Promise.all([
      this.extractEvents(
        PaymentTypes.EVENTS_NAMES.PAYMENT,
        paymentExtension.values.paymentAddress,
        this.getPaymentReference(request),
        request.currency,
        paymentChain,
        paymentExtension,
      ),
      this.extractEvents(
        PaymentTypes.EVENTS_NAMES.REFUND,
        paymentExtension.values.refundAddress,
        request.requestId,
<<<<<<< HEAD
        paymentNetwork,
      );

      const declaredBalance = await super.getBalance(request);

      const balance: string = BigNumber.from(declaredBalance.balance)
        .add(payments.balance || 0)
        .sub(refunds.balance || 0)
        .toString();

      const events: PaymentTypes.IPaymentNetworkEvent<
        TPaymentEventParameters | PaymentTypes.IDeclarativePaymentEventParameters
      >[] = [...declaredBalance.events, ...payments.events, ...refunds.events].sort(
        (
          a: PaymentTypes.IPaymentNetworkEvent<
            TPaymentEventParameters | PaymentTypes.IDeclarativePaymentEventParameters
          >,
          b: PaymentTypes.IPaymentNetworkEvent<
            TPaymentEventParameters | PaymentTypes.IDeclarativePaymentEventParameters
          >,
        ) => (a.timestamp || 0) - (b.timestamp || 0),
      );

      return {
        balance,
        events,
      };
    } catch (error) {
      return getBalanceErrorObject(error);
    }
  }

  // FIXME: should return declarative events and balance
  protected async extractBalanceAndEvents(
    paymentAddress: string | undefined,
    eventName: PaymentTypes.EVENTS_NAMES,
    requestCurrency: RequestLogicTypes.ICurrency,
    requestId: string,
    paymentNetwork: ExtensionTypes.IState<any>,
  ): Promise<PaymentTypes.IBalanceWithEvents<TPaymentEventParameters>> {
    if (paymentAddress) {
      const paymentReference = PaymentReferenceCalculator.calculate(
        requestId,
        paymentNetwork.values.salt,
        paymentAddress,
      );
      return this.extractBalanceAndEventsFromPaymentRef(
        paymentAddress,
        eventName,
        requestCurrency,
        paymentReference,
        paymentNetwork,
      );
    }
    return { balance: '0', events: [] };
  }

  /**
   * Extracts the balance and events matching an address and a payment reference
   *
   * @param address Address to check
   * @param eventName Indicate if it is an address for payment or refund
   * @param requestCurrency The currency that payment was made with
   * @param paymentReference The reference to identify the payment
   * @param paymentNetwork the id of the payment network
   * @returns The balance
   */
  // FIXME: should return declarative events and balance
  protected async extractBalanceAndEventsFromPaymentRef(
    address: string,
    eventName: PaymentTypes.EVENTS_NAMES,
    requestCurrency: RequestLogicTypes.ICurrency,
    paymentReference: string,
    paymentNetwork: ExtensionTypes.IState<any>,
  ): Promise<PaymentTypes.IBalanceWithEvents<TPaymentEventParameters>> {
    const events = await this.extractEvents(
      address,
      eventName,
      requestCurrency,
      paymentReference,
      paymentNetwork,
    );
    const balance = events
      .sort(
        (
          a: PaymentTypes.IPaymentNetworkEvent<TPaymentEventParameters>,
          b: PaymentTypes.IPaymentNetworkEvent<TPaymentEventParameters>,
        ) => (a.timestamp || 0) - (b.timestamp || 0),
      )
      .reduce((acc, event) => acc.add(BigNumber.from(event.amount)), BigNumber.from(0))
      .toString();
=======
        request.currency,
        paymentChain,
        paymentExtension,
      ),
    ]);
>>>>>>> a8b80f8e

    const declaredEvents = this.getDeclarativeEvents(request);
    return [...declaredEvents, ...paymentEvents, ...refundEvents];
  }

  /**
   * Extracts payment events of an address matching an address and a payment reference
   *
   * @param eventName Indicate if it is an address for payment or refund
   * @param address Address to check
   * @param paymentReference The reference to identify the payment
   * @param requestCurrency The request currency
   * @param paymentChain the payment network
   * @param paymentExtension the payment network
   * @returns The balance
   */
  protected abstract extractEvents(
    eventName: PaymentTypes.EVENTS_NAMES,
    address: string | undefined,
    paymentReference: string,
    requestCurrency: RequestLogicTypes.ICurrency,
    paymentChain: string,
    paymentNetwork: TExtension extends ExtensionTypes.IExtension<infer X>
      ? ExtensionTypes.IState<X>
      : never,
  ): Promise<PaymentTypes.IPaymentNetworkEvent<TPaymentEventParameters>[]>;

  /**
   * Get the network of the payment
   * @returns The network of payment
   */
  protected getPaymentChain(request: RequestLogicTypes.IRequest): string {
    const network = request.currency.network;
    if (!network) {
      throw Error(`request.currency.network must be defined for ${this.paymentNetworkId}`);
    }
    return network;
  }

  protected getPaymentReference(request: RequestLogicTypes.IRequest): string {
    const { paymentAddress, salt } = this.getPaymentExtension(request).values;
    this.checkRequiredParameter(paymentAddress, 'paymentAddress');
    this.checkRequiredParameter(salt, 'salt');
    return PaymentReferenceCalculator.calculate(request.requestId, salt, paymentAddress);
  }
}<|MERGE_RESOLUTION|>--- conflicted
+++ resolved
@@ -113,105 +113,11 @@
         PaymentTypes.EVENTS_NAMES.REFUND,
         paymentExtension.values.refundAddress,
         request.requestId,
-<<<<<<< HEAD
-        paymentNetwork,
-      );
-
-      const declaredBalance = await super.getBalance(request);
-
-      const balance: string = BigNumber.from(declaredBalance.balance)
-        .add(payments.balance || 0)
-        .sub(refunds.balance || 0)
-        .toString();
-
-      const events: PaymentTypes.IPaymentNetworkEvent<
-        TPaymentEventParameters | PaymentTypes.IDeclarativePaymentEventParameters
-      >[] = [...declaredBalance.events, ...payments.events, ...refunds.events].sort(
-        (
-          a: PaymentTypes.IPaymentNetworkEvent<
-            TPaymentEventParameters | PaymentTypes.IDeclarativePaymentEventParameters
-          >,
-          b: PaymentTypes.IPaymentNetworkEvent<
-            TPaymentEventParameters | PaymentTypes.IDeclarativePaymentEventParameters
-          >,
-        ) => (a.timestamp || 0) - (b.timestamp || 0),
-      );
-
-      return {
-        balance,
-        events,
-      };
-    } catch (error) {
-      return getBalanceErrorObject(error);
-    }
-  }
-
-  // FIXME: should return declarative events and balance
-  protected async extractBalanceAndEvents(
-    paymentAddress: string | undefined,
-    eventName: PaymentTypes.EVENTS_NAMES,
-    requestCurrency: RequestLogicTypes.ICurrency,
-    requestId: string,
-    paymentNetwork: ExtensionTypes.IState<any>,
-  ): Promise<PaymentTypes.IBalanceWithEvents<TPaymentEventParameters>> {
-    if (paymentAddress) {
-      const paymentReference = PaymentReferenceCalculator.calculate(
-        requestId,
-        paymentNetwork.values.salt,
-        paymentAddress,
-      );
-      return this.extractBalanceAndEventsFromPaymentRef(
-        paymentAddress,
-        eventName,
-        requestCurrency,
-        paymentReference,
-        paymentNetwork,
-      );
-    }
-    return { balance: '0', events: [] };
-  }
-
-  /**
-   * Extracts the balance and events matching an address and a payment reference
-   *
-   * @param address Address to check
-   * @param eventName Indicate if it is an address for payment or refund
-   * @param requestCurrency The currency that payment was made with
-   * @param paymentReference The reference to identify the payment
-   * @param paymentNetwork the id of the payment network
-   * @returns The balance
-   */
-  // FIXME: should return declarative events and balance
-  protected async extractBalanceAndEventsFromPaymentRef(
-    address: string,
-    eventName: PaymentTypes.EVENTS_NAMES,
-    requestCurrency: RequestLogicTypes.ICurrency,
-    paymentReference: string,
-    paymentNetwork: ExtensionTypes.IState<any>,
-  ): Promise<PaymentTypes.IBalanceWithEvents<TPaymentEventParameters>> {
-    const events = await this.extractEvents(
-      address,
-      eventName,
-      requestCurrency,
-      paymentReference,
-      paymentNetwork,
-    );
-    const balance = events
-      .sort(
-        (
-          a: PaymentTypes.IPaymentNetworkEvent<TPaymentEventParameters>,
-          b: PaymentTypes.IPaymentNetworkEvent<TPaymentEventParameters>,
-        ) => (a.timestamp || 0) - (b.timestamp || 0),
-      )
-      .reduce((acc, event) => acc.add(BigNumber.from(event.amount)), BigNumber.from(0))
-      .toString();
-=======
         request.currency,
         paymentChain,
         paymentExtension,
       ),
     ]);
->>>>>>> a8b80f8e
 
     const declaredEvents = this.getDeclarativeEvents(request);
     return [...declaredEvents, ...paymentEvents, ...refundEvents];
