import { ExtensionTypes, PaymentTypes, RequestLogicTypes } from '@requestnetwork/types';

import getBalanceErrorObject from '../balance-error';
import DefaultBitcoinDetectionProvider from './default-bitcoin-detection-provider';
const bigNumber: any = require('bn.js');

/**
 * Handle payment networks with BTC based address extension
 */
export default class PaymentNetworkBTCAddressBased {
  private extension: ExtensionTypes.PnAddressBased.IAddressBased;
  private bitcoinDetectionProvider: PaymentTypes.IBitcoinDetectionProvider;

  /**
   * @param extension The advanced logic payment network extensions
   */
  public constructor(
    extension: ExtensionTypes.PnAddressBased.IAddressBased,
    bitcoinDetectionProvider?: PaymentTypes.IBitcoinDetectionProvider,
  ) {
    this.extension = extension;
    this.bitcoinDetectionProvider =
      bitcoinDetectionProvider || new DefaultBitcoinDetectionProvider();
  }

  /**
   * Creates the extensions data for the creation of this extension
   *
   * @param paymentNetworkCreationParameters Parameters to create the extension
   * @returns The extensionData object
   */
  public createExtensionsDataForCreation(
    paymentNetworkCreationParameters: ExtensionTypes.PnAddressBased.ICreationParameters,
  ): ExtensionTypes.IAction {
    return this.extension.createCreationAction({
      paymentAddress: paymentNetworkCreationParameters.paymentAddress,
      refundAddress: paymentNetworkCreationParameters.refundAddress,
    });
  }

  /**
   * Creates the extensions data to add payment address
   *
   * @param Parameters to add payment information
   * @returns The extensionData object
   */
  public createExtensionsDataForAddPaymentInformation(
    parameters: ExtensionTypes.PnAddressBased.IAddPaymentAddressParameters,
  ): ExtensionTypes.IAction {
    return this.extension.createAddPaymentAddressAction({
      paymentAddress: parameters.paymentAddress,
    });
  }

  /**
   * Creates the extensions data to add refund address
   *
   * @param Parameters to add refund information
   * @returns The extensionData object
   */
  public createExtensionsDataForAddRefundInformation(
    parameters: ExtensionTypes.PnAddressBased.IAddRefundAddressParameters,
  ): ExtensionTypes.IAction {
    return this.extension.createAddRefundAddressAction({
      refundAddress: parameters.refundAddress,
    });
  }

  /**
   * Gets the balance and the payment/refund events
   *
   * @param request the request to check
   * @param paymentNetworkId payment network id
   * @param networkId bitcoin network id
   * @returns the balance and the payment/refund events
   */
  public async getBalance(
    request: RequestLogicTypes.IRequest,
    paymentNetworkId: ExtensionTypes.ID,
    networkId: number,
  ): Promise<PaymentTypes.BTCBalanceWithEvents> {
    if (!request.extensions[paymentNetworkId]) {
      return getBalanceErrorObject(
<<<<<<< HEAD
        `The request does not have the extension : ${paymentNetworkId}`,
=======
        `The request does not have the extension: ${paymentNetworkId}`,
>>>>>>> ca069966
        PaymentTypes.BALANCE_ERROR_CODE.WRONG_EXTENSION,
      );
    }
    const paymentAddress = request.extensions[paymentNetworkId].values.paymentAddress;
    const refundAddress = request.extensions[paymentNetworkId].values.refundAddress;

    try {
      let payments: PaymentTypes.BTCBalanceWithEvents = { balance: '0', events: [] };
      if (paymentAddress) {
        payments = await this.extractBalanceAndEvents(
          paymentAddress,
          PaymentTypes.EVENTS_NAMES.PAYMENT,
          networkId,
        );
      }

      let refunds: PaymentTypes.BTCBalanceWithEvents = { balance: '0', events: [] };
      if (refundAddress) {
        refunds = await this.extractBalanceAndEvents(
          refundAddress,
          PaymentTypes.EVENTS_NAMES.REFUND,
          networkId,
        );
      }

      const balance: string = new bigNumber(new bigNumber(payments.balance || 0))
        .sub(new bigNumber(refunds.balance || 0))
        .toString();

      const events: PaymentTypes.BTCPaymentNetworkEvent[] = [
        ...payments.events,
        ...refunds.events,
      ].sort((a, b) => (a.timestamp || 0) - (b.timestamp || 0));

      return {
        balance,
        events,
      };
    } catch (error) {
      return getBalanceErrorObject(error.message);
    }
  }

  /**
   * Extracts the balance and events of an address
   *
   * @private
   * @param address Address to check
   * @param eventName Indicate if it is an address for payment or refund
   * @returns The balance
   */
  private async extractBalanceAndEvents(
    address: string,
    eventName: PaymentTypes.EVENTS_NAMES,
    networkId: number,
  ): Promise<PaymentTypes.BTCBalanceWithEvents> {
    return this.bitcoinDetectionProvider.getAddressBalanceWithEvents(networkId, address, eventName);
  }
}<|MERGE_RESOLUTION|>--- conflicted
+++ resolved
@@ -81,11 +81,7 @@
   ): Promise<PaymentTypes.BTCBalanceWithEvents> {
     if (!request.extensions[paymentNetworkId]) {
       return getBalanceErrorObject(
-<<<<<<< HEAD
-        `The request does not have the extension : ${paymentNetworkId}`,
-=======
         `The request does not have the extension: ${paymentNetworkId}`,
->>>>>>> ca069966
         PaymentTypes.BALANCE_ERROR_CODE.WRONG_EXTENSION,
       );
     }
