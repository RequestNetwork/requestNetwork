import { erc20ConversionProxy } from '@requestnetwork/smart-contracts';
import {
  AdvancedLogicTypes,
  ExtensionTypes,
  PaymentTypes,
  RequestLogicTypes,
} from '@requestnetwork/types';
import Utils from '@requestnetwork/utils';
import { ICurrencyManager } from '@requestnetwork/currency';
import { ERC20FeeProxyPaymentDetectorBase } from '../erc20/fee-proxy-contract';
import { AnyToErc20InfoRetriever } from './retrievers/any-to-erc20-proxy';
import { TheGraphConversionRetriever } from './retrievers/thegraph';
import { networkSupportsTheGraph } from '../thegraph';
import { makeGetDeploymentInformation } from '../utils';

const PROXY_CONTRACT_ADDRESS_MAP = {
  ['0.1.0']: '0.1.0',
};

/**
 * Handle payment networks with conversion proxy contract extension
 */
export class AnyToERC20PaymentDetector extends ERC20FeeProxyPaymentDetectorBase<
  ExtensionTypes.PnAnyToErc20.IAnyToERC20,
  PaymentTypes.IERC20FeePaymentEventParameters
> {
  /**
   * @param extension The advanced logic payment network extensions
   */

  public constructor({
    advancedLogic,
    currencyManager,
  }: {
    advancedLogic: AdvancedLogicTypes.IAdvancedLogic;
    currencyManager: ICurrencyManager;
  }) {
    super(
      PaymentTypes.PAYMENT_NETWORK_ID.ANY_TO_ERC20_PROXY,
      advancedLogic.extensions.anyToErc20Proxy,
      currencyManager,
    );
  }

  /**
   * Creates the extensions data for the creation of this extension.
   * Will set a salt if none is already given
   *
   * @param paymentNetworkCreationParameters Parameters to create the extension
   * @returns The extensionData object
   */
  public async createExtensionsDataForCreation(
    paymentNetworkCreationParameters: PaymentTypes.IAnyToErc20CreationParameters,
  ): Promise<ExtensionTypes.IAction> {
    // If no salt is given, generate one
    const salt =
      paymentNetworkCreationParameters.salt || (await Utils.crypto.generate8randomBytes());

    return this.extension.createCreationAction({
      feeAddress: paymentNetworkCreationParameters.feeAddress,
      feeAmount: paymentNetworkCreationParameters.feeAmount,
      paymentAddress: paymentNetworkCreationParameters.paymentAddress,
      refundAddress: paymentNetworkCreationParameters.refundAddress,
      network: paymentNetworkCreationParameters.network,
      acceptedTokens: paymentNetworkCreationParameters.acceptedTokens,
      maxRateTimespan: paymentNetworkCreationParameters.maxRateTimespan,
      salt,
    });
  }

  /**
   * Extracts the balance and events of a request
   *
   * @private
   * @param request Address to check
   * @param salt Payment reference salt
   * @param toAddress Payee address
   * @param eventName Indicate if it is an address for payment or refund
   * @param paymentNetwork Payment network state
   * @returns The balance and events
   */
  protected async extractEvents(
    eventName: PaymentTypes.EVENTS_NAMES,
    address: string | undefined,
    paymentReference: string,
    requestCurrency: RequestLogicTypes.ICurrency,
    paymentChain: string,
    paymentNetwork: ExtensionTypes.IState<ExtensionTypes.PnAnyToErc20.ICreationParameters>,
  ): Promise<PaymentTypes.IPaymentNetworkEvent<PaymentTypes.IERC20FeePaymentEventParameters>[]> {
    if (!address) {
      return [];
    }
    const { acceptedTokens, maxRateTimespan = 0 } = paymentNetwork.values;

    const {
      address: conversionProxyContractAddress,
      creationBlockNumber: conversionProxyCreationBlockNumber,
<<<<<<< HEAD
    } = this.getProxyDeploymentInformation(paymentChain, paymentNetwork.version);
=======
    } = AnyToERC20PaymentDetector.getDeploymentInformation(paymentChain, paymentNetwork.version);
>>>>>>> c2fe1f98

    const conversionProxyAbi = erc20ConversionProxy.getContractAbi(paymentNetwork.version);

    const currency = await this.getCurrency(requestCurrency);

    const infoRetriever = networkSupportsTheGraph(paymentChain)
      ? new TheGraphConversionRetriever(
          currency,
          paymentReference,
          conversionProxyContractAddress,
          address,
          eventName,
          paymentChain,
          acceptedTokens,
          maxRateTimespan,
        )
      : new AnyToErc20InfoRetriever(
          currency,
          paymentReference,
          conversionProxyContractAddress,
          conversionProxyCreationBlockNumber,
          conversionProxyAbi,
          address,
          eventName,
          paymentChain,
          acceptedTokens,
          maxRateTimespan,
        );

    return infoRetriever.getTransferEvents() as Promise<
      PaymentTypes.IPaymentNetworkEvent<PaymentTypes.IERC20FeePaymentEventParameters>[]
    >;
  }

  protected getPaymentChain(request: RequestLogicTypes.IRequest): string {
    const network = this.getPaymentExtension(request).values.network;
    if (!network) {
      throw Error(`request.extensions[${this.paymentNetworkId}].values.network must be defined`);
    }
    return network;
  }

  protected getProxyDeploymentInformation(networkName: string, version: string) {
    return AnyToERC20PaymentDetector.getDeploymentInformation(networkName, version);
  }

  public static getDeploymentInformation = makeGetDeploymentInformation(
    erc20ConversionProxy,
    PROXY_CONTRACT_ADDRESS_MAP,
  );
}<|MERGE_RESOLUTION|>--- conflicted
+++ resolved
@@ -1,4 +1,4 @@
-import { erc20ConversionProxy } from '@requestnetwork/smart-contracts';
+import { DeploymentInformation, erc20ConversionProxy } from '@requestnetwork/smart-contracts';
 import {
   AdvancedLogicTypes,
   ExtensionTypes,
@@ -95,11 +95,7 @@
     const {
       address: conversionProxyContractAddress,
       creationBlockNumber: conversionProxyCreationBlockNumber,
-<<<<<<< HEAD
-    } = this.getProxyDeploymentInformation(paymentChain, paymentNetwork.version);
-=======
     } = AnyToERC20PaymentDetector.getDeploymentInformation(paymentChain, paymentNetwork.version);
->>>>>>> c2fe1f98
 
     const conversionProxyAbi = erc20ConversionProxy.getContractAbi(paymentNetwork.version);
 
@@ -142,7 +138,10 @@
     return network;
   }
 
-  protected getProxyDeploymentInformation(networkName: string, version: string) {
+  protected getProxyDeploymentInformation(
+    networkName: string,
+    version: string,
+  ): DeploymentInformation {
     return AnyToERC20PaymentDetector.getDeploymentInformation(networkName, version);
   }
 
