--- conflicted
+++ resolved
@@ -13,6 +13,7 @@
 import { makeGetDeploymentInformation } from '../utils';
 import { networkSupportsTheGraph } from '../thegraph';
 import { TheGraphConversionRetriever } from './retrievers/thegraph';
+import { DeploymentInformation } from '@requestnetwork/smart-contracts';
 
 // interface of the object indexing the proxy contract version
 interface IProxyContractVersion {
@@ -73,18 +74,12 @@
     if (!address) {
       return [];
     }
-<<<<<<< HEAD
-    const contractInfo = this.getProxyDeploymentInformation(paymentChain, paymentNetwork.version);
 
-    if (!contractInfo) {
-      throw Error('ETH conversion proxy contract not found');
-    }
-=======
     const contractInfo = AnyToEthFeeProxyPaymentDetector.getDeploymentInformation(
       paymentChain,
       paymentNetwork.version,
     );
->>>>>>> c2fe1f98
+
     const abi = SmartContracts.ethConversionArtifact.getContractAbi(contractInfo.contractVersion);
 
     const currency = this.currencyManager.fromStorageCurrency(requestCurrency);
@@ -134,7 +129,10 @@
     return network;
   }
 
-  protected getProxyDeploymentInformation(networkName: string, version: string) {
+  protected getProxyDeploymentInformation(
+    networkName: string,
+    version: string,
+  ): DeploymentInformation {
     return AnyToEthFeeProxyPaymentDetector.getDeploymentInformation(networkName, version);
   }
 
