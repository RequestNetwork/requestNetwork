import { ethers } from 'ethers';

const networks: Record<string, ethers.providers.Network> = {
  sokol: { chainId: 77, name: 'sokol' },
  fuse: { chainId: 122, name: 'fuse' },
  celo: { chainId: 42220, name: 'celo' },
  fantom: { chainId: 250, name: 'fantom' },
  'arbitrum-rinkeby': { chainId: 421611, name: 'arbitrum-rinkeby' },
  'arbitrum-one': { chainId: 42161, name: 'arbitrum-one' },
  avalanche: { chainId: 43114, name: 'avalanche' },
  bsc: { chainId: 56, name: 'bsc' },
  optimism: { chainId: 10, name: 'optimism' },
  moonbeam: { chainId: 1284, name: 'moonbeam' },
  tombchain: { chainId: 6969, name: 'tombchain' },
  mantle: { chainId: 5000, name: 'mantle' },
  'mantle-testnet': { chainId: 5001, name: 'mantle-testnet' },
  core: { chainId: 1116, name: 'core' },
};

/**
 * A provider that supports multiple APIs, like Etherscan and Blockscout
 */
export class MultichainExplorerApiProvider extends ethers.providers.EtherscanProvider {
  constructor(network?: ethers.providers.Networkish, apiKey?: string) {
    if (typeof network === 'string' && networks[network]) {
      network = networks[network];
    }
    if (!apiKey && (network === 'mainnet' || network === 'rinkeby')) {
      apiKey = 'TCVQQU5V39TAS1V6HF61P9K7IJZVEHH1D9';
    }
    super(network, apiKey);
  }

  getBaseUrl(): string {
    switch (this.network.name) {
      case 'sokol':
      case 'xdai':
        return 'https://api.gnosisscan.io';
      case 'fuse':
        return 'https://explorer.fuse.io';
      case 'celo':
        return 'https://api.celoscan.io';
      case 'matic':
        return 'https://api.polygonscan.com';
      case 'fantom':
        return 'https://api.ftmscan.com';
      case 'bsctest':
        return 'https://api-testnet.bscscan.com/';
      case 'bsc':
        return 'https://api.bscscan.com/';
      // Near
      case 'aurora':
        return 'https://explorer.mainnet.near.org';
      case 'aurora-testnet':
      case 'near-testnet':
        return 'https://explorer.testnet.near.org';
      case 'arbitrum-rinkeby':
        return 'https://testnet.arbiscan.io/';
      case 'arbitrum-one':
        return 'https://api.arbiscan.io';
      case 'avalanche':
        return 'https://api.snowtrace.io';
      case 'mantle':
        return 'https://explorer.mantle.xyz/api';
      case 'mantle-testnet':
<<<<<<< HEAD
        return 'https://explorer.testnet.mantle.xyz/api';
=======
        return 'https://explorer.testnet.mantle.xyz/';
      case 'core':
        return 'https://openapi.coredao.org/';
>>>>>>> aed48f92
      default:
        return super.getBaseUrl();
    }
  }
}<|MERGE_RESOLUTION|>--- conflicted
+++ resolved
@@ -63,13 +63,9 @@
       case 'mantle':
         return 'https://explorer.mantle.xyz/api';
       case 'mantle-testnet':
-<<<<<<< HEAD
         return 'https://explorer.testnet.mantle.xyz/api';
-=======
-        return 'https://explorer.testnet.mantle.xyz/';
       case 'core':
         return 'https://openapi.coredao.org/';
->>>>>>> aed48f92
       default:
         return super.getBaseUrl();
     }
