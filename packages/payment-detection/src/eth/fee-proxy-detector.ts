import * as SmartContracts from '@requestnetwork/smart-contracts';
import {
  AdvancedLogicTypes,
  ExtensionTypes,
  PaymentTypes,
  RequestLogicTypes,
} from '@requestnetwork/types';

import { EthProxyInfoRetriever } from './proxy-info-retriever';
import { FeeReferenceBasedDetector } from '../fee-reference-based-detector';
import TheGraphInfoRetriever from '../erc20/thegraph-info-retriever';
import { makeGetDeploymentInformation } from '../utils';
import { networkSupportsTheGraphForNativePayments } from '../thegraph';

// interface of the object indexing the proxy contract version
interface IProxyContractVersion {
  [version: string]: string;
}

const PROXY_CONTRACT_ADDRESS_MAP: IProxyContractVersion = {
  ['0.1.0']: '0.1.0',
};

/**
 * Handle payment networks with ETH fee proxy extension
 */
export class EthFeeProxyPaymentDetector extends FeeReferenceBasedDetector<
  ExtensionTypes.PnFeeReferenceBased.IFeeReferenceBased,
  PaymentTypes.IETHFeePaymentEventParameters
> {
  /**
   * @param extension The advanced logic payment network extensions
   */
  public constructor({ advancedLogic }: { advancedLogic: AdvancedLogicTypes.IAdvancedLogic }) {
    super(
      PaymentTypes.PAYMENT_NETWORK_ID.ETH_FEE_PROXY_CONTRACT,
      advancedLogic.extensions.feeProxyContractEth,
    );
  }

  /**
   * Extracts payment events of an address matching an address and a payment reference
   *
   * @param address Address to check
   * @param eventName Indicate if it is an address for payment or refund
   * @param requestCurrency The request currency
   * @param paymentReference The reference to identify the payment
   * @param paymentNetwork the payment network
   * @returns The balance
   */
  protected async extractEvents(
    eventName: PaymentTypes.EVENTS_NAMES,
    address: string | undefined,
    paymentReference: string,
    _requestCurrency: RequestLogicTypes.ICurrency,
    paymentChain: string,
    paymentNetwork: ExtensionTypes.PnFeeReferenceBased.IFeeReferenceBased extends ExtensionTypes.IExtension<
      infer X
    >
      ? ExtensionTypes.IState<X>
      : never,
  ): Promise<PaymentTypes.ETHPaymentNetworkEvent[]> {
    if (!address) {
      return [];
    }

    const proxyContractArtifact = EthFeeProxyPaymentDetector.getDeploymentInformation(
      paymentChain,
      paymentNetwork.version,
    );

    if (!proxyContractArtifact) {
      throw Error('ETH fee proxy contract not found');
    }

<<<<<<< HEAD
    const proxyInfoRetriever = networkSupportsTheGraphForNativePayments(network)
      ? new TheGraphInfoRetriever(
          paymentReference,
          proxyContractArtifact.address,
          null,
          address,
          eventName,
          network,
        )
      : new EthProxyInfoRetriever(
          paymentReference,
          proxyContractArtifact.address,
          proxyContractArtifact.creationBlockNumber,
          address,
          eventName,
          network,
        );
=======
    const proxyInfoRetriever = new EthProxyInfoRetriever(
      paymentReference,
      proxyContractArtifact.address,
      proxyContractArtifact.creationBlockNumber,
      address,
      eventName,
      paymentChain,
    );
>>>>>>> a8b80f8e

    return proxyInfoRetriever.getTransferEvents();
  }

  /*
   * Returns deployment information for the underlying smart contract for a given payment network version
   */
  public static getDeploymentInformation = makeGetDeploymentInformation(
    SmartContracts.ethereumFeeProxyArtifact,
    PROXY_CONTRACT_ADDRESS_MAP,
  );
}<|MERGE_RESOLUTION|>--- conflicted
+++ resolved
@@ -41,10 +41,11 @@
   /**
    * Extracts payment events of an address matching an address and a payment reference
    *
+   * @param eventName Indicate if it is an address for payment or refund
    * @param address Address to check
-   * @param eventName Indicate if it is an address for payment or refund
-   * @param requestCurrency The request currency
    * @param paymentReference The reference to identify the payment
+   * @param _requestCurrency The request currency
+   * @param paymentChain the name of the payment (block)chain
    * @param paymentNetwork the payment network
    * @returns The balance
    */
@@ -73,15 +74,14 @@
       throw Error('ETH fee proxy contract not found');
     }
 
-<<<<<<< HEAD
-    const proxyInfoRetriever = networkSupportsTheGraphForNativePayments(network)
+    const proxyInfoRetriever = networkSupportsTheGraphForNativePayments(paymentChain)
       ? new TheGraphInfoRetriever(
           paymentReference,
           proxyContractArtifact.address,
           null,
           address,
           eventName,
-          network,
+          paymentChain,
         )
       : new EthProxyInfoRetriever(
           paymentReference,
@@ -89,18 +89,8 @@
           proxyContractArtifact.creationBlockNumber,
           address,
           eventName,
-          network,
+          paymentChain,
         );
-=======
-    const proxyInfoRetriever = new EthProxyInfoRetriever(
-      paymentReference,
-      proxyContractArtifact.address,
-      proxyContractArtifact.creationBlockNumber,
-      address,
-      eventName,
-      paymentChain,
-    );
->>>>>>> a8b80f8e
 
     return proxyInfoRetriever.getTransferEvents();
   }
