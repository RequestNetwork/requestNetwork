import { PaymentTypes } from '@requestnetwork/types';
<<<<<<< HEAD
import { BigNumber, ethers } from 'ethers';
import { IEventRetriever } from '../types';
=======
import { IEventRetriever } from '../types';
import { ethers } from 'ethers';
>>>>>>> c2fe1f98
import { getDefaultProvider } from '../provider';
import { parseLogArgs } from '../utils';

// The ERC20 escrow smart contract ABI fragment containing escrow specific events.
const erc20EscrowContractAbiFragment = [
  'event RequestFrozen(bytes indexed paymentReference)',
  'event InitiatedEmergencyClaim(bytes indexed paymentReference)',
  'event RevertedEmergencyClaim(bytes indexed paymentReference)',
  'event TransferWithReferenceAndFee(address tokenAddress, address to,uint256 amount,bytes indexed paymentReference,uint256 feeAmount,address feeAddress)',
];

/** Escrow contract event arguments. */
type EscrowArgs = {
  paymentReference: string;
};

type TransferWithReferenceAndFeeArgs = EscrowArgs & {
  tokenAddress: string;
  to: string;
  amount: BigNumber;
  feeAmount: BigNumber;
  feeAddress: string;
};

/**
 * Retrieves a list of payment events from a escrow contract.
 * 
    PaymentTypes.IPaymentNetworkBaseInfoRetriever<
      PaymentTypes.ICustomNetworkEvent<PaymentTypes.GenericEventParameters>,
 */
export default class EscrowERC20InfoRetriever
  implements
    IEventRetriever<
      PaymentTypes.IPaymentNetworkBaseEvent<PaymentTypes.ESCROW_EVENTS_NAMES>,
      PaymentTypes.ESCROW_EVENTS_NAMES
    > {
  public contractEscrow: ethers.Contract;
  public provider: ethers.providers.Provider;

  /**
   * @param paymentReference The reference to identify the payment.
   * @param escrowContractAddress The address of the escrow contract.
   * @param escrowCreationBlockNumber The block that created the escrow contract.
   * @param tokenContractAddress The address of the ERC20 contract
   * @param toAddress Address of the balance we want to check
   * @param eventName Indicate if it is an address for payment or escrow
   * @param network The Ethereum network to use.
   */
  constructor(
    private paymentReference: string,
    private escrowContractAddress: string,
    private escrowCreationBlockNumber: number,
    private tokenContractAddress: string,
    private toAddress: string,
    private network: string,
    private eventName?: PaymentTypes.ESCROW_EVENTS_NAMES,
  ) {
    // Creates a local or default provider.
    this.provider = getDefaultProvider(this.network);

    // Setup the ERC20 escrow contract interface.
    this.contractEscrow = new ethers.Contract(
      this.escrowContractAddress,
      erc20EscrowContractAbiFragment,
      this.provider,
    );
  }
  /**
   * Retrieves events for the current contract, address and network.
   */
  public async getAllContractEvents(): Promise<
    PaymentTypes.ICustomNetworkEvent<
      PaymentTypes.GenericEventParameters,
      PaymentTypes.ESCROW_EVENTS_NAMES
    >[]
  > {
    const freezeEvents = await this.getContractEventsForEventName(
      PaymentTypes.ESCROW_EVENTS_NAMES.FROZEN_PAYMENT,
    );
    const initEmergencyEvents = await this.getContractEventsForEventName(
      PaymentTypes.ESCROW_EVENTS_NAMES.INITIATED_EMERGENCY_CLAIM,
    );
    const revertEmergencyEvents = await this.getContractEventsForEventName(
      PaymentTypes.ESCROW_EVENTS_NAMES.REVERTED_EMERGENCY_CLAIM,
    );

    return [...freezeEvents, ...initEmergencyEvents, ...revertEmergencyEvents];
  }

  public async getContractEvents(): Promise<
    PaymentTypes.ICustomNetworkEvent<
      PaymentTypes.GenericEventParameters,
      PaymentTypes.ESCROW_EVENTS_NAMES
    >[]
  > {
    if (!this.eventName) {
      throw new Error('Missing event name in EscrowInfoRetriever for getContractEvents()');
    }
    return this.getContractEventsForEventName(this.eventName);
  }

  /**
   * Retrieves events for the current contract, address and network.
   */
  public async getContractEventsForEventName(
    eventName: PaymentTypes.ESCROW_EVENTS_NAMES,
  ): Promise<
    PaymentTypes.ICustomNetworkEvent<
      PaymentTypes.GenericEventParameters,
      PaymentTypes.ESCROW_EVENTS_NAMES
    >[]
  > {
    const filter: ethers.providers.Filter | undefined =
      eventName === PaymentTypes.ESCROW_EVENTS_NAMES.FROZEN_PAYMENT
        ? // Create a filter to find all the RequestFrozen logs with the payment reference
          this.contractEscrow.filters.RequestFrozen('0x' + this.paymentReference)
        : eventName === PaymentTypes.ESCROW_EVENTS_NAMES.INITIATED_EMERGENCY_CLAIM
        ? this.contractEscrow.filters.InitiatedEmergencyClaim('0x' + this.paymentReference)
        : eventName === PaymentTypes.ESCROW_EVENTS_NAMES.REVERTED_EMERGENCY_CLAIM
        ? this.contractEscrow.filters.RevertedEmergencyClaim('0x' + this.paymentReference)
        : eventName === PaymentTypes.ESCROW_EVENTS_NAMES.INIT_ESCROW
        ? this.contractEscrow.filters.TransferWithReferenceAndFee(
            null,
            // TODO: be sure null is a good idea
            null,
            null,
            '0x' + this.paymentReference,
            null,
            null,
          )
        : undefined;

    if (!filter) {
      throw new Error('Wrong eventName for Escrow event retriever');
    }

    filter.fromBlock = this.escrowCreationBlockNumber;
    filter.toBlock = 'latest';

    const logs = await this.provider.getLogs(filter);

    // Parses, filters and creates the events from the logs with the payment reference.
    const eventPromises = logs
      // Parses the logs
      .map((log) => {
        const parsedLog = this.contractEscrow.interface.parseLog(log);
        return {
          ...log,
          parsedLog: parseLogArgs<TransferWithReferenceAndFeeArgs>(parsedLog),
        };
      })

      // Keeps only the log with the right token and the right destination address
      .filter(({ parsedLog }) => {
        if (parsedLog.tokenAddress) {
          return (
            parsedLog.tokenAddress.toLowerCase() === this.tokenContractAddress.toLowerCase() &&
            parsedLog.to.toLowerCase() === this.toAddress.toLowerCase()
          );
        } else {
          return true;
        }
      })

      // Creates the escrow events.
      .map(async ({ parsedLog, blockNumber, transactionHash }) => ({
        // TODO fix me
        amount: parsedLog.amount?.toString() || undefined,
        name: eventName,
        parameters: {
          block: blockNumber,
          paymentReference: parsedLog.paymentReference,
          feeAddress: parsedLog.feeAddress || undefined,
          feeAmount: parsedLog.feeAmount?.toString() || undefined,
          to: this.toAddress || undefined,
          txHash: transactionHash,
        },
        timestamp: (await this.provider.getBlock(blockNumber || 0)).timestamp,
      }));

    return Promise.all(eventPromises);
  }
}<|MERGE_RESOLUTION|>--- conflicted
+++ resolved
@@ -1,11 +1,8 @@
 import { PaymentTypes } from '@requestnetwork/types';
-<<<<<<< HEAD
+
 import { BigNumber, ethers } from 'ethers';
 import { IEventRetriever } from '../types';
-=======
-import { IEventRetriever } from '../types';
-import { ethers } from 'ethers';
->>>>>>> c2fe1f98
+
 import { getDefaultProvider } from '../provider';
 import { parseLogArgs } from '../utils';
 
