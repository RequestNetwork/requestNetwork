--- conflicted
+++ resolved
@@ -1,10 +1,6 @@
 import { PaymentTypes } from '@requestnetwork/types';
-<<<<<<< HEAD
 import { BigNumber, ethers } from 'ethers';
-=======
 import { IEventRetriever } from '../types';
-import { ethers } from 'ethers';
->>>>>>> c2fe1f98
 import { getDefaultProvider } from '../provider';
 import { parseLogArgs } from '../utils';
 
@@ -31,16 +27,14 @@
 
 /**
  * Retrieves a list of payment events from a escrow contract.
+ * 
+    PaymentTypes.IPaymentNetworkBaseInfoRetriever<
+      PaymentTypes.ICustomNetworkEvent<PaymentTypes.GenericEventParameters>,
  */
 export default class EscrowERC20InfoRetriever
   implements
-<<<<<<< HEAD
-    PaymentTypes.IPaymentNetworkBaseInfoRetriever<
-      PaymentTypes.ICustomNetworkEvent<PaymentTypes.GenericEventParameters>,
-=======
     IEventRetriever<
       PaymentTypes.IPaymentNetworkBaseEvent<PaymentTypes.ESCROW_EVENTS_NAMES>,
->>>>>>> c2fe1f98
       PaymentTypes.ESCROW_EVENTS_NAMES
     > {
   public contractEscrow: ethers.Contract;
