--- conflicted
+++ resolved
@@ -4,12 +4,8 @@
   PaymentTypes,
   RequestLogicTypes,
 } from '@requestnetwork/types';
-<<<<<<< HEAD
+
 import { DeploymentInformation, erc20ProxyArtifact } from '@requestnetwork/smart-contracts';
-import { NetworkNotSupported, VersionNotSupported } from '../balance-error';
-=======
-import { erc20ProxyArtifact } from '@requestnetwork/smart-contracts';
->>>>>>> c2fe1f98
 import ProxyInfoRetriever from './proxy-info-retriever';
 import TheGraphInfoRetriever from './thegraph-info-retriever';
 import { networkSupportsTheGraph } from '../thegraph';
@@ -59,34 +55,10 @@
       return [];
     }
 
-<<<<<<< HEAD
-    let proxyContractAddress: string;
-    let proxyCreationBlockNumber: number;
-    try {
-      const info = this.getProxyDeploymentInformation(paymentChain, paymentNetwork.version);
-      proxyContractAddress = info.address;
-      proxyCreationBlockNumber = info.creationBlockNumber;
-    } catch (e) {
-      const errMessage = (e as Error)?.message || '';
-      if (errMessage.startsWith('No deployment for network')) {
-        throw new NetworkNotSupported(
-          `Network not supported for this payment network: ${paymentChain}`,
-        );
-      }
-      if (
-        errMessage.startsWith('No contract matches payment network version') ||
-        errMessage.startsWith('No deployment for version')
-      ) {
-        throw new VersionNotSupported(errMessage);
-      }
-      throw e;
-    }
-=======
     const {
       address: proxyContractAddress,
       creationBlockNumber: proxyCreationBlockNumber,
     } = ERC20ProxyPaymentDetector.getDeploymentInformation(paymentChain, paymentNetwork.version);
->>>>>>> c2fe1f98
 
     const infoRetriever = networkSupportsTheGraph(paymentChain)
       ? new TheGraphInfoRetriever(
