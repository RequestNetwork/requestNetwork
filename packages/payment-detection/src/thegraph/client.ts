--- conflicted
+++ resolved
@@ -76,13 +76,8 @@
     : network === 'mantle'
     ? getTheGraphEvmClient(THE_GRAPH_URL_MANTLE, options)
     : network === 'mantle-testnet'
-<<<<<<< HEAD
-    ? getTheGraphClient(THE_GRAPH_URL_MANTLE_TESTNET)
+    ? getTheGraphEvmClient(THE_GRAPH_URL_MANTLE_TESTNET, options)
     : network === 'zksyncera'
-    ? getTheGraphClient(THE_GRAPH_URL_STUDIO_ZKSYNC)
-    : getTheGraphClient(`${HOSTED_THE_GRAPH_URL}${network}`);
-=======
-    ? getTheGraphEvmClient(THE_GRAPH_URL_MANTLE_TESTNET, options)
+    ? getTheGraphEvmClient(THE_GRAPH_URL_STUDIO_ZKSYNC, options)
     : getTheGraphEvmClient(`${HOSTED_THE_GRAPH_URL}${network}`, options);
->>>>>>> b3e0dce7
 };