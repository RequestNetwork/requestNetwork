--- conflicted
+++ resolved
@@ -1,15 +1,10 @@
-<<<<<<< HEAD
 import { CurrencyDefinition, isValidNearAddress } from '@requestnetwork/currency';
-import { ExtensionTypes, PaymentTypes, RequestLogicTypes } from '@requestnetwork/types';
-=======
-import { CurrencyDefinition } from '@requestnetwork/currency';
 import {
   CurrencyTypes,
   ExtensionTypes,
   PaymentTypes,
   RequestLogicTypes,
 } from '@requestnetwork/types';
->>>>>>> 4153cbff
 import { BigNumber, BigNumberish, Contract, errors, logger } from 'ethers';
 import { getAddress, keccak256, LogDescription } from 'ethers/lib/utils';
 import { ContractArtifact, DeploymentInformation } from '@requestnetwork/smart-contracts';
