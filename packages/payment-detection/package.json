{
  "name": "@requestnetwork/payment-detection",
  "version": "0.30.4",
  "publishConfig": {
    "access": "public"
  },
  "description": "Payment detection using ethers.",
  "keywords": [
    "requestnetwork"
  ],
  "repository": {
    "type": "git",
    "url": "git+https://github.com/RequestNetwork/requestNetwork.git"
  },
  "homepage": "https://github.com/RequestNetwork/requestNetwork/tree/master/packages/payment-detection#readme",
  "bugs": {
    "url": "https://github.com/RequestNetwork/requestNetwork/issues"
  },
  "license": "MIT",
  "engines": {
    "node": ">=8.0.0"
  },
  "main": "dist/index.js",
  "types": "dist/index.d.ts",
  "directories": {
    "lib": "src",
    "test": "test"
  },
  "files": [
    "dist"
  ],
  "scripts": {
    "build": "tsc -b",
    "clean": "shx rm -rf dist tsconfig.tsbuildinfo",
    "lint": "tslint --project . && eslint \"src/**/*.ts\"",
    "lint-staged": "lint-staged",
    "prepare": "yarn run build",
    "test": "jest --runInBand",
    "test:watch": "yarn test --watch"
  },
  "dependencies": {
<<<<<<< HEAD
    "@requestnetwork/currency": "0.2.0",
    "@requestnetwork/smart-contracts": "0.22.0",
    "@requestnetwork/types": "0.29.3",
    "@requestnetwork/utils": "0.29.0",
=======
    "@requestnetwork/smart-contracts": "0.23.0",
    "@requestnetwork/types": "0.30.0",
    "@requestnetwork/utils": "0.30.0",
>>>>>>> 9f4f1311
    "axios": "0.21.1",
    "bn.js": "5.1.3",
    "ethers": "4.0.48",
    "node-fetch": "2.6.1",
    "satoshi-bitcoin": "1.0.4"
  },
  "devDependencies": {
    "@types/bn.js": "4.11.6",
    "@types/jest": "26.0.13",
    "@typescript-eslint/parser": "4.1.1",
    "eslint": "7.9.0",
    "eslint-plugin-spellcheck": "0.0.17",
    "eslint-plugin-typescript": "0.14.0",
    "jest": "26.4.2",
    "lint-staged": "10.3.0",
    "nyc": "15.1.0",
    "prettier": "2.2.1",
    "shx": "0.3.2",
    "source-map-support": "0.5.19",
    "ts-jest": "26.3.0",
    "ts-node": "9.0.0",
    "tslint": "6.1.3",
    "typescript": "4.1.3"
  }
}<|MERGE_RESOLUTION|>--- conflicted
+++ resolved
@@ -39,16 +39,10 @@
     "test:watch": "yarn test --watch"
   },
   "dependencies": {
-<<<<<<< HEAD
     "@requestnetwork/currency": "0.2.0",
-    "@requestnetwork/smart-contracts": "0.22.0",
-    "@requestnetwork/types": "0.29.3",
-    "@requestnetwork/utils": "0.29.0",
-=======
     "@requestnetwork/smart-contracts": "0.23.0",
     "@requestnetwork/types": "0.30.0",
     "@requestnetwork/utils": "0.30.0",
->>>>>>> 9f4f1311
     "axios": "0.21.1",
     "bn.js": "5.1.3",
     "ethers": "4.0.48",
