--- conflicted
+++ resolved
@@ -1,4 +1,9 @@
-import { AdvancedLogicTypes, ExtensionTypes, PaymentTypes, RequestLogicTypes } from '@requestnetwork/types';
+import {
+  AdvancedLogicTypes,
+  ExtensionTypes,
+  PaymentTypes,
+  RequestLogicTypes,
+} from '@requestnetwork/types';
 import EthInputData from '../../src/eth/input-data';
 import TheGraphInfoRetriever from '../../src/erc20/thegraph-info-retriever';
 import { EVENTS_NAMES } from '@requestnetwork/types/dist/payment-types';
@@ -18,27 +23,6 @@
   },
   extensions: {
     ethereumInputData: {
-<<<<<<< HEAD
-      createAddPaymentAddressAction(): any {
-        return;
-      },
-      createAddRefundAddressAction(): any {
-        return;
-      },
-      createCreationAction(): any {
-        return;
-      },
-      supportedNetworks: ['mainnet', 'rinkeby'],
-    },
-    declarative: {
-      createAddPaymentInstructionAction(): any {
-        return;
-      },
-      createAddRefundInstructionAction(): any {
-        return;
-      },
-    },
-=======
       createAddPaymentAddressAction,
       createAddRefundAddressAction,
       createCreationAction,
@@ -47,7 +31,6 @@
       createAddPaymentInstructionAction,
       createAddRefundInstructionAction,
     },
->>>>>>> 69326f75
   },
 };
 
