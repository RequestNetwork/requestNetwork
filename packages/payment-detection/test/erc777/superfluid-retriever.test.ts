import { SuperFluidInfoRetriever } from '../../src/erc777/superfluid-retriever';
import PaymentReferenceCalculator from '../../src/payment-reference-calculator';
import { PaymentTypes } from '@requestnetwork/types';
import { GraphQLClient } from 'graphql-request';
import { mocked } from 'ts-jest/utils';
import { mockSuperfluidSubgraph } from './mocks';

jest.mock('graphql-request');
const graphql = mocked(GraphQLClient.prototype);
const fDAIxTokenRinkeby = '0x745861aed1eee363b4aaa5f1994be40b1e05ff90';
const fUSDCxTokenRinkeby = '0x0f1d7c55a2b133e000ea10eec03c774e0d6796e8';
const fDAIxTokenGoerli = '0x2bf02814ea0b2b155ed47b7cede18caa752940e6';
const fUSDCxTokenGoerli = '0x2bf02814ea0b2b155ed47b7cede18caa752940e6';

<<<<<<< HEAD
describe('api/erc777/superfluid-info-retriever', () => {
  describe('on untagged requests', () => {
    it('should get payment events from SuperFluid via subgraph with 1 request on Rinkeby', async () => {
      const paymentData = {
        reference: '0xbeefaccc470c7dbd54de69',
        txHash: '0xe472ca1b52751b058fbdaeaffebd98c0cc43b45aa31794b3eb06834ede19f7be',
        from: '0x9c040e2d6fd83a8b35069aa7154b69674961e0f7',
        to: '0x52e5bcfa46393894afcfe6cd98a6761fa692c594',
        network: 'rinkeby',
        salt: '0ee84db293a752c6',
        amount: '92592592592592000',
        requestId: '0188791633ff0ec72a7dbdefb886d2db6cccfa98287320839c2f173c7a4e3ce7e1',
        block: '9945543',
        token: '0x745861aed1eee363b4aaa5f1994be40b1e05ff90', //fDAIx
      };
      graphql.request.mockResolvedValue(mockSuperfluidSubgraph[0]);
=======
const testSuite = (network: string, fDAIxToken: string) => {
  describe('api/erc777/superfluid-info-retriever', () => {
    describe('on untagged requests', () => {
      it(`should get payment events from SuperFluid via subgraph with 1 request on ${network}`, async () => {
        const paymentData = {
          reference: '0xbeefaccc470c7dbd54de69',
          txHash: '0xe472ca1b52751b058fbdaeaffebd98c0cc43b45aa31794b3eb06834ede19f7be',
          from: '0x9c040e2d6fd83a8b35069aa7154b69674961e0f7',
          to: '0x52e5bcfa46393894afcfe6cd98a6761fa692c594',
          network: network,
          salt: '0ee84db293a752c6',
          amount: '92592592592592000',
          requestId: '0188791633ff0ec72a7dbdefb886d2db6cccfa98287320839c2f173c7a4e3ce7e1',
          block: 9945543,
          token: fDAIxToken,
        };
        graphql.request.mockResolvedValue(mockSuperfluidSubgraph[0]);
>>>>>>> c4699940

        const paymentReference = PaymentReferenceCalculator.calculate(
          paymentData.requestId,
          paymentData.salt,
          paymentData.to,
        );
        const subgraphReference = `0xbeefac${paymentReference}`;
        expect(subgraphReference).toEqual(paymentData.reference);

        const graphRetriever = new SuperFluidInfoRetriever(
          paymentReference,
          paymentData.token,
          paymentData.to,
          PaymentTypes.EVENTS_NAMES.PAYMENT,
          paymentData.network,
        );
        const transferEvents = await graphRetriever.getTransferEvents();
        expect(transferEvents).toHaveLength(5);
        expect(transferEvents[0].amount).toEqual(paymentData.amount);
        expect(transferEvents[0].name).toEqual('payment');
        expect(transferEvents[0].parameters?.to).toEqual(paymentData.to);
        expect(transferEvents[1].amount).toEqual('34722222222222000');
        expect(transferEvents[2].amount).toEqual('40509259259259000');
        expect(transferEvents[0].parameters?.txHash).toEqual(paymentData.txHash);
        expect(transferEvents[0].parameters?.block).toEqual(paymentData.block);
      });
    });
<<<<<<< HEAD

    it('should get payment events from SuperFluid via subgraph with 1 request on Goerli', async () => {
      const paymentData = {
        reference: '0xbeefaccc470c7dbd54de69',
        txHash: '0xe472ca1b52751b058fbdaeaffebd98c0cc43b45aa31794b3eb06834ede19f7be',
        from: '0x9c040e2d6fd83a8b35069aa7154b69674961e0f7',
        to: '0x52e5bcfa46393894afcfe6cd98a6761fa692c594',
        network: 'goerli',
        salt: '0ee84db293a752c6',
        amount: '92592592592592000',
        requestId: '0188791633ff0ec72a7dbdefb886d2db6cccfa98287320839c2f173c7a4e3ce7e1',
        block: '9945543',
        token: '0x2bf02814ea0b2b155ed47b7cede18caa752940e6', //fDAIx
      };
      graphql.request.mockResolvedValue(mockSuperfluidSubgraph[0]);

      const paymentReference = PaymentReferenceCalculator.calculate(
        paymentData.requestId,
        paymentData.salt,
        paymentData.to,
      );
      const subgraphReference = `0xbeefac${paymentReference}`;
      expect(subgraphReference).toEqual(paymentData.reference);

      const graphRetriever = new SuperFluidInfoRetriever(
        paymentReference,
        paymentData.token,
        paymentData.to,
        PaymentTypes.EVENTS_NAMES.PAYMENT,
        paymentData.network,
      );
      const transferEvents = await graphRetriever.getTransferEvents();
      expect(transferEvents).toHaveLength(5);
      expect(transferEvents[0].amount).toEqual(paymentData.amount);
      expect(transferEvents[0].name).toEqual('payment');
      expect(transferEvents[0].parameters?.to).toEqual(paymentData.to);
      expect(transferEvents[1].amount).toEqual('34722222222222000');
      expect(transferEvents[2].amount).toEqual('40509259259259000');
      expect(transferEvents[0].parameters?.txHash).toEqual(paymentData.txHash);
      expect(transferEvents[0].parameters?.block).toEqual(paymentData.block);
    });
  });

  describe('on 2 nested requests', () => {
    it('should get payment event from SuperFluid via subgraph with 2 requests on Rinkeby', async () => {
      const paymentData = {
        reference: '0xbeefac9474ad7670909da5',
        from: '0x9c040e2d6fd83a8b35069aa7154b69674961e0f7',
        to: '0x52e5bcfa46393894afcfe6cd98a6761fa692c594',
        network: 'rinkeby',
        salt: '0ee84db293a752c6',
        amount: '320833333333331260',
        // = (1642693617 - 1642692777 = 840 sec) x (385802469135800 - 3858024691358 = 381944444444442 Wei DAIx / sec)
        requestId: '0288792633ff0ec72a7dbdefb886d2db6cccfa98287320839c2f273c7a4e3ce7e2',
        token: '0x745861aed1eee363b4aaa5f1994be40b1e05ff90', //fDAIx
      };
      graphql.request.mockResolvedValue(mockSuperfluidSubgraph[1]);

      const paymentReference = PaymentReferenceCalculator.calculate(
        paymentData.requestId,
        paymentData.salt,
        paymentData.to,
      );
      const subgraphReference = `0xbeefac${paymentReference}`;
      expect(subgraphReference).toEqual(paymentData.reference);
      const graphRetriever = new SuperFluidInfoRetriever(
        paymentReference,
        paymentData.token,
        paymentData.to,
        PaymentTypes.EVENTS_NAMES.PAYMENT,
        paymentData.network,
      );
      const transferEvents = await graphRetriever.getTransferEvents();
      expect(transferEvents).toHaveLength(1);
      expect(transferEvents[0].amount).toEqual(paymentData.amount);
      expect(transferEvents[0].name).toEqual('payment');
      expect(transferEvents[0].parameters?.to).toEqual(paymentData.to);
    });

    it('should get payment event from SuperFluid via subgraph with 2 requests on Goerli', async () => {
      const paymentData = {
        reference: '0xbeefac9474ad7670909da5',
        from: '0x9c040e2d6fd83a8b35069aa7154b69674961e0f7',
        to: '0x52e5bcfa46393894afcfe6cd98a6761fa692c594',
        network: 'goerli',
        salt: '0ee84db293a752c6',
        amount: '320833333333331260',
        // = (1642693617 - 1642692777 = 840 sec) x (385802469135800 - 3858024691358 = 381944444444442 Wei DAIx / sec)
        requestId: '0288792633ff0ec72a7dbdefb886d2db6cccfa98287320839c2f273c7a4e3ce7e2',
        token: '0x2bf02814ea0b2b155ed47b7cede18caa752940e6', //fDAIx
      };
      graphql.request.mockResolvedValue(mockSuperfluidSubgraph[1]);

      const paymentReference = PaymentReferenceCalculator.calculate(
        paymentData.requestId,
        paymentData.salt,
        paymentData.to,
      );
      const subgraphReference = `0xbeefac${paymentReference}`;
      expect(subgraphReference).toEqual(paymentData.reference);
      const graphRetriever = new SuperFluidInfoRetriever(
        paymentReference,
        paymentData.token,
        paymentData.to,
        PaymentTypes.EVENTS_NAMES.PAYMENT,
        paymentData.network,
      );
      const transferEvents = await graphRetriever.getTransferEvents();
      expect(transferEvents).toHaveLength(1);
      expect(transferEvents[0].amount).toEqual(paymentData.amount);
      expect(transferEvents[0].name).toEqual('payment');
      expect(transferEvents[0].parameters?.to).toEqual(paymentData.to);
=======

    describe('on 2 nested requests', () => {
      it(`should get payment event from SuperFluid via subgraph with 2 requests on ${network}`, async () => {
        const paymentData = {
          reference: '0xbeefac9474ad7670909da5',
          from: '0x9c040e2d6fd83a8b35069aa7154b69674961e0f7',
          to: '0x52e5bcfa46393894afcfe6cd98a6761fa692c594',
          network: network,
          salt: '0ee84db293a752c6',
          amount: '320833333333331260',
          // = (1642693617 - 1642692777 = 840 sec) x (385802469135800 - 3858024691358 = 381944444444442 Wei DAIx / sec)
          requestId: '0288792633ff0ec72a7dbdefb886d2db6cccfa98287320839c2f273c7a4e3ce7e2',
          token: fDAIxToken,
        };
        graphql.request.mockResolvedValue(mockSuperfluidSubgraph[1]);

        const paymentReference = PaymentReferenceCalculator.calculate(
          paymentData.requestId,
          paymentData.salt,
          paymentData.to,
        );
        const subgraphReference = `0xbeefac${paymentReference}`;
        expect(subgraphReference).toEqual(paymentData.reference);
        const graphRetriever = new SuperFluidInfoRetriever(
          paymentReference,
          paymentData.token,
          paymentData.to,
          PaymentTypes.EVENTS_NAMES.PAYMENT,
          paymentData.network,
        );
        const transferEvents = await graphRetriever.getTransferEvents();
        expect(transferEvents).toHaveLength(1);
        expect(transferEvents[0].amount).toEqual(paymentData.amount);
        expect(transferEvents[0].name).toEqual('payment');
        expect(transferEvents[0].parameters?.to).toEqual(paymentData.to);
      });
>>>>>>> c4699940
    });
  });
};

const testSuite2 = (network: string, fUSDCxToken: string) => {
  describe('on ongoing request', () => {
<<<<<<< HEAD
    it('should get payment event from SuperFluid via subgraph with ongoing request on Rinkeby', async () => {
=======
    it(`should get payment event from SuperFluid via subgraph with ongoing request on ${network}`, async () => {
>>>>>>> c4699940
      const paymentData = {
        reference: '0xbeefac0e87b43bf1e99c82',
        from: '0x165a26628ac843e97f657e648b004226fbb7f7c5',
        to: '0xe7e6431f08db273d915b49888f0c67ef61802e05',
        network: network,
        salt: '0ee84db293a752c6',
        amount: '1',
        requestId: '0688792633ff0ec72a7dbdefb886d2db6cccfa98287320839c2f273c7a4e3ce7e2',
        token: fUSDCxToken,
        timestamp: 1643041225,
      };
      graphql.request.mockResolvedValue(mockSuperfluidSubgraph[2]);

      const paymentReference = PaymentReferenceCalculator.calculate(
        paymentData.requestId,
        paymentData.salt,
        paymentData.to,
      );
      const subgraphReference = `0xbeefac${paymentReference}`;
      expect(subgraphReference).toEqual(paymentData.reference);
      const graphRetriever = new SuperFluidInfoRetriever(
        paymentReference,
        paymentData.token,
        paymentData.to,
        PaymentTypes.EVENTS_NAMES.PAYMENT,
        paymentData.network,
      );
      jest.spyOn(Date, 'now').mockImplementation(() => 1643126596704);
      const transferEvents = await graphRetriever.getTransferEvents();
      const timestamp = Math.floor(Date.now() / 1000) - paymentData.timestamp;
      expect(transferEvents).toHaveLength(1);
      expect(transferEvents[0].amount).toEqual(timestamp.toString());
      expect(transferEvents[0].name).toEqual('payment');
      expect(transferEvents[0].parameters?.to).toEqual(paymentData.to);
<<<<<<< HEAD
    });

    it('should get payment event from SuperFluid via subgraph with ongoing request on Goerli', async () => {
      const paymentData = {
        reference: '0xbeefac0e87b43bf1e99c82',
        from: '0x165a26628ac843e97f657e648b004226fbb7f7c5',
        to: '0xe7e6431f08db273d915b49888f0c67ef61802e05',
        network: 'goerli',
        salt: '0ee84db293a752c6',
        amount: '1',
        requestId: '0688792633ff0ec72a7dbdefb886d2db6cccfa98287320839c2f273c7a4e3ce7e2',
        token: '0x2bf02814ea0b2b155ed47b7cede18caa752940e6', //fDaix
        timestamp: 1643041225,
      };
      graphql.request.mockResolvedValue(mockSuperfluidSubgraph[2]);

      const paymentReference = PaymentReferenceCalculator.calculate(
        paymentData.requestId,
        paymentData.salt,
        paymentData.to,
      );
      const subgraphReference = `0xbeefac${paymentReference}`;
      expect(subgraphReference).toEqual(paymentData.reference);
      const graphRetriever = new SuperFluidInfoRetriever(
        paymentReference,
        paymentData.token,
        paymentData.to,
        PaymentTypes.EVENTS_NAMES.PAYMENT,
        paymentData.network,
      );
      jest.spyOn(Date, 'now').mockImplementation(() => 1643126596704);
      const transferEvents = await graphRetriever.getTransferEvents();
      const timestamp = Math.floor(Date.now() / 1000) - paymentData.timestamp;
      expect(transferEvents).toHaveLength(1);
      expect(transferEvents[0].amount).toEqual(timestamp.toString());
      expect(transferEvents[0].name).toEqual('payment');
      expect(transferEvents[0].parameters?.to).toEqual(paymentData.to);
=======
>>>>>>> c4699940
    });
  });
};

testSuite('rinkeby', fDAIxTokenRinkeby);
testSuite('goerli', fDAIxTokenGoerli);

testSuite2('rinkeby', fUSDCxTokenRinkeby);
testSuite2('goerli', fUSDCxTokenGoerli);<|MERGE_RESOLUTION|>--- conflicted
+++ resolved
@@ -12,24 +12,6 @@
 const fDAIxTokenGoerli = '0x2bf02814ea0b2b155ed47b7cede18caa752940e6';
 const fUSDCxTokenGoerli = '0x2bf02814ea0b2b155ed47b7cede18caa752940e6';
 
-<<<<<<< HEAD
-describe('api/erc777/superfluid-info-retriever', () => {
-  describe('on untagged requests', () => {
-    it('should get payment events from SuperFluid via subgraph with 1 request on Rinkeby', async () => {
-      const paymentData = {
-        reference: '0xbeefaccc470c7dbd54de69',
-        txHash: '0xe472ca1b52751b058fbdaeaffebd98c0cc43b45aa31794b3eb06834ede19f7be',
-        from: '0x9c040e2d6fd83a8b35069aa7154b69674961e0f7',
-        to: '0x52e5bcfa46393894afcfe6cd98a6761fa692c594',
-        network: 'rinkeby',
-        salt: '0ee84db293a752c6',
-        amount: '92592592592592000',
-        requestId: '0188791633ff0ec72a7dbdefb886d2db6cccfa98287320839c2f173c7a4e3ce7e1',
-        block: '9945543',
-        token: '0x745861aed1eee363b4aaa5f1994be40b1e05ff90', //fDAIx
-      };
-      graphql.request.mockResolvedValue(mockSuperfluidSubgraph[0]);
-=======
 const testSuite = (network: string, fDAIxToken: string) => {
   describe('api/erc777/superfluid-info-retriever', () => {
     describe('on untagged requests', () => {
@@ -47,7 +29,6 @@
           token: fDAIxToken,
         };
         graphql.request.mockResolvedValue(mockSuperfluidSubgraph[0]);
->>>>>>> c4699940
 
         const paymentReference = PaymentReferenceCalculator.calculate(
           paymentData.requestId,
@@ -75,120 +56,6 @@
         expect(transferEvents[0].parameters?.block).toEqual(paymentData.block);
       });
     });
-<<<<<<< HEAD
-
-    it('should get payment events from SuperFluid via subgraph with 1 request on Goerli', async () => {
-      const paymentData = {
-        reference: '0xbeefaccc470c7dbd54de69',
-        txHash: '0xe472ca1b52751b058fbdaeaffebd98c0cc43b45aa31794b3eb06834ede19f7be',
-        from: '0x9c040e2d6fd83a8b35069aa7154b69674961e0f7',
-        to: '0x52e5bcfa46393894afcfe6cd98a6761fa692c594',
-        network: 'goerli',
-        salt: '0ee84db293a752c6',
-        amount: '92592592592592000',
-        requestId: '0188791633ff0ec72a7dbdefb886d2db6cccfa98287320839c2f173c7a4e3ce7e1',
-        block: '9945543',
-        token: '0x2bf02814ea0b2b155ed47b7cede18caa752940e6', //fDAIx
-      };
-      graphql.request.mockResolvedValue(mockSuperfluidSubgraph[0]);
-
-      const paymentReference = PaymentReferenceCalculator.calculate(
-        paymentData.requestId,
-        paymentData.salt,
-        paymentData.to,
-      );
-      const subgraphReference = `0xbeefac${paymentReference}`;
-      expect(subgraphReference).toEqual(paymentData.reference);
-
-      const graphRetriever = new SuperFluidInfoRetriever(
-        paymentReference,
-        paymentData.token,
-        paymentData.to,
-        PaymentTypes.EVENTS_NAMES.PAYMENT,
-        paymentData.network,
-      );
-      const transferEvents = await graphRetriever.getTransferEvents();
-      expect(transferEvents).toHaveLength(5);
-      expect(transferEvents[0].amount).toEqual(paymentData.amount);
-      expect(transferEvents[0].name).toEqual('payment');
-      expect(transferEvents[0].parameters?.to).toEqual(paymentData.to);
-      expect(transferEvents[1].amount).toEqual('34722222222222000');
-      expect(transferEvents[2].amount).toEqual('40509259259259000');
-      expect(transferEvents[0].parameters?.txHash).toEqual(paymentData.txHash);
-      expect(transferEvents[0].parameters?.block).toEqual(paymentData.block);
-    });
-  });
-
-  describe('on 2 nested requests', () => {
-    it('should get payment event from SuperFluid via subgraph with 2 requests on Rinkeby', async () => {
-      const paymentData = {
-        reference: '0xbeefac9474ad7670909da5',
-        from: '0x9c040e2d6fd83a8b35069aa7154b69674961e0f7',
-        to: '0x52e5bcfa46393894afcfe6cd98a6761fa692c594',
-        network: 'rinkeby',
-        salt: '0ee84db293a752c6',
-        amount: '320833333333331260',
-        // = (1642693617 - 1642692777 = 840 sec) x (385802469135800 - 3858024691358 = 381944444444442 Wei DAIx / sec)
-        requestId: '0288792633ff0ec72a7dbdefb886d2db6cccfa98287320839c2f273c7a4e3ce7e2',
-        token: '0x745861aed1eee363b4aaa5f1994be40b1e05ff90', //fDAIx
-      };
-      graphql.request.mockResolvedValue(mockSuperfluidSubgraph[1]);
-
-      const paymentReference = PaymentReferenceCalculator.calculate(
-        paymentData.requestId,
-        paymentData.salt,
-        paymentData.to,
-      );
-      const subgraphReference = `0xbeefac${paymentReference}`;
-      expect(subgraphReference).toEqual(paymentData.reference);
-      const graphRetriever = new SuperFluidInfoRetriever(
-        paymentReference,
-        paymentData.token,
-        paymentData.to,
-        PaymentTypes.EVENTS_NAMES.PAYMENT,
-        paymentData.network,
-      );
-      const transferEvents = await graphRetriever.getTransferEvents();
-      expect(transferEvents).toHaveLength(1);
-      expect(transferEvents[0].amount).toEqual(paymentData.amount);
-      expect(transferEvents[0].name).toEqual('payment');
-      expect(transferEvents[0].parameters?.to).toEqual(paymentData.to);
-    });
-
-    it('should get payment event from SuperFluid via subgraph with 2 requests on Goerli', async () => {
-      const paymentData = {
-        reference: '0xbeefac9474ad7670909da5',
-        from: '0x9c040e2d6fd83a8b35069aa7154b69674961e0f7',
-        to: '0x52e5bcfa46393894afcfe6cd98a6761fa692c594',
-        network: 'goerli',
-        salt: '0ee84db293a752c6',
-        amount: '320833333333331260',
-        // = (1642693617 - 1642692777 = 840 sec) x (385802469135800 - 3858024691358 = 381944444444442 Wei DAIx / sec)
-        requestId: '0288792633ff0ec72a7dbdefb886d2db6cccfa98287320839c2f273c7a4e3ce7e2',
-        token: '0x2bf02814ea0b2b155ed47b7cede18caa752940e6', //fDAIx
-      };
-      graphql.request.mockResolvedValue(mockSuperfluidSubgraph[1]);
-
-      const paymentReference = PaymentReferenceCalculator.calculate(
-        paymentData.requestId,
-        paymentData.salt,
-        paymentData.to,
-      );
-      const subgraphReference = `0xbeefac${paymentReference}`;
-      expect(subgraphReference).toEqual(paymentData.reference);
-      const graphRetriever = new SuperFluidInfoRetriever(
-        paymentReference,
-        paymentData.token,
-        paymentData.to,
-        PaymentTypes.EVENTS_NAMES.PAYMENT,
-        paymentData.network,
-      );
-      const transferEvents = await graphRetriever.getTransferEvents();
-      expect(transferEvents).toHaveLength(1);
-      expect(transferEvents[0].amount).toEqual(paymentData.amount);
-      expect(transferEvents[0].name).toEqual('payment');
-      expect(transferEvents[0].parameters?.to).toEqual(paymentData.to);
-=======
 
     describe('on 2 nested requests', () => {
       it(`should get payment event from SuperFluid via subgraph with 2 requests on ${network}`, async () => {
@@ -225,18 +92,13 @@
         expect(transferEvents[0].name).toEqual('payment');
         expect(transferEvents[0].parameters?.to).toEqual(paymentData.to);
       });
->>>>>>> c4699940
     });
   });
 };
 
 const testSuite2 = (network: string, fUSDCxToken: string) => {
   describe('on ongoing request', () => {
-<<<<<<< HEAD
-    it('should get payment event from SuperFluid via subgraph with ongoing request on Rinkeby', async () => {
-=======
     it(`should get payment event from SuperFluid via subgraph with ongoing request on ${network}`, async () => {
->>>>>>> c4699940
       const paymentData = {
         reference: '0xbeefac0e87b43bf1e99c82',
         from: '0x165a26628ac843e97f657e648b004226fbb7f7c5',
@@ -271,46 +133,6 @@
       expect(transferEvents[0].amount).toEqual(timestamp.toString());
       expect(transferEvents[0].name).toEqual('payment');
       expect(transferEvents[0].parameters?.to).toEqual(paymentData.to);
-<<<<<<< HEAD
-    });
-
-    it('should get payment event from SuperFluid via subgraph with ongoing request on Goerli', async () => {
-      const paymentData = {
-        reference: '0xbeefac0e87b43bf1e99c82',
-        from: '0x165a26628ac843e97f657e648b004226fbb7f7c5',
-        to: '0xe7e6431f08db273d915b49888f0c67ef61802e05',
-        network: 'goerli',
-        salt: '0ee84db293a752c6',
-        amount: '1',
-        requestId: '0688792633ff0ec72a7dbdefb886d2db6cccfa98287320839c2f273c7a4e3ce7e2',
-        token: '0x2bf02814ea0b2b155ed47b7cede18caa752940e6', //fDaix
-        timestamp: 1643041225,
-      };
-      graphql.request.mockResolvedValue(mockSuperfluidSubgraph[2]);
-
-      const paymentReference = PaymentReferenceCalculator.calculate(
-        paymentData.requestId,
-        paymentData.salt,
-        paymentData.to,
-      );
-      const subgraphReference = `0xbeefac${paymentReference}`;
-      expect(subgraphReference).toEqual(paymentData.reference);
-      const graphRetriever = new SuperFluidInfoRetriever(
-        paymentReference,
-        paymentData.token,
-        paymentData.to,
-        PaymentTypes.EVENTS_NAMES.PAYMENT,
-        paymentData.network,
-      );
-      jest.spyOn(Date, 'now').mockImplementation(() => 1643126596704);
-      const transferEvents = await graphRetriever.getTransferEvents();
-      const timestamp = Math.floor(Date.now() / 1000) - paymentData.timestamp;
-      expect(transferEvents).toHaveLength(1);
-      expect(transferEvents[0].amount).toEqual(timestamp.toString());
-      expect(transferEvents[0].name).toEqual('payment');
-      expect(transferEvents[0].parameters?.to).toEqual(paymentData.to);
-=======
->>>>>>> c4699940
     });
   });
 };
