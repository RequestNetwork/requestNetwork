--- conflicted
+++ resolved
@@ -7,7 +7,7 @@
  * Implementation of the payment network to pay in ERC777, including third-party fees payment, based on a reference provided to a proxy contract.
  */
 export default class Erc777StreamPaymentNetwork<
-  TCreationParameters extends ExtensionTypes.PnStreamReferenceBased.ICreationParameters = ExtensionTypes.PnStreamReferenceBased.ICreationParameters,
+  TCreationParameters extends ExtensionTypes.PnStreamReferenceBased.ICreationParameters = ExtensionTypes.PnStreamReferenceBased.ICreationParameters
 > extends ReferenceBasedPaymentNetwork<TCreationParameters> {
   public constructor(
     extensionId: ExtensionTypes.ID = ExtensionTypes.ID.PAYMENT_NETWORK_ERC777_STREAM,
@@ -35,16 +35,6 @@
   public createCreationAction(
     creationParameters: TCreationParameters,
   ): ExtensionTypes.IAction<TCreationParameters> {
-<<<<<<< HEAD
-    /* Master Request Creation */
-    if (
-      !(
-        creationParameters.masterRequestId ||
-        creationParameters.previousRequestId ||
-        creationParameters.recurrenceNumber
-      )
-    ) {
-=======
     if (
       !TypesUtils.isMasterRequestCreationParameters(creationParameters) &&
       !TypesUtils.isSubsequentRequestCreationParameters(creationParameters)
@@ -56,7 +46,6 @@
 
     /* Master Request Creation */
     if (TypesUtils.isMasterRequestCreationParameters(creationParameters)) {
->>>>>>> 43adccff
       if (!creationParameters.expectedFlowRate) {
         throw Error('expectedFlowRate should not be empty');
       }
@@ -70,40 +59,6 @@
       ) as ExtensionTypes.IAction<TCreationParameters>;
     }
 
-<<<<<<< HEAD
-    /* Subsequent Request Creation */
-    if (
-      creationParameters.masterRequestId &&
-      creationParameters.previousRequestId &&
-      creationParameters.recurrenceNumber
-    ) {
-      if (
-        (creationParameters.masterRequestId === creationParameters.previousRequestId &&
-          creationParameters.recurrenceNumber !== '1') ||
-        (creationParameters.recurrenceNumber === '1' &&
-          creationParameters.masterRequestId !== creationParameters.previousRequestId)
-      ) {
-        throw Error(
-          'recurrenceNumber must be 1 if masterRequestId and previousRequestId are equal and vice versa',
-        );
-      }
-
-      return {
-        action: 'create',
-        id: this.extensionId,
-        parameters: {
-          previousRequestId: creationParameters.previousRequestId,
-          masterRequestId: creationParameters.masterRequestId,
-          recurrenceNumber: creationParameters.recurrenceNumber,
-        },
-        version: this.currentVersion,
-      } as ExtensionTypes.IAction<TCreationParameters>;
-    }
-
-    throw Error(
-      'masterRequestId, previousRequestId and recurrenceNumber must be all empty or all filled',
-    );
-=======
     /* Subsequent request Creation */
     if (!this.isSubsequentRequestParametersValid(creationParameters)) {
       throw Error(
@@ -121,7 +76,6 @@
       },
       version: this.currentVersion,
     } as ExtensionTypes.IAction<TCreationParameters>;
->>>>>>> 43adccff
   }
 
   /**
@@ -136,210 +90,47 @@
     extensionAction: ExtensionTypes.IAction,
     timestamp: number,
   ): ExtensionTypes.IState {
-<<<<<<< HEAD
-    /* Master request Creation */
+    if (!extensionAction.parameters.expectedStartDate) {
+      throw Error('expectedStartDate should not be empty');
+    }
+    if (!extensionAction.parameters.expectedFlowRate) {
+      throw Error('expectedFlowRate should not be empty');
+    }
     if (
-      !(
-        extensionAction.parameters.masterRequestId ||
-        extensionAction.parameters.previousRequestId ||
-        extensionAction.parameters.recurrenceNumber
-      )
+      extensionAction.parameters.expectedStartDate &&
+      !Utils.amount.isValid(extensionAction.parameters.expectedStartDate)
     ) {
-      if (!extensionAction.parameters.expectedStartDate) {
-        throw Error('expectedStartDate should not be empty');
-      }
-      if (!extensionAction.parameters.expectedFlowRate) {
-        throw Error('expectedFlowRate should not be empty');
-      }
-      if (
-        extensionAction.parameters.expectedStartDate &&
-        !Utils.amount.isValid(extensionAction.parameters.expectedStartDate)
-      ) {
-        throw Error('expectedStartDate is not a valid amount');
-      }
-      if (
-        extensionAction.parameters.expectedFlowRate &&
-        !Utils.amount.isValid(extensionAction.parameters.expectedFlowRate)
-      ) {
-        throw Error('expectedFlowRate is not a valid amount');
-      }
-      const proxyPNCreationAction = super.applyCreation(extensionAction, timestamp);
-
-      return {
-        ...proxyPNCreationAction,
-        events: [
-          {
-            name: 'create',
-            parameters: {
-              expectedStartDate: extensionAction.parameters.expectedStartDate,
-              expectedFlowRate: extensionAction.parameters.expectedFlowRate,
-              paymentAddress: extensionAction.parameters.paymentAddress,
-              refundAddress: extensionAction.parameters.refundAddress,
-              salt: extensionAction.parameters.salt,
-            },
-            timestamp,
-          },
-        ],
-        values: {
-          ...proxyPNCreationAction.values,
-          expectedStartDate: extensionAction.parameters.expectedStartDate,
-          expectedFlowRate: extensionAction.parameters.expectedFlowRate,
-          previousRequestId: extensionAction.parameters.previousRequestId,
-          masterRequestId: extensionAction.parameters.masterRequestId,
-          recurrenceNumber: extensionAction.parameters.recurrenceNumber,
-        },
-      };
+      throw Error('expectedStartDate is not a valid amount');
+    }
+    if (
+      extensionAction.parameters.expectedFlowRate &&
+      !Utils.amount.isValid(extensionAction.parameters.expectedFlowRate)
+    ) {
+      throw Error('expectedFlowRate is not a valid amount');
     }
 
-    /* Subsequent Request Creation */
-    if (
-      extensionAction.parameters.masterRequestId &&
-      extensionAction.parameters.previousRequestId &&
-      extensionAction.parameters.recurrenceNumber
-    ) {
-      if (
-        (extensionAction.parameters.masterRequestId ===
-          extensionAction.parameters.previousRequestId &&
-          extensionAction.parameters.recurrenceNumber !== '1') ||
-        (extensionAction.parameters.recurrenceNumber === '1' &&
-          extensionAction.parameters.masterRequestId !==
-            extensionAction.parameters.previousRequestId)
-      ) {
-        throw Error(
-          'recurrenceNumber must be 1 if masterRequestId and previousRequestId are equal and vice versa',
-        );
-      }
-
-      if (!extensionAction.version) {
-        throw Error('version is required at creation');
-      }
-
-      return {
-        events: [
-          {
-            name: 'create',
-            parameters: {
-              previousRequestId: extensionAction.parameters.previousRequestId,
-              masterRequestId: extensionAction.parameters.masterRequestId,
-              recurrenceNumber: extensionAction.parameters.recurrenceNumber,
-            },
-            timestamp,
-          },
-        ],
-        id: extensionAction.id,
-        type: this.extensionType,
-        values: {
-          previousRequestId: extensionAction.parameters.previousRequestId,
-          masterRequestId: extensionAction.parameters.masterRequestId,
-          recurrenceNumber: extensionAction.parameters.recurrenceNumber,
-        },
-        version: extensionAction.version,
-      };
-    }
-    throw Error(
-      'masterRequestId, previousRequestId and recurrenceNumber must be all empty or all filled',
-    );
-=======
-    if (
-      !TypesUtils.isMasterRequestCreationParameters(extensionAction.parameters) &&
-      !TypesUtils.isSubsequentRequestCreationParameters(extensionAction.parameters)
-    ) {
-      throw Error(
-        'masterRequestId, previousRequestId and recurrenceNumber must be all empty or all filled',
-      );
-    }
-
-    /* Master request Creation */
-    if (TypesUtils.isMasterRequestCreationParameters(extensionAction.parameters)) {
-      if (
-        !extensionAction.parameters.expectedStartDate ||
-        (extensionAction.parameters.expectedStartDate &&
-          !Utils.amount.isValid(extensionAction.parameters.expectedStartDate))
-      ) {
-        throw Error('expectedStartDate is empty or invalid');
-      }
-
-      if (
-        !extensionAction.parameters.expectedFlowRate ||
-        (extensionAction.parameters.expectedFlowRate &&
-          !Utils.amount.isValid(extensionAction.parameters.expectedFlowRate))
-      ) {
-        throw Error('expectedFlowRate is empty or invalid');
-      }
-
-      const proxyPNCreationAction = super.applyCreation(extensionAction, timestamp);
-
-      return {
-        ...proxyPNCreationAction,
-        events: [
-          {
-            name: ExtensionTypes.PnFeeReferenceBased.ACTION.CREATE,
-            parameters: extensionAction.parameters,
-            timestamp,
-          },
-        ],
-        values: {
-          ...proxyPNCreationAction.values,
-          expectedStartDate: extensionAction.parameters.expectedStartDate,
-          expectedFlowRate: extensionAction.parameters.expectedFlowRate,
-        },
-      };
-    }
-
-    /* Subsequent Request Creation */
-    if (!extensionAction.parameters.masterRequestId) {
-      throw Error('masterRequestId is empty');
-    }
-
-    if (!extensionAction.parameters.previousRequestId) {
-      throw Error('previousRequestId is empty');
-    }
-
-    if (!extensionAction.parameters.recurrenceNumber) {
-      throw Error('recurrenceNumber is empty');
-    }
-
-    if (!extensionAction.version) {
-      throw Error('version is required at creation');
-    }
-
-    if (!this.isSubsequentRequestParametersValid(extensionAction.parameters)) {
-      throw Error(
-        'recurrenceNumber must be 1 if masterRequestId and previousRequestId are equal and vice versa',
-      );
-    }
+    const proxyPNCreationAction = super.applyCreation(extensionAction, timestamp);
 
     return {
+      ...proxyPNCreationAction,
       events: [
         {
-          name: ExtensionTypes.PnFeeReferenceBased.ACTION.CREATE,
-          parameters: extensionAction.parameters,
+          name: 'create',
+          parameters: {
+            expectedStartDate: extensionAction.parameters.expectedStartDate,
+            expectedFlowRate: extensionAction.parameters.expectedFlowRate,
+            paymentAddress: extensionAction.parameters.paymentAddress,
+            refundAddress: extensionAction.parameters.refundAddress,
+            salt: extensionAction.parameters.salt,
+          },
           timestamp,
         },
       ],
-      id: extensionAction.id,
-      type: this.extensionType,
-      values: extensionAction.parameters,
-      version: extensionAction.version,
+      values: {
+        ...proxyPNCreationAction.values,
+        expectedStartDate: extensionAction.parameters.expectedStartDate,
+        expectedFlowRate: extensionAction.parameters.expectedFlowRate,
+      },
     };
->>>>>>> 43adccff
-  }
-
-  /**
-   * Verifies the consistency between the different parameters of the create action for subsequent requests
-   *
-   * @param parameters extension parameters to check
-   *
-   * @returns a boolean
-   */
-  protected isSubsequentRequestParametersValid(
-    parameters: ExtensionTypes.PnStreamReferenceBased.ISubsequentRequestCreationParameters,
-  ): boolean {
-    return (
-      (parameters.masterRequestId === parameters.previousRequestId &&
-        parameters.recurrenceNumber === 1) ||
-      (parameters.recurrenceNumber !== 1 &&
-        parameters.masterRequestId !== parameters.previousRequestId)
-    );
   }
 }