--- conflicted
+++ resolved
@@ -6,15 +6,7 @@
 
 /**
  * Core of the reference based payment networks
-<<<<<<< HEAD
  * This module is called by the reference based payment networks to avoid code redundancy
-=======
- * Abstract implementation of the payment network to pay with a reference
- * With this extension, one request can have two addresses (one for payment and one for refund) and a specific value to give as input data
- * The value to give as input data is the last 8 bytes of a salted hash of the requestId and the address: `last8Bytes(hash(requestId + salt + address))`:
- * The salt should have at least 8 bytes of randomness. A way to generate it is:
- *   `Math.floor(Math.random() * Math.pow(2, 4 * 8)).toString(16) + Math.floor(Math.random() * Math.pow(2, 4 * 8)).toString(16)`
->>>>>>> a288e573
  */
 export default abstract class ReferenceBasedPaymentNetwork<
   TCreationParameters extends ExtensionTypes.PnReferenceBased.ICreationParameters = ExtensionTypes.PnReferenceBased.ICreationParameters
@@ -75,17 +67,10 @@
       );
     }
 
-<<<<<<< HEAD
-    const addressBasedCreationAction = super.applyCreation(extensionAction, timestamp);
-
-    return {
-      ...addressBasedCreationAction,
-=======
     const basicCreationAction = super.applyCreation(extensionAction, timestamp);
 
     return {
       ...basicCreationAction,
->>>>>>> a288e573
       events: [
         {
           name: 'create',
@@ -100,11 +85,7 @@
       id: this.extensionId,
       type: this.extensionType,
       values: {
-<<<<<<< HEAD
-        ...addressBasedCreationAction.values,
-=======
         ...basicCreationAction.values,
->>>>>>> a288e573
         salt: extensionAction.parameters.salt,
       },
       version: this.currentVersion,
