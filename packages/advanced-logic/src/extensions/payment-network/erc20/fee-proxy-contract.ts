import { ExtensionTypes, IdentityTypes, RequestLogicTypes } from '@requestnetwork/types';
import Utils from '@requestnetwork/utils';
import Erc20ProxyPaymentNetwork from './proxy-contract';

const CURRENT_VERSION = '0.1.0';

/**
 * Implementation of the payment network to pay in ERC20, including third-party fees payment, based on a reference provided to a proxy contract.
<<<<<<< HEAD
 * With this extension, one request can have three Ethereum addresses (one for payment, one for fees payment, and one for refund)
 * Every ERC20 ethereum transaction that reaches these addresses through the proxy contract and has the correct reference will be interpreted as a payment or a refund.
 * The value to give as input data is the last 8 bytes of a salted hash of the requestId and the address: `last8Bytes(hash(requestId + salt + address))`:
 * The salt should have at least 8 bytes of randomness. A way to generate it is:
 *   `Math.floor(Math.random() * Math.pow(2, 4 * 8)).toString(16) + Math.floor(Math.random() * Math.pow(2, 4 * 8)).toString(16)`
=======
>>>>>>> a288e573
 */
export default class Erc20FeeProxyPaymentNetwork<
  TCreationParameters extends ExtensionTypes.PnFeeReferenceBased.ICreationParameters = ExtensionTypes.PnFeeReferenceBased.ICreationParameters
> extends Erc20ProxyPaymentNetwork<TCreationParameters> {
<<<<<<< HEAD
  // export default class ReferenceBasedPaymentNetwork<TCreationParameters extends ExtensionTypes.PnReferenceBased.ICreationParameters = ExtensionTypes.PnReferenceBased.ICreationParameters> extends AddressBasedPaymentNetwork<TCreationParameters> {
=======
>>>>>>> a288e573
  public constructor(
    extensionId: ExtensionTypes.ID = ExtensionTypes.ID.PAYMENT_NETWORK_ERC20_FEE_PROXY_CONTRACT,
    currentVersion: string = CURRENT_VERSION,
    public supportedNetworks: string[] = ['mainnet', 'rinkeby', 'private', 'matic', 'mumbai'],
    public supportedCurrencyType: string = RequestLogicTypes.CURRENCY.ERC20,
  ) {
    super(extensionId, currentVersion);
    this.actions = {
      ...this.actions,
      [ExtensionTypes.PnFeeReferenceBased.ACTION.ADD_FEE]: this.applyAddFee.bind(this),
    };
  }

  /**
   * Creates the extensionsData to create the extension ERC20 fee proxy contract payment detection
   *
   * @param creationParameters extensions parameters to create
   *
   * @returns IExtensionCreationAction the extensionsData to be stored in the request
   */
  public createCreationAction(
    creationParameters: TCreationParameters,
  ): ExtensionTypes.IAction<TCreationParameters> {
    if (creationParameters.feeAddress && !this.isValidAddress(creationParameters.feeAddress)) {
      throw Error('feeAddress is not a valid address');
    }

    if (creationParameters.feeAmount && !Utils.amount.isValid(creationParameters.feeAmount)) {
      throw Error('feeAmount is not a valid amount');
    }

    if (!creationParameters.feeAmount && creationParameters.feeAddress) {
      throw Error('feeAmount requires feeAddress');
    }
    if (creationParameters.feeAmount && !creationParameters.feeAddress) {
      throw Error('feeAddress requires feeAmount');
    }

    return super.createCreationAction(
      creationParameters,
    ) as ExtensionTypes.IAction<TCreationParameters>;
  }

  /**
   * Creates the extensionsData to add a fee address
   *
   * @param addFeeParameters extensions parameters to create
   *
   * @returns IAction the extensionsData to be stored in the request
   */
  public createAddFeeAction(
    addFeeParameters: ExtensionTypes.PnFeeReferenceBased.IAddFeeParameters,
  ): ExtensionTypes.IAction {
    if (addFeeParameters.feeAddress && !this.isValidAddress(addFeeParameters.feeAddress)) {
      throw Error('feeAddress is not a valid address');
    }

    if (addFeeParameters.feeAmount && !Utils.amount.isValid(addFeeParameters.feeAmount)) {
      throw Error('feeAmount is not a valid amount');
    }

<<<<<<< HEAD
    if (!addFeeParameters.feeAmount && addFeeParameters.feeAddress) {
      throw Error('feeAmount requires feeAddress');
    }
    if (addFeeParameters.feeAmount && !addFeeParameters.feeAddress) {
      throw Error('feeAddress requires feeAmount');
=======
    if (addFeeParameters.feeAddress && !addFeeParameters.feeAmount) {
      throw Error('feeAddress requires feeAmount');
    }
    if (addFeeParameters.feeAmount && !addFeeParameters.feeAddress) {
      throw Error('feeAmount requires feeAddress');
>>>>>>> a288e573
    }

    return {
      action: ExtensionTypes.PnFeeReferenceBased.ACTION.ADD_FEE,
      id: this.extensionId,
      parameters: addFeeParameters,
    };
  }

  /**
   * Applies a creation extension action
   *
   * @param extensionAction action to apply
   * @param timestamp action timestamp
   *
   * @returns state of the extension created
   */
  protected applyCreation(
    extensionAction: ExtensionTypes.IAction,
    timestamp: number,
  ): ExtensionTypes.IState {
    if (
      extensionAction.parameters.feeAddress &&
      !this.isValidAddress(extensionAction.parameters.feeAddress)
    ) {
      throw Error('feeAddress is not a valid address');
    }
    if (
      extensionAction.parameters.feeAmount &&
      !Utils.amount.isValid(extensionAction.parameters.feeAmount)
    ) {
      throw Error('feeAmount is not a valid amount');
    }

    const proxyPNCreationAction = super.applyCreation(extensionAction, timestamp);

    return {
      ...proxyPNCreationAction,
      events: [
        {
          name: 'create',
          parameters: {
            feeAddress: extensionAction.parameters.feeAddress,
            feeAmount: extensionAction.parameters.feeAmount,
            paymentAddress: extensionAction.parameters.paymentAddress,
            refundAddress: extensionAction.parameters.refundAddress,
            salt: extensionAction.parameters.salt,
          },
          timestamp,
        },
      ],
      values: {
        ...proxyPNCreationAction.values,
        feeAddress: extensionAction.parameters.feeAddress,
        feeAmount: extensionAction.parameters.feeAmount,
      },
    };
  }

  /**
   * Applies an add fee address and amount extension action
   *
   * @param extensionState previous state of the extension
   * @param extensionAction action to apply
   * @param requestState request state read-only
   * @param actionSigner identity of the signer
   * @param timestamp action timestamp
   *
   * @returns state of the extension updated
   */
  protected applyAddFee(
    extensionState: ExtensionTypes.IState,
    extensionAction: ExtensionTypes.IAction,
    requestState: RequestLogicTypes.IRequest,
    actionSigner: IdentityTypes.IIdentity,
    timestamp: number,
  ): ExtensionTypes.IState {
    if (
      extensionAction.parameters.feeAddress &&
      !this.isValidAddress(extensionAction.parameters.feeAddress)
    ) {
      throw Error('feeAddress is not a valid address');
    }
    if (extensionState.values.feeAddress) {
      throw Error(`Fee address already given`);
    }
    if (
      extensionAction.parameters.feeAmount &&
      !Utils.amount.isValid(extensionAction.parameters.feeAmount)
    ) {
      throw Error('feeAmount is not a valid amount');
    }
    if (extensionState.values.feeAmount) {
      throw Error(`Fee amount already given`);
    }
    if (!requestState.payee) {
      throw Error(`The request must have a payee`);
    }
    if (!Utils.identity.areEqual(actionSigner, requestState.payee)) {
      throw Error(`The signer must be the payee`);
    }

    const copiedExtensionState: ExtensionTypes.IState = Utils.deepCopy(extensionState);

    // update fee address and amount
    copiedExtensionState.values.feeAddress = extensionAction.parameters.feeAddress;
    copiedExtensionState.values.feeAmount = extensionAction.parameters.feeAmount;

    // update events
    copiedExtensionState.events.push({
      name: ExtensionTypes.PnFeeReferenceBased.ACTION.ADD_FEE,
      parameters: {
        feeAddress: extensionAction.parameters.feeAddress,
        feeAmount: extensionAction.parameters.feeAmount,
      },
      timestamp,
    });

    return copiedExtensionState;
  }
}<|MERGE_RESOLUTION|>--- conflicted
+++ resolved
@@ -6,22 +6,10 @@
 
 /**
  * Implementation of the payment network to pay in ERC20, including third-party fees payment, based on a reference provided to a proxy contract.
-<<<<<<< HEAD
- * With this extension, one request can have three Ethereum addresses (one for payment, one for fees payment, and one for refund)
- * Every ERC20 ethereum transaction that reaches these addresses through the proxy contract and has the correct reference will be interpreted as a payment or a refund.
- * The value to give as input data is the last 8 bytes of a salted hash of the requestId and the address: `last8Bytes(hash(requestId + salt + address))`:
- * The salt should have at least 8 bytes of randomness. A way to generate it is:
- *   `Math.floor(Math.random() * Math.pow(2, 4 * 8)).toString(16) + Math.floor(Math.random() * Math.pow(2, 4 * 8)).toString(16)`
-=======
->>>>>>> a288e573
  */
 export default class Erc20FeeProxyPaymentNetwork<
   TCreationParameters extends ExtensionTypes.PnFeeReferenceBased.ICreationParameters = ExtensionTypes.PnFeeReferenceBased.ICreationParameters
 > extends Erc20ProxyPaymentNetwork<TCreationParameters> {
-<<<<<<< HEAD
-  // export default class ReferenceBasedPaymentNetwork<TCreationParameters extends ExtensionTypes.PnReferenceBased.ICreationParameters = ExtensionTypes.PnReferenceBased.ICreationParameters> extends AddressBasedPaymentNetwork<TCreationParameters> {
-=======
->>>>>>> a288e573
   public constructor(
     extensionId: ExtensionTypes.ID = ExtensionTypes.ID.PAYMENT_NETWORK_ERC20_FEE_PROXY_CONTRACT,
     currentVersion: string = CURRENT_VERSION,
@@ -83,19 +71,11 @@
       throw Error('feeAmount is not a valid amount');
     }
 
-<<<<<<< HEAD
-    if (!addFeeParameters.feeAmount && addFeeParameters.feeAddress) {
-      throw Error('feeAmount requires feeAddress');
-    }
-    if (addFeeParameters.feeAmount && !addFeeParameters.feeAddress) {
-      throw Error('feeAddress requires feeAmount');
-=======
     if (addFeeParameters.feeAddress && !addFeeParameters.feeAmount) {
       throw Error('feeAddress requires feeAmount');
     }
     if (addFeeParameters.feeAmount && !addFeeParameters.feeAddress) {
       throw Error('feeAmount requires feeAddress');
->>>>>>> a288e573
     }
 
     return {
