import { ExtensionTypes, IdentityTypes, RequestLogicTypes } from '@requestnetwork/types';
import AbstractExtension from '../abstract-extension';
import Utils from '@requestnetwork/utils';

/**
 * Core of the address based payment networks
 * This module is called by the address based payment networks to avoid code redundancy
 */
export default abstract class AddressBasedPaymentNetwork<
  TCreationParameters extends ExtensionTypes.PnAddressBased.ICreationParameters = ExtensionTypes.PnAddressBased.ICreationParameters
> extends AbstractExtension<TCreationParameters> {
  public constructor(
    public extensionId: ExtensionTypes.ID,
    public currentVersion: string,
    public supportedNetworks: string[],
    public supportedCurrencyType: string,
  ) {
    super(ExtensionTypes.TYPE.PAYMENT_NETWORK, extensionId, currentVersion);
    this.actions = {
      ...this.actions,
      [ExtensionTypes.PnAddressBased.ACTION.ADD_PAYMENT_ADDRESS]: this.applyAddPaymentAddress.bind(
        this,
      ),
      [ExtensionTypes.PnAddressBased.ACTION.ADD_REFUND_ADDRESS]: this.applyAddRefundAddress.bind(
        this,
      ),
    };
  }

  /**
   * Creates the extensionsData for address based payment networks
   *
   * @param extensions extensions parameters to create
   *
   * @returns IExtensionCreationAction the extensionsData to be stored in the request
   */
  public createCreationAction(
    creationParameters: TCreationParameters,
  ): ExtensionTypes.IAction<TCreationParameters> {
    if (
      creationParameters.paymentAddress &&
      !this.isValidAddress(creationParameters.paymentAddress)
    ) {
      throw Error('paymentAddress is not a valid address');
    }

    if (
      creationParameters.refundAddress &&
      !this.isValidAddress(creationParameters.refundAddress)
    ) {
      throw Error('refundAddress is not a valid address');
    }

<<<<<<< HEAD
    return super.createCreationAction(
      creationParameters,
    ) as ExtensionTypes.IAction<TCreationParameters>;
=======
    return super.createCreationAction(creationParameters);
>>>>>>> a288e573
  }

  /**
   * Creates the extensionsData to add a payment address
   *
   * @param extensions extensions parameters to create
   *
   * @returns IAction the extensionsData to be stored in the request
   */
  public createAddPaymentAddressAction(
    addPaymentAddressParameters: ExtensionTypes.PnAddressBased.IAddPaymentAddressParameters,
  ): ExtensionTypes.IAction {
    if (
      addPaymentAddressParameters.paymentAddress &&
      !this.isValidAddress(addPaymentAddressParameters.paymentAddress)
    ) {
      throw Error('paymentAddress is not a valid address');
    }

    return {
      action: ExtensionTypes.PnAddressBased.ACTION.ADD_PAYMENT_ADDRESS,
      id: this.extensionId,
      parameters: {
        paymentAddress: addPaymentAddressParameters.paymentAddress,
      },
    };
  }

  /**
   * Creates the extensionsData to add a refund address
   *
   * @param extensions extensions parameters to create
   *
   * @returns IAction the extensionsData to be stored in the request
   */
  public createAddRefundAddressAction(
    addRefundAddressParameters: ExtensionTypes.PnAddressBased.IAddRefundAddressParameters,
  ): ExtensionTypes.IAction {
    if (
      addRefundAddressParameters.refundAddress &&
      !this.isValidAddress(addRefundAddressParameters.refundAddress)
    ) {
      throw Error('refundAddress is not a valid address');
    }

    return {
      action: ExtensionTypes.PnAddressBased.ACTION.ADD_REFUND_ADDRESS,
      id: this.extensionId,
      parameters: {
        refundAddress: addRefundAddressParameters.refundAddress,
      },
    };
  }

<<<<<<< HEAD
  /**
   * Applies a creation
   *
   * @param isValidAddress address validator function
   * @param extensionAction action to apply
   *
   * @returns state of the extension created
   */
=======
>>>>>>> a288e573
  protected applyCreation(
    extensionAction: ExtensionTypes.IAction,
    timestamp: number,
  ): ExtensionTypes.IState {
    if (
      extensionAction.parameters.paymentAddress &&
      !this.isValidAddress(extensionAction.parameters.paymentAddress)
    ) {
      throw Error('paymentAddress is not a valid address');
    }
    if (
      extensionAction.parameters.refundAddress &&
      !this.isValidAddress(extensionAction.parameters.refundAddress)
    ) {
      throw Error('refundAddress is not a valid address');
    }

    const genericCreationAction = super.applyCreation(extensionAction, timestamp);

    return {
      ...genericCreationAction,
      events: [
        {
          name: 'create',
          parameters: {
            paymentAddress: extensionAction.parameters.paymentAddress,
            refundAddress: extensionAction.parameters.refundAddress,
          },
          timestamp,
        },
      ],
      id: this.extensionId,
      type: this.extensionType,
      values: {
        ...genericCreationAction.values,
        paymentAddress: extensionAction.parameters.paymentAddress,
        refundAddress: extensionAction.parameters.refundAddress,
      },
      version: this.currentVersion,
    };
  }

  protected abstract isValidAddress(_address: string): boolean;

  /**
   * Applies add payment address
   *
   * @param extensionState previous state of the extension
   * @param extensionAction action to apply
   * @param requestState request state read-only
   * @param actionSigner identity of the signer
   *
   * @returns state of the extension updated
   */
  protected applyAddPaymentAddress(
    extensionState: ExtensionTypes.IState,
    extensionAction: ExtensionTypes.IAction,
    requestState: RequestLogicTypes.IRequest,
    actionSigner: IdentityTypes.IIdentity,
    timestamp: number,
  ): ExtensionTypes.IState {
    if (
      extensionAction.parameters.paymentAddress &&
      !this.isValidAddress(extensionAction.parameters.paymentAddress)
    ) {
      throw Error('paymentAddress is not a valid address');
    }
    if (extensionState.values.paymentAddress) {
      throw Error(`Payment address already given`);
    }
    if (!requestState.payee) {
      throw Error(`The request must have a payee`);
    }
    if (!Utils.identity.areEqual(actionSigner, requestState.payee)) {
      throw Error(`The signer must be the payee`);
    }

    const copiedExtensionState: ExtensionTypes.IState = Utils.deepCopy(extensionState);

    // update payment address
    copiedExtensionState.values.paymentAddress = extensionAction.parameters.paymentAddress;
    // update events
    copiedExtensionState.events.push({
      name: ExtensionTypes.PnAddressBased.ACTION.ADD_PAYMENT_ADDRESS,
      parameters: { paymentAddress: extensionAction.parameters.paymentAddress },
      timestamp,
    });

    return copiedExtensionState;
  }

  /**
   * Applies add refund address
   *
   * @param extensionState previous state of the extension
   * @param extensionAction action to apply
   * @param requestState request state read-only
   * @param actionSigner identity of the signer
   *
   * @returns state of the extension updated
   */
  protected applyAddRefundAddress(
    extensionState: ExtensionTypes.IState,
    extensionAction: ExtensionTypes.IAction,
    requestState: RequestLogicTypes.IRequest,
    actionSigner: IdentityTypes.IIdentity,
    timestamp: number,
  ): ExtensionTypes.IState {
    if (
      extensionAction.parameters.refundAddress &&
      !this.isValidAddress(extensionAction.parameters.refundAddress)
    ) {
      throw Error('refundAddress is not a valid address');
    }
    if (extensionState.values.refundAddress) {
      throw Error(`Refund address already given`);
    }
    if (!requestState.payer) {
      throw Error(`The request must have a payer`);
    }
    if (!Utils.identity.areEqual(actionSigner, requestState.payer)) {
      throw Error(`The signer must be the payer`);
    }

    const copiedExtensionState: ExtensionTypes.IState = Utils.deepCopy(extensionState);

    // update refund address
    copiedExtensionState.values.refundAddress = extensionAction.parameters.refundAddress;
    // update events
    copiedExtensionState.events.push({
      name: ExtensionTypes.PnAddressBased.ACTION.ADD_REFUND_ADDRESS,
      parameters: { refundAddress: extensionAction.parameters.refundAddress },
      timestamp,
    });

    return copiedExtensionState;
  }

<<<<<<< HEAD
  /**
   * Validate the extension action regarding the currency and network
   * It must throw in case of error
   *
   * @param request
   */
=======
>>>>>>> a288e573
  protected validate(
    request: RequestLogicTypes.IRequest,
    // eslint-disable-next-line @typescript-eslint/no-unused-vars
    _extensionAction: ExtensionTypes.IAction,
  ): void {
    if (
      request.currency.type !== this.supportedCurrencyType ||
      (request.currency.network && !this.supportedNetworks.includes(request.currency.network))
    ) {
      throw Error(
        `This extension can be used only on ${
          this.supportedCurrencyType
        } requests and on supported networks ${this.supportedNetworks.join(', ')}`,
      );
    }
  }
}<|MERGE_RESOLUTION|>--- conflicted
+++ resolved
@@ -51,13 +51,7 @@
       throw Error('refundAddress is not a valid address');
     }
 
-<<<<<<< HEAD
-    return super.createCreationAction(
-      creationParameters,
-    ) as ExtensionTypes.IAction<TCreationParameters>;
-=======
     return super.createCreationAction(creationParameters);
->>>>>>> a288e573
   }
 
   /**
@@ -112,17 +106,6 @@
     };
   }
 
-<<<<<<< HEAD
-  /**
-   * Applies a creation
-   *
-   * @param isValidAddress address validator function
-   * @param extensionAction action to apply
-   *
-   * @returns state of the extension created
-   */
-=======
->>>>>>> a288e573
   protected applyCreation(
     extensionAction: ExtensionTypes.IAction,
     timestamp: number,
@@ -261,15 +244,6 @@
     return copiedExtensionState;
   }
 
-<<<<<<< HEAD
-  /**
-   * Validate the extension action regarding the currency and network
-   * It must throw in case of error
-   *
-   * @param request
-   */
-=======
->>>>>>> a288e573
   protected validate(
     request: RequestLogicTypes.IRequest,
     // eslint-disable-next-line @typescript-eslint/no-unused-vars
