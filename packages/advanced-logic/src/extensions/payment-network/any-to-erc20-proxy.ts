import { ExtensionTypes, IdentityTypes, RequestLogicTypes } from '@requestnetwork/types';
import Utils from '@requestnetwork/utils';
import ReferenceBased from './reference-based';

const CURRENT_VERSION = '0.1.0';

const walletAddressValidator = require('wallet-address-validator');

/**
 * Implementation of the payment network to pay in ERC20, including third-party fees payment, based on a reference provided to a proxy contract.
 * With this extension, one request can have three Ethereum addresses (one for payment, one for fees payment, and one for refund)
 * Every ERC20 ethereum transaction that reaches these addresses through the proxy contract and has the correct reference will be interpreted as a payment or a refund.
 * The value to give as input data is the last 8 bytes of a salted hash of the requestId and the address: `last8Bytes(hash(requestId + salt + address))`:
 * The salt should have at least 8 bytes of randomness. A way to generate it is:
 *   `Math.floor(Math.random() * Math.pow(2, 4 * 8)).toString(16) + Math.floor(Math.random() * Math.pow(2, 4 * 8)).toString(16)`
 */
const conversionErc20FeeProxyContract: ExtensionTypes.PnAnyToErc20.IAnyToERC20 = {
  applyActionToExtension,
  createAddFeeAction,
  createAddPaymentAddressAction,
  createAddRefundAddressAction,
  createCreationAction,
  isValidAddress,
};

/**
 * These currencies are supported by Chainlink for conversion.
 * Only ERC20 is supported as accepted token by the payment proxy.
 */
const supportedCurrencies: Record<string, Record<RequestLogicTypes.CURRENCY, string[]>> = {
  private: {
    [RequestLogicTypes.CURRENCY.ISO4217]: ['USD', 'EUR'],
<<<<<<< HEAD
    [RequestLogicTypes.CURRENCY.ERC20]: ['0x38cf23c52bb4b13f051aec09580a2de845a7fa35'],
=======
    [RequestLogicTypes.CURRENCY.ERC20]: ['0x9fbda871d559710256a2502a2517b794b482db40'],
>>>>>>> d8d818d3
    [RequestLogicTypes.CURRENCY.ETH]: ['ETH'],
    [RequestLogicTypes.CURRENCY.BTC]: [],
  },
  rinkeby: {
    [RequestLogicTypes.CURRENCY.ISO4217]: ['USD', 'EUR'],
    [RequestLogicTypes.CURRENCY.ERC20]: ['0xfab46e002bbf0b4509813474841e0716e6730136'],
    [RequestLogicTypes.CURRENCY.ETH]: ['ETH'],
    [RequestLogicTypes.CURRENCY.BTC]: [],
  },
  mainnet: {
    [RequestLogicTypes.CURRENCY.ISO4217]: [],
    [RequestLogicTypes.CURRENCY.ERC20]: [],
    [RequestLogicTypes.CURRENCY.ETH]: [],
    [RequestLogicTypes.CURRENCY.BTC]: [],
  },
};

/**
 * Creates the extensionsData to create the extension ERC20 fee proxy contract payment detection
 *
 * @param creationParameters extensions parameters to create
 *
 * @returns IExtensionCreationAction the extensionsData to be stored in the request
 */
function createCreationAction(
  creationParameters: ExtensionTypes.PnAnyToErc20.ICreationParameters,
): ExtensionTypes.IAction {
  if (creationParameters.paymentAddress && !isValidAddress(creationParameters.paymentAddress)) {
    throw Error('paymentAddress is not a valid ethereum address');
  }

  if (creationParameters.refundAddress && !isValidAddress(creationParameters.refundAddress)) {
    throw Error('refundAddress is not a valid ethereum address');
  }

  if (creationParameters.feeAddress && !isValidAddress(creationParameters.feeAddress)) {
    throw Error('feeAddress is not a valid ethereum address');
  }

  if (creationParameters.feeAmount && !Utils.amount.isValid(creationParameters.feeAmount)) {
    throw Error('feeAmount is not a valid amount');
  }

  if (creationParameters.feeAmount && !creationParameters.feeAddress) {
    throw Error('feeAmount requires feeAddress');
  }
  if (creationParameters.feeAddress && !creationParameters.feeAmount) {
    throw Error('feeAddress requires feeAmount');
  }
  if (!creationParameters.acceptedTokens || creationParameters.acceptedTokens.length === 0) {
    throw Error('acceptedTokens is required');
  }
  if (creationParameters.acceptedTokens.some((address) => !isValidAddress(address))) {
    throw Error('acceptedTokens must contains only valid ethereum addresses');
  }

  const network = creationParameters.network || 'mainnet';
  if (!supportedCurrencies[network]) {
    throw Error('network not supported');
  }
  const supportedErc20: string[] = supportedCurrencies[network][RequestLogicTypes.CURRENCY.ERC20];
  if (
    creationParameters.acceptedTokens.some(
      (address) => !supportedErc20.includes(address.toLowerCase()),
    )
  ) {
    throw Error('acceptedTokens must contain only supported token addresses (ERC20 only)');
  }

  return ReferenceBased.createCreationAction(
    ExtensionTypes.ID.PAYMENT_NETWORK_ANY_TO_ERC20_PROXY,
    creationParameters,
    CURRENT_VERSION,
  );
}

/**
 * Creates the extensionsData to add a payment address
 *
 * @param addPaymentAddressParameters extensions parameters to create
 *
 * @returns IAction the extensionsData to be stored in the request
 */
function createAddPaymentAddressAction(
  addPaymentAddressParameters: ExtensionTypes.PnReferenceBased.IAddPaymentAddressParameters,
): ExtensionTypes.IAction {
  if (
    addPaymentAddressParameters.paymentAddress &&
    !isValidAddress(addPaymentAddressParameters.paymentAddress)
  ) {
    throw Error('paymentAddress is not a valid ethereum address');
  }

  return ReferenceBased.createAddPaymentAddressAction(
    ExtensionTypes.ID.PAYMENT_NETWORK_ANY_TO_ERC20_PROXY,
    addPaymentAddressParameters,
  );
}

/**
 * Creates the extensionsData to add a refund address
 *
 * @param addRefundAddressParameters extensions parameters to create
 *
 * @returns IAction the extensionsData to be stored in the request
 */
function createAddRefundAddressAction(
  addRefundAddressParameters: ExtensionTypes.PnReferenceBased.IAddRefundAddressParameters,
): ExtensionTypes.IAction {
  if (
    addRefundAddressParameters.refundAddress &&
    !isValidAddress(addRefundAddressParameters.refundAddress)
  ) {
    throw Error('refundAddress is not a valid ethereum address');
  }

  return ReferenceBased.createAddRefundAddressAction(
    ExtensionTypes.ID.PAYMENT_NETWORK_ANY_TO_ERC20_PROXY,
    addRefundAddressParameters,
  );
}

/**
 * Creates the extensionsData to add a fee address
 *
 * @param addFeeParameters extensions parameters to create
 *
 * @returns IAction the extensionsData to be stored in the request
 */
function createAddFeeAction(
  addFeeParameters: ExtensionTypes.PnFeeReferenceBased.IAddFeeParameters,
): ExtensionTypes.IAction {
  if (addFeeParameters.feeAddress && !isValidAddress(addFeeParameters.feeAddress)) {
    throw Error('feeAddress is not a valid ethereum address');
  }

  if (addFeeParameters.feeAmount && !Utils.amount.isValid(addFeeParameters.feeAmount)) {
    throw Error('feeAmount is not a valid amount');
  }

  if (!addFeeParameters.feeAmount && addFeeParameters.feeAddress) {
    throw Error('feeAmount requires feeAddress');
  }
  if (addFeeParameters.feeAmount && !addFeeParameters.feeAddress) {
    throw Error('feeAddress requires feeAmount');
  }

  return {
    action: ExtensionTypes.PnFeeReferenceBased.ACTION.ADD_FEE,
    id: ExtensionTypes.ID.PAYMENT_NETWORK_ANY_TO_ERC20_PROXY,
    parameters: addFeeParameters,
  };
}
/**
 * Applies the extension action to the request state
 * Is called to interpret the extensions data when applying the transaction
 *
 * @param extensionsState previous state of the extensions
 * @param extensionAction action to apply
 * @param requestState request state read-only
 * @param actionSigner identity of the signer
 *
 * @returns state of the request updated
 */
function applyActionToExtension(
  extensionsState: RequestLogicTypes.IExtensionStates,
  extensionAction: ExtensionTypes.IAction,
  requestState: RequestLogicTypes.IRequest,
  actionSigner: IdentityTypes.IIdentity,
  timestamp: number,
): RequestLogicTypes.IExtensionStates {
  checkSupportedCurrency(requestState.currency, extensionAction.parameters.network || 'rinkeby');

  const copiedExtensionState: RequestLogicTypes.IExtensionStates = Utils.deepCopy(extensionsState);

  if (extensionAction.action === ExtensionTypes.PnFeeReferenceBased.ACTION.CREATE) {
    if (requestState.extensions[extensionAction.id]) {
      throw Error(`This extension has already been created`);
    }

    copiedExtensionState[extensionAction.id] = applyCreation(extensionAction, timestamp);

    return copiedExtensionState;
  }

  // if the action is not "create", the state must have been created before
  if (!requestState.extensions[extensionAction.id]) {
    throw Error(`The extension should be created before receiving any other action`);
  }

  if (extensionAction.action === ExtensionTypes.PnFeeReferenceBased.ACTION.ADD_PAYMENT_ADDRESS) {
    copiedExtensionState[extensionAction.id] = ReferenceBased.applyAddPaymentAddress(
      isValidAddress,
      copiedExtensionState[extensionAction.id],
      extensionAction,
      requestState,
      actionSigner,
      timestamp,
    );

    return copiedExtensionState;
  }

  if (extensionAction.action === ExtensionTypes.PnFeeReferenceBased.ACTION.ADD_REFUND_ADDRESS) {
    copiedExtensionState[extensionAction.id] = ReferenceBased.applyAddRefundAddress(
      isValidAddress,
      copiedExtensionState[extensionAction.id],
      extensionAction,
      requestState,
      actionSigner,
      timestamp,
    );

    return copiedExtensionState;
  }

  if (extensionAction.action === ExtensionTypes.PnFeeReferenceBased.ACTION.ADD_FEE) {
    copiedExtensionState[extensionAction.id] = applyAddFee(
      copiedExtensionState[extensionAction.id],
      extensionAction,
      requestState,
      actionSigner,
      timestamp,
    );

    return copiedExtensionState;
  }

  throw Error(`Unknown action: ${extensionAction.action}`);
}

/**
 * Applies a creation extension action
 *
 * @param extensionAction action to apply
 * @param timestamp action timestamp
 *
 * @returns state of the extension created
 */
function applyCreation(
  extensionAction: ExtensionTypes.IAction,
  timestamp: number,
): ExtensionTypes.IState {
  if (!extensionAction.version) {
    throw Error('version is missing');
  }
  if (!extensionAction.parameters.paymentAddress) {
    throw Error('salt is missing');
  }
  if (
    extensionAction.parameters.paymentAddress &&
    !isValidAddress(extensionAction.parameters.paymentAddress)
  ) {
    throw Error('paymentAddress is not a valid address');
  }
  if (
    extensionAction.parameters.refundAddress &&
    !isValidAddress(extensionAction.parameters.refundAddress)
  ) {
    throw Error('refundAddress is not a valid address');
  }
  if (
    extensionAction.parameters.feeAddress &&
    !isValidAddress(extensionAction.parameters.feeAddress)
  ) {
    throw Error('feeAddress is not a valid address');
  }
  if (
    extensionAction.parameters.feeAmount &&
    !Utils.amount.isValid(extensionAction.parameters.feeAmount)
  ) {
    throw Error('feeAmount is not a valid amount');
  }
  if (
    !extensionAction.parameters.acceptedTokens ||
    extensionAction.parameters.acceptedTokens.length === 0
  ) {
    throw Error('acceptedTokens is required');
  }
  if (
    extensionAction.parameters.acceptedTokens.some((address: string) => !isValidAddress(address))
  ) {
    throw Error('acceptedTokens must contains only valid ethereum addresses');
  }

  return {
    events: [
      {
        name: 'create',
        parameters: {
          feeAddress: extensionAction.parameters.feeAddress,
          feeAmount: extensionAction.parameters.feeAmount,
          paymentAddress: extensionAction.parameters.paymentAddress,
          refundAddress: extensionAction.parameters.refundAddress,
          salt: extensionAction.parameters.salt,
          network: extensionAction.parameters.network,
          acceptedTokens: extensionAction.parameters.acceptedTokens,
          maxRateTimespan: extensionAction.parameters.maxRateTimespan,
        },
        timestamp,
      },
    ],
    id: extensionAction.id,
    type: ExtensionTypes.TYPE.PAYMENT_NETWORK,
    values: {
      feeAddress: extensionAction.parameters.feeAddress,
      feeAmount: extensionAction.parameters.feeAmount,
      paymentAddress: extensionAction.parameters.paymentAddress,
      refundAddress: extensionAction.parameters.refundAddress,
      salt: extensionAction.parameters.salt,
      network: extensionAction.parameters.network,
      acceptedTokens: extensionAction.parameters.acceptedTokens,
      maxRateTimespan: extensionAction.parameters.maxRateTimespan,
    },
    version: extensionAction.version,
  };
}

/**
 * Applies an add fee address and amount extension action
 *
 * @param extensionState previous state of the extension
 * @param extensionAction action to apply
 * @param requestState request state read-only
 * @param actionSigner identity of the signer
 * @param timestamp action timestamp
 *
 * @returns state of the extension updated
 */
function applyAddFee(
  extensionState: ExtensionTypes.IState,
  extensionAction: ExtensionTypes.IAction,
  requestState: RequestLogicTypes.IRequest,
  actionSigner: IdentityTypes.IIdentity,
  timestamp: number,
): ExtensionTypes.IState {
  if (
    extensionAction.parameters.feeAddress &&
    !isValidAddress(extensionAction.parameters.feeAddress)
  ) {
    throw Error('feeAddress is not a valid address');
  }
  if (extensionState.values.feeAddress) {
    throw Error(`Fee address already given`);
  }
  if (
    extensionAction.parameters.feeAmount &&
    !Utils.amount.isValid(extensionAction.parameters.feeAmount)
  ) {
    throw Error('feeAmount is not a valid amount');
  }
  if (extensionState.values.feeAmount) {
    throw Error(`Fee amount already given`);
  }
  if (!requestState.payee) {
    throw Error(`The request must have a payee`);
  }
  if (!Utils.identity.areEqual(actionSigner, requestState.payee)) {
    throw Error(`The signer must be the payee`);
  }

  const copiedExtensionState: ExtensionTypes.IState = Utils.deepCopy(extensionState);

  // update fee address and amount
  copiedExtensionState.values.feeAddress = extensionAction.parameters.feeAddress;
  copiedExtensionState.values.feeAmount = extensionAction.parameters.feeAmount;

  // update events
  copiedExtensionState.events.push({
    name: ExtensionTypes.PnFeeReferenceBased.ACTION.ADD_FEE,
    parameters: {
      feeAddress: extensionAction.parameters.feeAddress,
      feeAmount: extensionAction.parameters.feeAmount,
    },
    timestamp,
  });

  return copiedExtensionState;
}

/**
 * Check if an ethereum address is valid
 *
 * @param {string} address address to check
 * @returns {boolean} true if address is valid
 */
function isValidAddress(address: string): boolean {
  return walletAddressValidator.validate(address, 'ethereum');
}

/**
 * Throw if a currency is not supported
 *
 * @param currency currency to check
 * @param network network of the payment
 */
function checkSupportedCurrency(currency: RequestLogicTypes.ICurrency, network: string): void {
  if (!supportedCurrencies[network]) {
    throw new Error(`The network (${network}) is not supported for this payment network.`);
  }

  if (!supportedCurrencies[network][currency.type]) {
    throw new Error(
      `The currency type (${currency.type}) of the request is not supported for this payment network.`,
    );
  }

  let normalizedCurrencyValue = currency.value;
  if (currency.type !== RequestLogicTypes.CURRENCY.ISO4217) {
    normalizedCurrencyValue = currency.value.toLowerCase();
  }

  if (!supportedCurrencies[network][currency.type].includes(normalizedCurrencyValue)) {
    throw new Error(
      `The currency (${currency.value}) of the request is not supported for this payment network.`,
    );
  }
}

export default conversionErc20FeeProxyContract;<|MERGE_RESOLUTION|>--- conflicted
+++ resolved
@@ -30,11 +30,7 @@
 const supportedCurrencies: Record<string, Record<RequestLogicTypes.CURRENCY, string[]>> = {
   private: {
     [RequestLogicTypes.CURRENCY.ISO4217]: ['USD', 'EUR'],
-<<<<<<< HEAD
     [RequestLogicTypes.CURRENCY.ERC20]: ['0x38cf23c52bb4b13f051aec09580a2de845a7fa35'],
-=======
-    [RequestLogicTypes.CURRENCY.ERC20]: ['0x9fbda871d559710256a2502a2517b794b482db40'],
->>>>>>> d8d818d3
     [RequestLogicTypes.CURRENCY.ETH]: ['ETH'],
     [RequestLogicTypes.CURRENCY.BTC]: [],
   },
