import { ExtensionTypes, RequestLogicTypes } from '@requestnetwork/types';
import Utils from '@requestnetwork/utils';

import AnyToErc20Proxy from '../../../src/extensions/payment-network/any-to-erc20-proxy';
import * as DataConversionERC20FeeAddData from '../../utils/payment-network/erc20/any-to-erc20-proxy-add-data-generator';
import * as DataConversionERC20FeeCreate from '../../utils/payment-network/erc20/any-to-erc20-proxy-create-data-generator';
import * as TestData from '../../utils/test-data-generator';

const anyToErc20Proxy = new AnyToErc20Proxy();

/* eslint-disable @typescript-eslint/no-unused-expressions */
describe('extensions/payment-network/erc20/any-to-erc20-fee-proxy-contract', () => {
  describe('createCreationAction', () => {
    it('can create a create action with all parameters', () => {
      // 'extension data is wrong'
      expect(
        anyToErc20Proxy.createCreationAction({
          feeAddress: '0x0000000000000000000000000000000000000001',
          feeAmount: '0',
          paymentAddress: '0x0000000000000000000000000000000000000002',
          refundAddress: '0x0000000000000000000000000000000000000003',
          salt: 'ea3bc7caf64110ca',
          network: 'rinkeby',
          acceptedTokens: ['0xFab46E002BbF0b4509813474841E0716E6730136'],
          maxRateTimespan: 1000000,
        }),
      ).toEqual({
        action: 'create',
        id: ExtensionTypes.ID.PAYMENT_NETWORK_ANY_TO_ERC20_PROXY,
        parameters: {
          feeAddress: '0x0000000000000000000000000000000000000001',
          feeAmount: '0',
          paymentAddress: '0x0000000000000000000000000000000000000002',
          refundAddress: '0x0000000000000000000000000000000000000003',
          salt: 'ea3bc7caf64110ca',
          network: 'rinkeby',
          acceptedTokens: ['0xFab46E002BbF0b4509813474841E0716E6730136'],
          maxRateTimespan: 1000000,
        },
        version: '0.1.0',
      });
    });

    it('can create a create action without fee parameters', () => {
      // 'extension data is wrong'
      expect(
        anyToErc20Proxy.createCreationAction({
          paymentAddress: '0x0000000000000000000000000000000000000001',
          refundAddress: '0x0000000000000000000000000000000000000002',
          salt: 'ea3bc7caf64110ca',
          network: 'rinkeby',
          acceptedTokens: ['0xFab46E002BbF0b4509813474841E0716E6730136'],
        }),
      ).toEqual({
        action: 'create',
        id: ExtensionTypes.ID.PAYMENT_NETWORK_ANY_TO_ERC20_PROXY,
        parameters: {
          paymentAddress: '0x0000000000000000000000000000000000000001',
          refundAddress: '0x0000000000000000000000000000000000000002',
          salt: 'ea3bc7caf64110ca',
          network: 'rinkeby',
          acceptedTokens: ['0xFab46E002BbF0b4509813474841E0716E6730136'],
        },
        version: '0.1.0',
      });
    });

    it('cannot createCreationAction with payment address not an ethereum address', () => {
      // 'must throw'
      expect(() => {
        anyToErc20Proxy.createCreationAction({
          paymentAddress: 'not an ethereum address',
          refundAddress: '0x0000000000000000000000000000000000000002',
          acceptedTokens: ['0xFab46E002BbF0b4509813474841E0716E6730136'],
          network: 'rinkeby',
          salt: 'ea3bc7caf64110ca',
        });
      }).toThrowError('paymentAddress is not a valid address');
    });

    it('cannot createCreationAction with refund address not an ethereum address', () => {
      // 'must throw'
      expect(() => {
        anyToErc20Proxy.createCreationAction({
          paymentAddress: '0x0000000000000000000000000000000000000001',
          acceptedTokens: ['0xFab46E002BbF0b4509813474841E0716E6730136'],
          network: 'rinkeby',
          refundAddress: 'not an ethereum address',
          salt: 'ea3bc7caf64110ca',
        });
      }).toThrowError('refundAddress is not a valid address');
    });

    it('cannot createCreationAction with fee address not an ethereum address', () => {
      // 'must throw'
      expect(() => {
        anyToErc20Proxy.createCreationAction({
          feeAddress: 'not an ethereum address',
          paymentAddress: '0x0000000000000000000000000000000000000001',
          acceptedTokens: ['0xFab46E002BbF0b4509813474841E0716E6730136'],
          network: 'rinkeby',
          salt: 'ea3bc7caf64110ca',
        });
      }).toThrowError('feeAddress is not a valid address');
    });

    it('cannot createCreationAction with invalid fee amount', () => {
      // 'must throw'
      expect(() => {
        anyToErc20Proxy.createCreationAction({
          feeAmount: '-20000',
          paymentAddress: '0x0000000000000000000000000000000000000001',
          acceptedTokens: ['0xFab46E002BbF0b4509813474841E0716E6730136'],
          network: 'rinkeby',
          salt: 'ea3bc7caf64110ca',
        });
      }).toThrowError('feeAmount is not a valid amount');
    });

    it('cannot createCreationAction without acceptedTokens', () => {
      // 'must throw'
      expect(() => {
        anyToErc20Proxy.createCreationAction({
          paymentAddress: '0x0000000000000000000000000000000000000001',
          network: 'rinkeby',
          salt: 'ea3bc7caf64110ca',
        });
      }).toThrowError('acceptedTokens is required');
    });

    it('cannot createCreationAction with invalid tokens accepted', () => {
      // 'must throw'
      expect(() => {
        anyToErc20Proxy.createCreationAction({
          paymentAddress: '0x0000000000000000000000000000000000000001',
          salt: 'ea3bc7caf64110ca',
          acceptedTokens: ['0x0000000000000000000000000000000000000003', 'invalid address'],
          network: 'rinkeby',
        });
      }).toThrowError('acceptedTokens must contains only valid ethereum addresses');
    });

    it('cannot createCreationAction with network not supported', () => {
      // 'must throw'
      expect(() => {
        anyToErc20Proxy.createCreationAction({
          paymentAddress: '0x0000000000000000000000000000000000000001',
          salt: 'ea3bc7caf64110ca',
          network: 'kovan',
          acceptedTokens: ['0x0000000000000000000000000000000000000003'],
        });
      }).toThrowError('network kovan not supported');
    });

    it('cannot createCreationAction with tokens accepted not supported', () => {
      // 'must throw'
      expect(() => {
        anyToErc20Proxy.createCreationAction({
          paymentAddress: '0x0000000000000000000000000000000000000001',
          salt: 'ea3bc7caf64110ca',
          acceptedTokens: ['0x0000000000000000000000000000000000000003'],
          network: 'mainnet',
        });
      }).toThrowError(
        'acceptedTokens must contain only supported token addresses (ERC20 only). 0x0000000000000000000000000000000000000003 is not supported for mainnet.',
      );
    });

    it('cannot applyActionToExtensions of creation on a non supported currency', () => {
      const requestCreatedNoExtension: RequestLogicTypes.IRequest = Utils.deepCopy(
        TestData.requestCreatedNoExtension,
      );
      requestCreatedNoExtension.currency = {
        type: RequestLogicTypes.CURRENCY.ETH,
        value: 'ETH',
      };

      const action: ExtensionTypes.IAction = Utils.deepCopy(
        DataConversionERC20FeeCreate.actionCreationFull,
      );
      action.parameters.network = 'invalid network';

      // 'must throw'
      expect(() => {
        anyToErc20Proxy.applyActionToExtension(
          TestData.requestCreatedNoExtension.extensions,
          action,
          requestCreatedNoExtension,
          TestData.otherIdRaw.identity,
          TestData.arbitraryTimestamp,
        );
      }).toThrowError(`The network (invalid network) is not supported for this payment network.`);
    });

    it('cannot applyActionToExtensions of creation on a non supported currency', () => {
      const requestCreatedNoExtension: RequestLogicTypes.IRequest = Utils.deepCopy(
        TestData.requestCreatedNoExtension,
      );
      requestCreatedNoExtension.currency = {
        type: RequestLogicTypes.CURRENCY.ETH,
        value: 'invalid value',
      };

      const action: ExtensionTypes.IAction = Utils.deepCopy(
        DataConversionERC20FeeCreate.actionCreationFull,
      );

      // 'must throw'
      expect(() => {
        anyToErc20Proxy.applyActionToExtension(
          TestData.requestCreatedNoExtension.extensions,
          action,
          requestCreatedNoExtension,
          TestData.otherIdRaw.identity,
          TestData.arbitraryTimestamp,
        );
      }).toThrowError(
        `The currency (invalid value) of the request is not supported for this payment network.`,
      );
    });
  });

  describe('createAddPaymentAddressAction', () => {
    it('can createAddPaymentAddressAction', () => {
      // 'extension data is wrong'
      expect(
        anyToErc20Proxy.createAddPaymentAddressAction({
          paymentAddress: '0x0000000000000000000000000000000000000001',
        }),
      ).toEqual({
        action: ExtensionTypes.PnReferenceBased.ACTION.ADD_PAYMENT_ADDRESS,
        id: ExtensionTypes.ID.PAYMENT_NETWORK_ANY_TO_ERC20_PROXY,
        parameters: {
          paymentAddress: '0x0000000000000000000000000000000000000001',
        },
      });
    });

    it('cannot createAddPaymentAddressAction with payment address not an ethereum address', () => {
      // 'must throw'
      expect(() => {
        anyToErc20Proxy.createAddPaymentAddressAction({
          paymentAddress: 'not an ethereum address',
        });
      }).toThrowError('paymentAddress is not a valid address');
    });
  });

  describe('createAddRefundAddressAction', () => {
    it('can createAddRefundAddressAction', () => {
      // 'extension data is wrong'
      expect(
        anyToErc20Proxy.createAddRefundAddressAction({
          refundAddress: '0x0000000000000000000000000000000000000002',
        }),
      ).toEqual({
        action: ExtensionTypes.PnReferenceBased.ACTION.ADD_REFUND_ADDRESS,
        id: ExtensionTypes.ID.PAYMENT_NETWORK_ANY_TO_ERC20_PROXY,
        parameters: {
          refundAddress: '0x0000000000000000000000000000000000000002',
        },
      });
    });

    it('cannot createAddRefundAddressAction with payment address not an ethereum address', () => {
      // 'must throw'
      expect(() => {
        anyToErc20Proxy.createAddRefundAddressAction({
          refundAddress: 'not an ethereum address',
        });
      }).toThrowError('refundAddress is not a valid address');
    });
  });

  describe('createAddFeeAction', () => {
    it('can createAddFeeAction', () => {
      // 'extension data is wrong'
      expect(
        anyToErc20Proxy.createAddFeeAction({
          feeAddress: '0x0000000000000000000000000000000000000002',
          feeAmount: '2000',
        }),
      ).toEqual({
        action: ExtensionTypes.PnFeeReferenceBased.ACTION.ADD_FEE,
        id: ExtensionTypes.ID.PAYMENT_NETWORK_ANY_TO_ERC20_PROXY,
        parameters: {
          feeAddress: '0x0000000000000000000000000000000000000002',
          feeAmount: '2000',
        },
      });
    });

    it('cannot createAddFeeAddressAction with payment address not an ethereum address', () => {
      // 'must throw'
      expect(() => {
        anyToErc20Proxy.createAddFeeAction({
          feeAddress: 'not an ethereum address',
          feeAmount: '2000',
        });
      }).toThrowError('feeAddress is not a valid address');
    });

    it('cannot createAddFeeAction with amount non positive integer', () => {
      // 'must throw'
      expect(() => {
        anyToErc20Proxy.createAddFeeAction({
          feeAddress: '0x0000000000000000000000000000000000000002',
          feeAmount: '-30000',
        });
      }).toThrowError('feeAmount is not a valid amount');
    });
  });

  describe('applyActionToExtension', () => {
    describe('applyActionToExtension/unknown action', () => {
      it('cannot applyActionToExtensions of unknown action', () => {
        const unknownAction = Utils.deepCopy(DataConversionERC20FeeAddData.actionAddPaymentAddress);
        unknownAction.action = 'unknown action' as any;
        // 'must throw'
        expect(() => {
          anyToErc20Proxy.applyActionToExtension(
            DataConversionERC20FeeCreate.requestStateCreatedEmpty.extensions,
            unknownAction,
            DataConversionERC20FeeCreate.requestStateCreatedEmpty,
            TestData.payeeRaw.identity,
            TestData.arbitraryTimestamp,
          );
        }).toThrowError('Unknown action: unknown action');
      });

      it('cannot applyActionToExtensions of unknown id', () => {
        const unknownAction = Utils.deepCopy(DataConversionERC20FeeAddData.actionAddPaymentAddress);
        unknownAction.id = 'unknown id' as any;
        // 'must throw'
        expect(() => {
          anyToErc20Proxy.applyActionToExtension(
            DataConversionERC20FeeCreate.requestStateCreatedEmpty.extensions,
            unknownAction,
            DataConversionERC20FeeCreate.requestStateCreatedEmpty,
            TestData.payeeRaw.identity,
            TestData.arbitraryTimestamp,
          );
        }).toThrowError('The extension should be created before receiving any other action');
      });
    });

    describe('applyActionToExtension/create', () => {
      it('can applyActionToExtensions of creation', () => {
        // 'new extension state wrong'
        expect(
          anyToErc20Proxy.applyActionToExtension(
            DataConversionERC20FeeCreate.requestStateNoExtensions.extensions,
            DataConversionERC20FeeCreate.actionCreationFull,
            DataConversionERC20FeeCreate.requestStateNoExtensions,
            TestData.otherIdRaw.identity,
            TestData.arbitraryTimestamp,
          ),
        ).toEqual(DataConversionERC20FeeCreate.extensionFullState);
      });

      it('cannot applyActionToExtensions of creation with a previous state', () => {
        // 'must throw'
        expect(() => {
          anyToErc20Proxy.applyActionToExtension(
            DataConversionERC20FeeCreate.requestFullStateCreated.extensions,
            DataConversionERC20FeeCreate.actionCreationFull,
            DataConversionERC20FeeCreate.requestFullStateCreated,
            TestData.otherIdRaw.identity,
            TestData.arbitraryTimestamp,
          );
        }).toThrowError('This extension has already been created');
      });

      it('cannot applyActionToExtensions of creation on a non supported currency', () => {
        const requestCreatedNoExtension: RequestLogicTypes.IRequest = Utils.deepCopy(
          TestData.requestCreatedNoExtension,
        );
        requestCreatedNoExtension.currency = {
          type: RequestLogicTypes.CURRENCY.BTC,
          value: 'BTC',
        };
        // 'must throw'
        expect(() => {
          anyToErc20Proxy.applyActionToExtension(
            TestData.requestCreatedNoExtension.extensions,
            DataConversionERC20FeeCreate.actionCreationFull,
            requestCreatedNoExtension,
            TestData.otherIdRaw.identity,
            TestData.arbitraryTimestamp,
          );
        }).toThrowError(
          'The currency (BTC) of the request is not supported for this payment network.',
        );
      });

      it('cannot applyActionToExtensions of creation with payment address not valid', () => {
        const testnetPaymentAddress = Utils.deepCopy(
          DataConversionERC20FeeCreate.actionCreationFull,
        );
        testnetPaymentAddress.parameters.paymentAddress =
          DataConversionERC20FeeAddData.invalidAddress;
        // 'must throw'
        expect(() => {
          anyToErc20Proxy.applyActionToExtension(
            DataConversionERC20FeeCreate.requestStateNoExtensions.extensions,
            testnetPaymentAddress,
            DataConversionERC20FeeCreate.requestStateNoExtensions,
            TestData.otherIdRaw.identity,
            TestData.arbitraryTimestamp,
          );
        }).toThrowError('paymentAddress is not a valid address');
      });

      it('cannot applyActionToExtensions of creation with no tokens accepted', () => {
        const testnetPaymentAddress = Utils.deepCopy(
          DataConversionERC20FeeCreate.actionCreationFull,
        );
        testnetPaymentAddress.parameters.acceptedTokens = [];
        // 'must throw'
        expect(() => {
          anyToErc20Proxy.applyActionToExtension(
            DataConversionERC20FeeCreate.requestStateNoExtensions.extensions,
            testnetPaymentAddress,
            DataConversionERC20FeeCreate.requestStateNoExtensions,
            TestData.otherIdRaw.identity,
            TestData.arbitraryTimestamp,
          );
        }).toThrowError('acceptedTokens is required');
      });

      it('cannot applyActionToExtensions of creation with token address not valid', () => {
        const testnetPaymentAddress = Utils.deepCopy(
          DataConversionERC20FeeCreate.actionCreationFull,
        );
        testnetPaymentAddress.parameters.acceptedTokens = ['invalid address'];
        // 'must throw'
        expect(() => {
          anyToErc20Proxy.applyActionToExtension(
            DataConversionERC20FeeCreate.requestStateNoExtensions.extensions,
            testnetPaymentAddress,
            DataConversionERC20FeeCreate.requestStateNoExtensions,
            TestData.otherIdRaw.identity,
            TestData.arbitraryTimestamp,
          );
        }).toThrowError('acceptedTokens must contains only valid ethereum addresses');
      });

      it('cannot applyActionToExtensions of creation with refund address not valid', () => {
        const testnetRefundAddress = Utils.deepCopy(
          DataConversionERC20FeeCreate.actionCreationFull,
        );
        testnetRefundAddress.parameters.refundAddress =
          DataConversionERC20FeeAddData.invalidAddress;
        // 'must throw'
        expect(() => {
          anyToErc20Proxy.applyActionToExtension(
            DataConversionERC20FeeCreate.requestStateNoExtensions.extensions,
            testnetRefundAddress,
            DataConversionERC20FeeCreate.requestStateNoExtensions,
            TestData.otherIdRaw.identity,
            TestData.arbitraryTimestamp,
          );
        }).toThrowError('refundAddress is not a valid address');
      });
    });

    describe('applyActionToExtension/addPaymentAddress', () => {
      it('can applyActionToExtensions of addPaymentAddress', () => {
        // 'new extension state wrong'
        expect(
          anyToErc20Proxy.applyActionToExtension(
            DataConversionERC20FeeCreate.requestStateCreatedEmpty.extensions,
            DataConversionERC20FeeAddData.actionAddPaymentAddress,
            DataConversionERC20FeeCreate.requestStateCreatedEmpty,
            TestData.payeeRaw.identity,
            TestData.arbitraryTimestamp,
          ),
        ).toEqual(DataConversionERC20FeeAddData.extensionStateWithPaymentAfterCreation);
      });

      it('cannot applyActionToExtensions of addPaymentAddress without a previous state', () => {
        // 'must throw'
        expect(() => {
          anyToErc20Proxy.applyActionToExtension(
            DataConversionERC20FeeCreate.requestStateNoExtensions.extensions,
            DataConversionERC20FeeAddData.actionAddPaymentAddress,
            DataConversionERC20FeeCreate.requestStateNoExtensions,
            TestData.payeeRaw.identity,
            TestData.arbitraryTimestamp,
          );
        }).toThrowError(`The extension should be created before receiving any other action`);
      });

      it('cannot applyActionToExtensions of addPaymentAddress without a payee', () => {
        const previousState = Utils.deepCopy(DataConversionERC20FeeCreate.requestStateCreatedEmpty);
        previousState.payee = undefined;
        // 'must throw'
        expect(() => {
          anyToErc20Proxy.applyActionToExtension(
            previousState.extensions,
            DataConversionERC20FeeAddData.actionAddPaymentAddress,
            previousState,
            TestData.payeeRaw.identity,
            TestData.arbitraryTimestamp,
          );
        }).toThrowError(`The request must have a payee`);
      });

      it('cannot applyActionToExtensions of addPaymentAddress signed by someone else than the payee', () => {
        const previousState = Utils.deepCopy(DataConversionERC20FeeCreate.requestStateCreatedEmpty);
        // 'must throw'
        expect(() => {
          anyToErc20Proxy.applyActionToExtension(
            previousState.extensions,
            DataConversionERC20FeeAddData.actionAddPaymentAddress,
            previousState,
            TestData.payerRaw.identity,
            TestData.arbitraryTimestamp,
          );
        }).toThrowError(`The signer must be the payee`);
      });

      it('cannot applyActionToExtensions of addPaymentAddress with payment address already given', () => {
        // 'must throw'
        expect(() => {
          anyToErc20Proxy.applyActionToExtension(
            DataConversionERC20FeeCreate.requestFullStateCreated.extensions,
            DataConversionERC20FeeAddData.actionAddPaymentAddress,
            DataConversionERC20FeeCreate.requestFullStateCreated,
            TestData.payeeRaw.identity,
            TestData.arbitraryTimestamp,
          );
        }).toThrowError(`Payment address already given`);
      });

      it('cannot applyActionToExtensions of addPaymentAddress with payment address not valid', () => {
        const testnetPaymentAddress = Utils.deepCopy(
          DataConversionERC20FeeAddData.actionAddPaymentAddress,
        );
        testnetPaymentAddress.parameters.paymentAddress =
          DataConversionERC20FeeAddData.invalidAddress;
        // 'must throw'
        expect(() => {
          anyToErc20Proxy.applyActionToExtension(
            DataConversionERC20FeeCreate.requestStateCreatedEmpty.extensions,
            testnetPaymentAddress,
            DataConversionERC20FeeCreate.requestStateCreatedEmpty,
            TestData.payeeRaw.identity,
            TestData.arbitraryTimestamp,
          );
        }).toThrowError('paymentAddress is not a valid address');
      });
    });

    describe('applyActionToExtension/addRefundAddress', () => {
      it('can applyActionToExtensions of addRefundAddress', () => {
        // 'new extension state wrong'
        expect(
          anyToErc20Proxy.applyActionToExtension(
            DataConversionERC20FeeCreate.requestStateCreatedEmpty.extensions,
            DataConversionERC20FeeAddData.actionAddRefundAddress,
            DataConversionERC20FeeCreate.requestStateCreatedEmpty,
            TestData.payerRaw.identity,
            TestData.arbitraryTimestamp,
          ),
        ).toEqual(DataConversionERC20FeeAddData.extensionStateWithRefundAfterCreation);
      });

      it('cannot applyActionToExtensions of addRefundAddress without a previous state', () => {
        // 'must throw'
        expect(() => {
          anyToErc20Proxy.applyActionToExtension(
            DataConversionERC20FeeCreate.requestStateNoExtensions.extensions,
            DataConversionERC20FeeAddData.actionAddRefundAddress,
            DataConversionERC20FeeCreate.requestStateNoExtensions,
            TestData.payerRaw.identity,
            TestData.arbitraryTimestamp,
          );
        }).toThrowError(`The extension should be created before receiving any other action`);
      });

      it('cannot applyActionToExtensions of addRefundAddress without a payer', () => {
        const previousState = Utils.deepCopy(DataConversionERC20FeeCreate.requestStateCreatedEmpty);
        previousState.payer = undefined;
        // 'must throw'
        expect(() => {
          anyToErc20Proxy.applyActionToExtension(
            previousState.extensions,
            DataConversionERC20FeeAddData.actionAddRefundAddress,
            previousState,
            TestData.payerRaw.identity,
            TestData.arbitraryTimestamp,
          );
        }).toThrowError(`The request must have a payer`);
      });

      it('cannot applyActionToExtensions of addRefundAddress signed by someone else than the payer', () => {
        const previousState = Utils.deepCopy(DataConversionERC20FeeCreate.requestStateCreatedEmpty);
        // 'must throw'
        expect(() => {
          anyToErc20Proxy.applyActionToExtension(
            previousState.extensions,
            DataConversionERC20FeeAddData.actionAddRefundAddress,
            previousState,
            TestData.payeeRaw.identity,
            TestData.arbitraryTimestamp,
          );
        }).toThrowError(`The signer must be the payer`);
      });

      it('cannot applyActionToExtensions of addRefundAddress with payment address already given', () => {
        // 'must throw'
        expect(() => {
          anyToErc20Proxy.applyActionToExtension(
            DataConversionERC20FeeCreate.requestFullStateCreated.extensions,
            DataConversionERC20FeeAddData.actionAddRefundAddress,
            DataConversionERC20FeeCreate.requestFullStateCreated,
            TestData.payerRaw.identity,
            TestData.arbitraryTimestamp,
          );
        }).toThrowError(`Refund address already given`);
      });

      it('cannot applyActionToExtensions of addRefundAddress with refund address not valid', () => {
        const testnetPaymentAddress = Utils.deepCopy(
          DataConversionERC20FeeAddData.actionAddRefundAddress,
        );
        testnetPaymentAddress.parameters.refundAddress =
          DataConversionERC20FeeAddData.invalidAddress;
        // 'must throw'
        expect(() => {
          anyToErc20Proxy.applyActionToExtension(
            DataConversionERC20FeeCreate.requestStateCreatedEmpty.extensions,
            testnetPaymentAddress,
            DataConversionERC20FeeCreate.requestStateCreatedEmpty,
            TestData.payeeRaw.identity,
            TestData.arbitraryTimestamp,
          );
        }).toThrowError('refundAddress is not a valid address');
      });
    });

    describe('applyActionToExtension/addFee', () => {
      it('can applyActionToExtensions of addFee', () => {
        // 'new extension state wrong'
        expect(
          anyToErc20Proxy.applyActionToExtension(
            DataConversionERC20FeeCreate.requestStateCreatedEmpty.extensions,
            DataConversionERC20FeeAddData.actionAddFee,
            DataConversionERC20FeeCreate.requestStateCreatedEmpty,
            TestData.payeeRaw.identity,
            TestData.arbitraryTimestamp,
          ),
        ).toEqual(DataConversionERC20FeeAddData.extensionStateWithFeeAfterCreation);
      });
  
      it('cannot applyActionToExtensions of addFee without a previous state', () => {
<<<<<<< HEAD
        // 'must throw'
=======
>>>>>>> a288e573
        expect(() => {
          anyToErc20Proxy.applyActionToExtension(
            DataConversionERC20FeeCreate.requestStateNoExtensions.extensions,
            DataConversionERC20FeeAddData.actionAddFee,
            DataConversionERC20FeeCreate.requestStateNoExtensions,
            TestData.payeeRaw.identity,
            TestData.arbitraryTimestamp,
          );
        }).toThrowError(`The extension should be created before receiving any other action`);
      });
  
      it('cannot applyActionToExtensions of addFee without a payee', () => {
        const previousState = Utils.deepCopy(DataConversionERC20FeeCreate.requestStateCreatedEmpty);
        previousState.payee = undefined;
<<<<<<< HEAD
        // 'must throw'
=======
>>>>>>> a288e573
        expect(() => {
          anyToErc20Proxy.applyActionToExtension(
            previousState.extensions,
            DataConversionERC20FeeAddData.actionAddFee,
            previousState,
            TestData.payeeRaw.identity,
            TestData.arbitraryTimestamp,
          );
        }).toThrowError(`The request must have a payee`);
      });
  
      it('cannot applyActionToExtensions of addFee signed by someone else than the payee', () => {
        const previousState = Utils.deepCopy(DataConversionERC20FeeCreate.requestStateCreatedEmpty);
<<<<<<< HEAD
        // 'must throw'
=======
>>>>>>> a288e573
        expect(() => {
          anyToErc20Proxy.applyActionToExtension(
            previousState.extensions,
            DataConversionERC20FeeAddData.actionAddFee,
            previousState,
            TestData.payerRaw.identity,
            TestData.arbitraryTimestamp,
          );
        }).toThrowError(`The signer must be the payee`);
      });
  
      it('cannot applyActionToExtensions of addFee with fee data already given', () => {
<<<<<<< HEAD
        // 'must throw'
=======
>>>>>>> a288e573
        expect(() => {
          anyToErc20Proxy.applyActionToExtension(
            DataConversionERC20FeeCreate.requestFullStateCreated.extensions,
            DataConversionERC20FeeAddData.actionAddFee,
            DataConversionERC20FeeCreate.requestFullStateCreated,
            TestData.payeeRaw.identity,
            TestData.arbitraryTimestamp,
          );
        }).toThrowError(`Fee address already given`);
      });
  
      it('cannot applyActionToExtensions of addFee with fee address not valid', () => {
        const testnetPaymentAddress = Utils.deepCopy(DataConversionERC20FeeAddData.actionAddFee);
        testnetPaymentAddress.parameters.feeAddress = DataConversionERC20FeeAddData.invalidAddress;
<<<<<<< HEAD
        // 'must throw'
=======
>>>>>>> a288e573
        expect(() => {
          anyToErc20Proxy.applyActionToExtension(
            DataConversionERC20FeeCreate.requestStateCreatedEmpty.extensions,
            testnetPaymentAddress,
            DataConversionERC20FeeCreate.requestStateCreatedEmpty,
            TestData.payerRaw.identity,
            TestData.arbitraryTimestamp,
          );
        }).toThrowError('feeAddress is not a valid address');
      });
  
      it('cannot applyActionToExtensions of addFee with fee amount not valid', () => {
        const testnetPaymentAddress = Utils.deepCopy(DataConversionERC20FeeAddData.actionAddFee);
<<<<<<< HEAD
        testnetPaymentAddress.parameters.feeAmount = DataConversionERC20FeeAddData.invalidAddress;
        // 'must throw'
=======
        testnetPaymentAddress.parameters.feeAmount = "invalid amount";
>>>>>>> a288e573
        expect(() => {
          anyToErc20Proxy.applyActionToExtension(
            DataConversionERC20FeeCreate.requestStateCreatedEmpty.extensions,
            testnetPaymentAddress,
            DataConversionERC20FeeCreate.requestStateCreatedEmpty,
            TestData.payerRaw.identity,
            TestData.arbitraryTimestamp,
          );
        }).toThrowError('feeAmount is not a valid amount');
      });
    });
  });
});<|MERGE_RESOLUTION|>--- conflicted
+++ resolved
@@ -655,10 +655,6 @@
       });
   
       it('cannot applyActionToExtensions of addFee without a previous state', () => {
-<<<<<<< HEAD
-        // 'must throw'
-=======
->>>>>>> a288e573
         expect(() => {
           anyToErc20Proxy.applyActionToExtension(
             DataConversionERC20FeeCreate.requestStateNoExtensions.extensions,
@@ -673,10 +669,6 @@
       it('cannot applyActionToExtensions of addFee without a payee', () => {
         const previousState = Utils.deepCopy(DataConversionERC20FeeCreate.requestStateCreatedEmpty);
         previousState.payee = undefined;
-<<<<<<< HEAD
-        // 'must throw'
-=======
->>>>>>> a288e573
         expect(() => {
           anyToErc20Proxy.applyActionToExtension(
             previousState.extensions,
@@ -690,10 +682,6 @@
   
       it('cannot applyActionToExtensions of addFee signed by someone else than the payee', () => {
         const previousState = Utils.deepCopy(DataConversionERC20FeeCreate.requestStateCreatedEmpty);
-<<<<<<< HEAD
-        // 'must throw'
-=======
->>>>>>> a288e573
         expect(() => {
           anyToErc20Proxy.applyActionToExtension(
             previousState.extensions,
@@ -706,10 +694,6 @@
       });
   
       it('cannot applyActionToExtensions of addFee with fee data already given', () => {
-<<<<<<< HEAD
-        // 'must throw'
-=======
->>>>>>> a288e573
         expect(() => {
           anyToErc20Proxy.applyActionToExtension(
             DataConversionERC20FeeCreate.requestFullStateCreated.extensions,
@@ -724,10 +708,6 @@
       it('cannot applyActionToExtensions of addFee with fee address not valid', () => {
         const testnetPaymentAddress = Utils.deepCopy(DataConversionERC20FeeAddData.actionAddFee);
         testnetPaymentAddress.parameters.feeAddress = DataConversionERC20FeeAddData.invalidAddress;
-<<<<<<< HEAD
-        // 'must throw'
-=======
->>>>>>> a288e573
         expect(() => {
           anyToErc20Proxy.applyActionToExtension(
             DataConversionERC20FeeCreate.requestStateCreatedEmpty.extensions,
@@ -741,12 +721,7 @@
   
       it('cannot applyActionToExtensions of addFee with fee amount not valid', () => {
         const testnetPaymentAddress = Utils.deepCopy(DataConversionERC20FeeAddData.actionAddFee);
-<<<<<<< HEAD
-        testnetPaymentAddress.parameters.feeAmount = DataConversionERC20FeeAddData.invalidAddress;
-        // 'must throw'
-=======
         testnetPaymentAddress.parameters.feeAmount = "invalid amount";
->>>>>>> a288e573
         expect(() => {
           anyToErc20Proxy.applyActionToExtension(
             DataConversionERC20FeeCreate.requestStateCreatedEmpty.extensions,
