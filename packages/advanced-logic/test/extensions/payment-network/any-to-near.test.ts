import {
  requestStateNoExtensions,
  arbitrarySalt,
  actionCreationWithAnyToNativeTokenPayment,
  extensionStateWithAnyToNativeTokenPaymentAndRefund,
  extensionStateAnyToNativeWithPaymentAddressAdded,
  extensionStateAnyToNativeWithFeeAdded,
} from '../../utils/payment-network/any/generator-data-create';
import { AdvancedLogic } from '../../../src';
import { arbitraryTimestamp, payeeRaw, payerRaw } from '../../utils/test-data-generator';
import { ExtensionTypes, RequestLogicTypes } from '@requestnetwork/types';
import AnyToNearPaymentNetwork from '../../../src/extensions/payment-network/near/any-to-near';
import AnyToNativeTokenPaymentNetwork from '../../../src/extensions/payment-network/any-to-native';
import { CurrencyManager } from '@requestnetwork/currency';
import utils from '@requestnetwork/utils';
import AnyToNearTestnetPaymentNetwork from '../../../src/extensions/payment-network/near/any-to-near-testnet';

const salt = arbitrarySalt;
const currencyManager = CurrencyManager.getDefault();

describe('extensions/payment-network/any-to-native-token', () => {
  const validCurrency = {
    type: RequestLogicTypes.CURRENCY.ISO4217,
    value: 'USD',
  };
  const wrongCurrency = {
    type: RequestLogicTypes.CURRENCY.ISO4217,
    value: 'EUR',
  };
  const anyToNativeTokenTestCases = [
    {
      name: 'Near',
      paymentNetwork: new AnyToNearPaymentNetwork(
        currencyManager,
      ) as AnyToNativeTokenPaymentNetwork,
      suffix: 'near',
      wrongSuffix: 'testnet',
      network: 'aurora',
      wrongNetwork: 'aurora-testnet',
      maxRateTimespan: 100000,
      feeAmount: '100',
    },
    {
      name: 'Near testnet',
      paymentNetwork: new AnyToNearTestnetPaymentNetwork(
        currencyManager,
      ) as AnyToNativeTokenPaymentNetwork,
      suffix: 'testnet',
      wrongSuffix: 'near',
      network: 'aurora-testnet',
      wrongNetwork: 'aurora',
      maxRateTimespan: 100000,
      feeAmount: '100',
    },
  ];

  anyToNativeTokenTestCases.forEach((testCase) => {
    describe(`action creations for ${testCase.name}`, () => {
      describe('createCreationAction', () => {
        it('works with valid parameters', () => {
          expect(
            testCase.paymentNetwork.createCreationAction({
              paymentAddress: `pay.${testCase.suffix}`,
              refundAddress: `refund.${testCase.suffix}`,
              feeAddress: `fee.${testCase.suffix}`,
              feeAmount: testCase.feeAmount,
              salt,
              network: testCase.network,
              maxRateTimespan: testCase.maxRateTimespan,
            }),
          ).toBeDefined();
        });
        it('works with minimum parameters', () => {
          expect(
            testCase.paymentNetwork.createCreationAction({
              salt,
              network: testCase.network,
            }),
          ).toBeTruthy();
        });
        it('throws when payment address is invalid', () => {
          expect(() => {
            testCase.paymentNetwork.createCreationAction({
              paymentAddress: 'not a near address',
              refundAddress: `refund.${testCase.suffix}`,
              salt,
              network: testCase.network,
              maxRateTimespan: testCase.maxRateTimespan,
            });
          }).toThrowError("paymentAddress 'not a near address' is not a valid address");
        });
        it('throws when payment address is on the wrong network', () => {
          expect(() => {
            testCase.paymentNetwork.createCreationAction({
              paymentAddress: `pay.${testCase.wrongSuffix}`,
              refundAddress: `refund.${testCase.suffix}`,
              salt,
              network: testCase.network,
              maxRateTimespan: testCase.maxRateTimespan,
            });
          }).toThrowError(`paymentAddress 'pay.${testCase.wrongSuffix}' is not a valid address`);
        });
        it('throws when refund address is invalid', () => {
          expect(() => {
            testCase.paymentNetwork.createCreationAction({
              paymentAddress: `pay.${testCase.suffix}`,
              refundAddress: 'not a near address',
              salt,
              network: testCase.network,
              maxRateTimespan: testCase.maxRateTimespan,
            });
          }).toThrowError("refundAddress 'not a near address' is not a valid address");
        });
        it('throws when refund address is on the wrong network', () => {
          expect(() => {
            testCase.paymentNetwork.createCreationAction({
              paymentAddress: `pay.${testCase.suffix}`,
              refundAddress: `refund.${testCase.wrongSuffix}`,
              salt,
              network: testCase.network,
              maxRateTimespan: testCase.maxRateTimespan,
            });
          }).toThrowError(`refundAddress 'refund.${testCase.wrongSuffix}' is not a valid address`);
        });
        it('throws when fee address is invalid', () => {
          expect(() => {
            testCase.paymentNetwork.createCreationAction({
              paymentAddress: `pay.${testCase.suffix}`,
              refundAddress: `refund.${testCase.suffix}`,
              feeAddress: 'not a near address',
              salt,
              network: testCase.network,
              maxRateTimespan: testCase.maxRateTimespan,
            });
          }).toThrowError("feeAddress 'not a near address' is not a valid address");
        });
        it('throws when fee address is on the wrong network', () => {
          expect(() => {
            testCase.paymentNetwork.createCreationAction({
              paymentAddress: `pay.${testCase.suffix}`,
              refundAddress: `refund.${testCase.suffix}`,
              feeAddress: `fee.${testCase.wrongSuffix}`,
              salt,
              network: testCase.network,
              maxRateTimespan: testCase.maxRateTimespan,
            });
          }).toThrowError(`feeAddress 'fee.${testCase.wrongSuffix}' is not a valid address`);
        });
        it('throws when fee amount is invalid', () => {
          expect(() => {
            testCase.paymentNetwork.createCreationAction({
              paymentAddress: `pay.${testCase.suffix}`,
              refundAddress: `refund.${testCase.suffix}`,
              feeAddress: `fee.${testCase.suffix}`,
              feeAmount: '-2000',
              salt,
              network: testCase.network,
              maxRateTimespan: testCase.maxRateTimespan,
            });
          }).toThrowError(`feeAmount is not a valid amount`);
        });
        it('throws when maxRateTimespan is invalid', () => {
          expect(() => {
            testCase.paymentNetwork.createCreationAction({
              paymentAddress: `pay.${testCase.suffix}`,
              refundAddress: `refund.${testCase.suffix}`,
              feeAddress: `fee.${testCase.suffix}`,
              feeAmount: '2000',
              salt,
              network: testCase.network,
              maxRateTimespan: -2000,
            });
          }).toThrowError(`-2000 is not a valid maxRateTimespan`);
        });
        describe('edge cases', () => {
          const partialCreationParams: ExtensionTypes.PnAnyToAnyConversion.ICreationParameters = {
            salt,
            refundAddress: 'refund.near',
            feeAddress: 'fee.near',
            feeAmount: '100',
            maxRateTimespan: 1000000,
          };
          it('throws when payment network is not supported', () => {
            expect(() => {
              new AnyToNearPaymentNetwork(currencyManager).createCreationAction({
                ...partialCreationParams,
                network: 'another-chain',
              });
            }).toThrowError(
<<<<<<< HEAD
              `Payment network 'another-chain' is not supported by this extension (only aurora)`,
=======
              `Payment network 'another-chain' is not supported by this extension (only aurora, aurora-testnet, near-testnet)`,
>>>>>>> c9f1a1c8
            );
          });
          it('throws when payment network is missing', () => {
            expect(() => {
              new AnyToNearPaymentNetwork(currencyManager).createCreationAction(
                partialCreationParams,
              );
            }).toThrowError(`network is required`);
          });
        });
      });
      describe('createAddPaymentAddressAction', () => {
        it('works with valid payment address', () => {
          expect(
            testCase.paymentNetwork.createAddPaymentAddressAction({
              paymentAddress: `pay.${testCase.suffix}`,
            }),
          ).toBeTruthy();
        });
        it('throws when payment address is invalid', () => {
          expect(() => {
            testCase.paymentNetwork.createAddPaymentAddressAction({
              paymentAddress: 'not a near address',
            });
          }).toThrowError("paymentAddress 'not a near address' is not a valid address");
        });
      });
      describe('createAddRefundAddressAction', () => {
        it('works with valid payment address', () => {
          expect(
            testCase.paymentNetwork.createAddRefundAddressAction({
              refundAddress: `refund.${testCase.suffix}`,
            }),
          ).toBeTruthy();
        });
        it('throws when payment address is invalid', () => {
          expect(() => {
            testCase.paymentNetwork.createAddRefundAddressAction({
              refundAddress: `not a near address`,
            });
          }).toThrowError("refundAddress 'not a near address' is not a valid address");
        });
      });
      describe('createAddFeeAction', () => {
        it('can createAddFeeAction', () => {
          expect(
            testCase.paymentNetwork.createAddFeeAction({
              feeAddress: `fee.${testCase.suffix}`,
              feeAmount: '2000',
            }),
          ).toEqual({
            action: ExtensionTypes.PnFeeReferenceBased.ACTION.ADD_FEE,
            id: ExtensionTypes.ID.PAYMENT_NETWORK_ANY_TO_NATIVE_TOKEN,
            parameters: {
              feeAddress: `fee.${testCase.suffix}`,
              feeAmount: '2000',
            },
          });
        });
        it('cannot createAddFeeAction with amount non positive integer', () => {
          expect(() => {
            testCase.paymentNetwork.createAddFeeAction({
              feeAddress: `fee.${testCase.suffix}`,
              feeAmount: '-30000',
            });
          }).toThrowError('feeAmount is not a valid amount');
        });
      });
    });
  });

  describe('AdvancedLogic.applyActionToExtension', () => {
    const mainnetTestCase = anyToNativeTokenTestCases[0];
    let advancedLogic: AdvancedLogic;
    let validRequestState: typeof requestStateNoExtensions;
    let creationAction: ExtensionTypes.IAction;
    let anyToNearPn: AnyToNearPaymentNetwork;
    beforeEach(() => {
      advancedLogic = new AdvancedLogic();
      anyToNearPn = new AnyToNearPaymentNetwork(currencyManager);
      validRequestState = {
        ...requestStateNoExtensions,
        currency: validCurrency,
      };
      creationAction = utils.deepCopy(actionCreationWithAnyToNativeTokenPayment);
    });
    describe('applyActionToExtension/create action', () => {
      it('works with valid parameters', () => {
        const newExtensionState = advancedLogic.applyActionToExtensions(
          validRequestState.extensions,
          creationAction,
          validRequestState,
          payeeRaw.identity,
          arbitraryTimestamp,
        );

        expect(newExtensionState).toEqual(extensionStateWithAnyToNativeTokenPaymentAndRefund);
      });
      it('throws when currency is not supported', () => {
        const invalidRequestState: typeof requestStateNoExtensions = {
          ...requestStateNoExtensions,
          currency: wrongCurrency,
        };
        expect(() =>
          advancedLogic.applyActionToExtensions(
            invalidRequestState.extensions,
            creationAction,
            invalidRequestState,
            payeeRaw.identity,
            arbitraryTimestamp,
          ),
        ).toThrowError(
          `The currency (${wrongCurrency.value}) of the request is not supported for this payment network`,
        );
      });
      it('throws when network is undefined', () => {
        creationAction.parameters.network = undefined;
        expect(() =>
          advancedLogic.applyActionToExtensions(
            validRequestState.extensions,
            creationAction,
            validRequestState,
            payeeRaw.identity,
            arbitraryTimestamp,
          ),
        ).toThrowError(
          'extension with id: pn-any-to-native-token not found for network: undefined',
        );
      });
      it('throws when the network is wrong', () => {
        const wrongNetwork = `wrong network`;
        creationAction.parameters.network = wrongNetwork;

        expect(() =>
          advancedLogic.applyActionToExtensions(
            validRequestState.extensions,
            creationAction,
            validRequestState,
            payeeRaw.identity,
            arbitraryTimestamp,
          ),
        ).toThrowError(
          'extension with id: pn-any-to-native-token not found for network: wrong network',
        );
      });
      it('throws when payment address is not valid', () => {
        const invalidAddress = 'pay.testnet';
        creationAction.parameters.paymentAddress = invalidAddress;

        expect(() =>
          advancedLogic.applyActionToExtensions(
            validRequestState.extensions,
            creationAction,
            validRequestState,
            payeeRaw.identity,
            arbitraryTimestamp,
          ),
        ).toThrowError(`paymentAddress ${invalidAddress} is not a valid address`);
      });
      it('throws when refund address is not valid', () => {
        const invalidAddress = 'refund.testnet';
        creationAction.parameters.refundAddress = invalidAddress;

        expect(() =>
          advancedLogic.applyActionToExtensions(
            validRequestState.extensions,
            creationAction,
            validRequestState,
            payeeRaw.identity,
            arbitraryTimestamp,
          ),
        ).toThrowError(`refundAddress ${invalidAddress} is not a valid address`);
      });
      it('throws when fee address is not valid', () => {
        const invalidAddress = 'fee.testnet';
        creationAction.parameters.feeAddress = invalidAddress;

        expect(() =>
          advancedLogic.applyActionToExtensions(
            validRequestState.extensions,
            creationAction,
            validRequestState,
            payeeRaw.identity,
            arbitraryTimestamp,
          ),
        ).toThrowError(`feeAddress ${invalidAddress} is not a valid address`);
      });
      it('throws when fee amount is not valid', () => {
        const invalidFeeAmount = '-100';
        creationAction.parameters.feeAmount = invalidFeeAmount;

        expect(() =>
          advancedLogic.applyActionToExtensions(
            validRequestState.extensions,
            creationAction,
            validRequestState,
            payeeRaw.identity,
            arbitraryTimestamp,
          ),
        ).toThrowError(`feeAmount is not a valid amount`);
      });
      it('throws when version is missing', () => {
        expect(() => {
          advancedLogic.applyActionToExtensions(
            {},
            { ...actionCreationWithAnyToNativeTokenPayment, version: '' },
            validRequestState,
            payeeRaw.identity,
            arbitraryTimestamp,
          );
        }).toThrowError('version is required at creation');
      });
    });
    describe('applyActionToExtension/addPaymentAddress action', () => {
      it('works when adding a payment address to a created state', () => {
        const intermediateExtensionState = advancedLogic.applyActionToExtensions(
          validRequestState.extensions,
          anyToNearPn.createCreationAction({
            salt,
            network: 'aurora',
            refundAddress: 'refund.near',
            feeAddress: 'fee.near',
            feeAmount: '100',
            maxRateTimespan: 1000000,
          }),
          validRequestState,
          payeeRaw.identity,
          arbitraryTimestamp,
        );

        validRequestState.extensions = intermediateExtensionState;

        const addPaymentAddressAction = anyToNearPn.createAddPaymentAddressAction({
          paymentAddress: 'pay.near',
        });

        const newExtensionState = advancedLogic.applyActionToExtensions(
          intermediateExtensionState,
          addPaymentAddressAction,
          validRequestState,
          payeeRaw.identity,
          arbitraryTimestamp,
        );

        expect(newExtensionState).toEqual(extensionStateAnyToNativeWithPaymentAddressAdded);
      });
      it('throws when payment address is invalid', () => {
        const invalidAddress = 'pay.testnet';

        const intermediateExtensionState = advancedLogic.applyActionToExtensions(
          validRequestState.extensions,
          anyToNearPn.createCreationAction({
            salt,
            network: 'aurora',
            refundAddress: 'refund.near',
            feeAddress: 'fee.near',
            feeAmount: '100',
            maxRateTimespan: 1000000,
          }),
          validRequestState,
          payeeRaw.identity,
          arbitraryTimestamp,
        );

        validRequestState.extensions = intermediateExtensionState;

        expect(() => {
          anyToNearPn.createAddPaymentAddressAction({
            paymentAddress: invalidAddress,
          });
        }).toThrowError(`paymentAddress '${invalidAddress}' is not a valid address`);
      });
    });
    describe('applyActionToExtension/addFeeAddress action', () => {
      it('works when adding a fee parameters to a created state', () => {
        const intermediateExtensionState = advancedLogic.applyActionToExtensions(
          validRequestState.extensions,
          anyToNearPn.createCreationAction({
            salt,
            paymentAddress: 'pay.near',
            network: 'aurora',
            refundAddress: 'refund.near',
            maxRateTimespan: 1000000,
          }),
          validRequestState,
          payeeRaw.identity,
          arbitraryTimestamp,
        );

        validRequestState.extensions = intermediateExtensionState;

        const addFeeAction = anyToNearPn.createAddFeeAction({
          feeAddress: 'fee.near',
          feeAmount: '100',
        });

        const newExtensionState = advancedLogic.applyActionToExtensions(
          intermediateExtensionState,
          addFeeAction,
          validRequestState,
          payeeRaw.identity,
          arbitraryTimestamp,
        );

        expect(newExtensionState).toEqual(extensionStateAnyToNativeWithFeeAdded);
      });
      it('throws when fee amount is invalid', () => {
        const intermediateExtensionState = advancedLogic.applyActionToExtensions(
          validRequestState.extensions,
          anyToNearPn.createCreationAction({
            salt,
            network: 'aurora',
            refundAddress: 'refund.near',
            maxRateTimespan: 1000000,
          }),
          validRequestState,
          payeeRaw.identity,
          arbitraryTimestamp,
        );

        validRequestState.extensions = intermediateExtensionState;

        const addFeeAction = {
          action: 'addFee',
          id: ExtensionTypes.ID.PAYMENT_NETWORK_ANY_TO_NATIVE_TOKEN,
          parameters: {
            feeAddress: 'fee.near',
            feeAmount: '-200',
          },
        };

        expect(() => {
          advancedLogic.applyActionToExtensions(
            intermediateExtensionState,
            addFeeAction,
            validRequestState,
            payeeRaw.identity,
            arbitraryTimestamp,
          );
        }).toThrowError(`feeAmount is not a valid amount`);
      });
      it('throws when fee address is invalid', () => {
        const intermediateExtensionState = advancedLogic.applyActionToExtensions(
          validRequestState.extensions,
          anyToNearPn.createCreationAction({
            salt,
            network: 'aurora',
            refundAddress: 'refund.near',
            maxRateTimespan: 1000000,
          }),
          validRequestState,
          payeeRaw.identity,
          arbitraryTimestamp,
        );

        validRequestState.extensions = intermediateExtensionState;

        const addFeeAction = {
          action: 'addFee',
          id: ExtensionTypes.ID.PAYMENT_NETWORK_ANY_TO_NATIVE_TOKEN,
          parameters: {
            feeAddress: 'fee.testnet',
            feeAmount: '100',
          },
        };

        expect(() => {
          advancedLogic.applyActionToExtensions(
            intermediateExtensionState,
            addFeeAction,
            validRequestState,
            payeeRaw.identity,
            arbitraryTimestamp,
          );
        }).toThrowError(`feeAddress is not a valid address`);
      });
      it('throws when fee parameters is already given', () => {
        const intermediateExtensionState = advancedLogic.applyActionToExtensions(
          validRequestState.extensions,
          anyToNearPn.createCreationAction({
            salt,
            network: 'aurora',
            refundAddress: 'refund.near',
            feeAddress: 'fee.near',
            feeAmount: '100',
            maxRateTimespan: 1000000,
          }),
          validRequestState,
          payeeRaw.identity,
          arbitraryTimestamp,
        );

        validRequestState.extensions = intermediateExtensionState;

        const addFeeAction = {
          action: 'addFee',
          id: ExtensionTypes.ID.PAYMENT_NETWORK_ANY_TO_NATIVE_TOKEN,
          parameters: {
            feeAddress: 'newfee.near',
            feeAmount: '100',
          },
        };

        expect(() => {
          advancedLogic.applyActionToExtensions(
            intermediateExtensionState,
            addFeeAction,
            validRequestState,
            payeeRaw.identity,
            arbitraryTimestamp,
          );
        }).toThrowError(`Fee address already given`);
      });
      it('throws when addFee action is signed by someone else', () => {
        const intermediateExtensionState = advancedLogic.applyActionToExtensions(
          validRequestState.extensions,
          anyToNearPn.createCreationAction({
            salt,
            network: 'aurora',
            refundAddress: 'refund.near',
            maxRateTimespan: 1000000,
          }),
          validRequestState,
          payeeRaw.identity,
          arbitraryTimestamp,
        );

        validRequestState.extensions = intermediateExtensionState;

        const addFeeAction = {
          action: 'addFee',
          id: ExtensionTypes.ID.PAYMENT_NETWORK_ANY_TO_NATIVE_TOKEN,
          parameters: {
            feeAddress: 'fee.near',
            feeAmount: '100',
          },
        };

        expect(() => {
          advancedLogic.applyActionToExtensions(
            intermediateExtensionState,
            addFeeAction,
            validRequestState,
            payerRaw.identity,
            arbitraryTimestamp,
          );
        }).toThrowError(`The signer must be the payee`);
      });
    });

    it('keeps the version used at creation', () => {
      const newState = advancedLogic.applyActionToExtensions(
        validRequestState.extensions,
        { ...actionCreationWithAnyToNativeTokenPayment, version: 'ABCD' },
        validRequestState,
        payeeRaw.identity,
        arbitraryTimestamp,
      );
      expect(newState[mainnetTestCase.paymentNetwork.extensionId].version).toBe('ABCD');
    });
  });
});<|MERGE_RESOLUTION|>--- conflicted
+++ resolved
@@ -187,11 +187,7 @@
                 network: 'another-chain',
               });
             }).toThrowError(
-<<<<<<< HEAD
-              `Payment network 'another-chain' is not supported by this extension (only aurora)`,
-=======
-              `Payment network 'another-chain' is not supported by this extension (only aurora, aurora-testnet, near-testnet)`,
->>>>>>> c9f1a1c8
+              `Payment network 'another-chain' is not supported by this extension (only aurora, near)`,
             );
           });
           it('throws when payment network is missing', () => {
