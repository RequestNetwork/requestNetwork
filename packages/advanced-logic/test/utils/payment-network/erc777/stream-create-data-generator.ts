import * as TestData from '../../test-data-generator';

import { ExtensionTypes, IdentityTypes, RequestLogicTypes } from '@requestnetwork/types';

export const arbitraryTimestamp = 1544426030;

// ---------------------------------------------------------------------
// Mock addresses for testing ETH payment networks
export const paymentAddress = '0x627306090abaB3A6e1400e9345bC60c78a8BEf57';
export const refundAddress = '0xf17f52151EbEF6C7334FAD080c5704D77216b732';
export const expectedFlowRate = '381944444444442';
export const expectedStartDate = '1643041225';
export const invalidAddress = '0x not and address';
export const masterRequestId = 'abcd';
export const previousRequestId = 'efgh';
<<<<<<< HEAD
export const recurrenceNumber = '2';
=======
export const recurrenceNumber = 2;

const version = '0.1.0';
const fDAIx = '0x745861aed1eee363b4aaa5f1994be40b1e05ff90';
const network = 'rinkeby';
>>>>>>> 43adccff

// ---------------------------------------------------------------------
export const salt = 'ea3bc7caf64110ca';
// actions
export const actionCreationFull = {
  action: RequestLogicTypes.ACTION_NAME.CREATE,
  id: ExtensionTypes.ID.PAYMENT_NETWORK_ERC777_STREAM,
  parameters: {
    expectedFlowRate,
    expectedStartDate,
    paymentAddress,
    refundAddress,
    salt,
  },
  version,
};
export const actionCreationFullSubsequent = {
  action: RequestLogicTypes.ACTION_NAME.CREATE,
  id: ExtensionTypes.ID.PAYMENT_NETWORK_ERC777_STREAM,
  parameters: {
    masterRequestId,
    previousRequestId,
    recurrenceNumber,
  },
  version,
};
export const actionCreationFullSubsequent = {
  action: 'create',
  id: ExtensionTypes.ID.PAYMENT_NETWORK_ERC777_STREAM,
  parameters: {
    masterRequestId,
    previousRequestId,
    recurrenceNumber,
  },
  version: '0.1.0',
};
export const actionCreationOnlyPayment = {
  action: RequestLogicTypes.ACTION_NAME.CREATE,
  id: ExtensionTypes.ID.PAYMENT_NETWORK_ERC777_STREAM,
  parameters: {
    paymentAddress,
  },
  version,
};
export const actionCreationOnlyRefund = {
  action: RequestLogicTypes.ACTION_NAME.CREATE,
  id: ExtensionTypes.ID.PAYMENT_NETWORK_ERC777_STREAM,
  parameters: {
    refundAddress,
  },
  version,
};
export const actionCreationOnlyFlow = {
  action: RequestLogicTypes.ACTION_NAME.CREATE,
  id: ExtensionTypes.ID.PAYMENT_NETWORK_ERC777_STREAM,
  parameters: {
    expectedFlowRate,
    expectedStartDate,
  },
  version,
};
export const actionCreationEmpty = {
  action: RequestLogicTypes.ACTION_NAME.CREATE,
  id: ExtensionTypes.ID.PAYMENT_NETWORK_ERC777_STREAM,
  parameters: {},
  version,
};

// ---------------------------------------------------------------------
// extensions states
export const extensionFullState: RequestLogicTypes.IExtensionStates = {
  [ExtensionTypes.ID.PAYMENT_NETWORK_ERC777_STREAM as string]: {
    events: [
      {
        name: RequestLogicTypes.ACTION_NAME.CREATE,
        parameters: {
          expectedFlowRate,
          expectedStartDate,
          paymentAddress,
          refundAddress,
          salt,
        },
        timestamp: arbitraryTimestamp,
      },
    ],
    id: ExtensionTypes.ID.PAYMENT_NETWORK_ERC777_STREAM,
    type: ExtensionTypes.TYPE.PAYMENT_NETWORK,
    values: {
      expectedFlowRate,
      expectedStartDate,
      paymentAddress,
      refundAddress,
      salt,
      payeeDelegate: undefined,
      payerDelegate: undefined,
      paymentInfo: undefined,
      receivedPaymentAmount: '0',
      receivedRefundAmount: '0',
      refundInfo: undefined,
      sentPaymentAmount: '0',
      sentRefundAmount: '0',
    },
    version,
  },
};
export const extensionFullStateSubsequent: RequestLogicTypes.IExtensionStates = {
  [ExtensionTypes.ID.PAYMENT_NETWORK_ERC777_STREAM as string]: {
    events: [
      {
        name: RequestLogicTypes.ACTION_NAME.CREATE,
        parameters: {
          masterRequestId,
          previousRequestId,
          recurrenceNumber,
        },
        timestamp: arbitraryTimestamp,
      },
    ],
    id: ExtensionTypes.ID.PAYMENT_NETWORK_ERC777_STREAM,
    type: ExtensionTypes.TYPE.PAYMENT_NETWORK,
    values: {
      masterRequestId,
      previousRequestId,
      recurrenceNumber,
    },
    version,
  },
};
export const extensionFullStateSubsequent = {
  [ExtensionTypes.ID.PAYMENT_NETWORK_ERC777_STREAM as string]: {
    events: [
      {
        name: 'create',
        parameters: {
          masterRequestId,
          previousRequestId,
          recurrenceNumber,
        },
        timestamp: arbitraryTimestamp,
      },
    ],
    id: ExtensionTypes.ID.PAYMENT_NETWORK_ERC777_STREAM,
    type: ExtensionTypes.TYPE.PAYMENT_NETWORK,
    values: {
      masterRequestId,
      previousRequestId,
      recurrenceNumber,
    },
    version: '0.1.0',
  },
};
export const extensionStateCreatedEmpty = {
  [ExtensionTypes.ID.PAYMENT_NETWORK_ERC777_STREAM as string]: {
    events: [
      {
        name: RequestLogicTypes.ACTION_NAME.CREATE,
        parameters: {},
        timestamp: arbitraryTimestamp,
      },
    ],
    id: ExtensionTypes.ID.PAYMENT_NETWORK_ERC777_STREAM,
    type: ExtensionTypes.TYPE.PAYMENT_NETWORK,
    values: {},
    version,
  },
};

// ---------------------------------------------------------------------
// request states
const baseRequestState = {
  creator: {
    type: IdentityTypes.TYPE.ETHEREUM_ADDRESS,
    value: TestData.payeeRaw.address,
  },
  currency: {
    network: network,
    type: RequestLogicTypes.CURRENCY.ERC777,
    value: fDAIx,
  },
  payee: {
    type: IdentityTypes.TYPE.ETHEREUM_ADDRESS,
    value: TestData.payeeRaw.address,
  },
  payer: {
    type: IdentityTypes.TYPE.ETHEREUM_ADDRESS,
    value: TestData.payerRaw.address,
  },
  expectedAmount: TestData.arbitraryExpectedAmount,
  requestId: TestData.requestIdMock,
  state: RequestLogicTypes.STATE.CREATED,
  timestamp: TestData.arbitraryTimestamp,
  version,
};

const baseRequestEvent = {
  actionSigner: {
    type: IdentityTypes.TYPE.ETHEREUM_ADDRESS,
    value: TestData.payeeRaw.address,
  },
  name: RequestLogicTypes.ACTION_NAME.CREATE,
  parameters: {
    expectedAmount: '123400000000000000',
    extensionsDataLength: 0,
    isSignedRequest: false,
  },
  timestamp: arbitraryTimestamp,
};

export const requestStateNoExtensions: RequestLogicTypes.IRequest = {
  ...baseRequestState,
  events: [
    {
      ...baseRequestEvent,
    },
  ],
  extensions: {},
  extensionsData: [],
};

export const requestFullStateCreated: RequestLogicTypes.IRequest = {
  ...baseRequestState,
  events: [
    {
      ...baseRequestEvent,
      parameters: {
        ...baseRequestEvent.parameters,
        extensionsDataLength: 1,
      },
    },
  ],
  extensions: extensionFullState,
  extensionsData: [actionCreationFull],
};

export const subsequentRequestFullStateCreated: RequestLogicTypes.IRequest = {
  creator: {
    type: IdentityTypes.TYPE.ETHEREUM_ADDRESS,
    value: TestData.payeeRaw.address,
  },
  currency: {
    network: 'rinkeby',
    type: RequestLogicTypes.CURRENCY.ERC777,
    value: '0x745861aed1eee363b4aaa5f1994be40b1e05ff90', //fDAIx
  },
  events: [
    {
      actionSigner: {
        type: IdentityTypes.TYPE.ETHEREUM_ADDRESS,
        value: TestData.payeeRaw.address,
      },
      name: RequestLogicTypes.ACTION_NAME.CREATE,
      parameters: {
        expectedAmount: '123400000000000000',
        extensionsDataLength: 1,
        isSignedRequest: false,
      },
      timestamp: arbitraryTimestamp,
    },
  ],
  expectedAmount: TestData.arbitraryExpectedAmount,
  extensions: extensionFullStateSubsequent,
  extensionsData: [actionCreationFull],
  payee: {
    type: IdentityTypes.TYPE.ETHEREUM_ADDRESS,
    value: TestData.payeeRaw.address,
  },
  payer: {
    type: IdentityTypes.TYPE.ETHEREUM_ADDRESS,
    value: TestData.payerRaw.address,
  },
  requestId: TestData.requestIdMock,
  state: RequestLogicTypes.STATE.CREATED,
  timestamp: TestData.arbitraryTimestamp,
  version: '0.1.0',
};

export const requestStateCreatedEmpty: RequestLogicTypes.IRequest = {
  ...baseRequestState,
  events: [
    {
      ...baseRequestEvent,
      parameters: {
        ...baseRequestEvent.parameters,
        extensionsDataLength: 1,
      },
    },
  ],
  extensions: extensionStateCreatedEmpty,
  extensionsData: [actionCreationEmpty],
};<|MERGE_RESOLUTION|>--- conflicted
+++ resolved
@@ -13,15 +13,11 @@
 export const invalidAddress = '0x not and address';
 export const masterRequestId = 'abcd';
 export const previousRequestId = 'efgh';
-<<<<<<< HEAD
-export const recurrenceNumber = '2';
-=======
 export const recurrenceNumber = 2;
 
 const version = '0.1.0';
 const fDAIx = '0x745861aed1eee363b4aaa5f1994be40b1e05ff90';
 const network = 'rinkeby';
->>>>>>> 43adccff
 
 // ---------------------------------------------------------------------
 export const salt = 'ea3bc7caf64110ca';
@@ -35,26 +31,6 @@
     paymentAddress,
     refundAddress,
     salt,
-  },
-  version,
-};
-export const actionCreationFullSubsequent = {
-  action: RequestLogicTypes.ACTION_NAME.CREATE,
-  id: ExtensionTypes.ID.PAYMENT_NETWORK_ERC777_STREAM,
-  parameters: {
-    masterRequestId,
-    previousRequestId,
-    recurrenceNumber,
-  },
-  version,
-};
-export const actionCreationFullSubsequent = {
-  action: 'create',
-  id: ExtensionTypes.ID.PAYMENT_NETWORK_ERC777_STREAM,
-  parameters: {
-    masterRequestId,
-    previousRequestId,
-    recurrenceNumber,
   },
   version: '0.1.0',
 };
@@ -124,52 +100,6 @@
       sentPaymentAmount: '0',
       sentRefundAmount: '0',
     },
-    version,
-  },
-};
-export const extensionFullStateSubsequent: RequestLogicTypes.IExtensionStates = {
-  [ExtensionTypes.ID.PAYMENT_NETWORK_ERC777_STREAM as string]: {
-    events: [
-      {
-        name: RequestLogicTypes.ACTION_NAME.CREATE,
-        parameters: {
-          masterRequestId,
-          previousRequestId,
-          recurrenceNumber,
-        },
-        timestamp: arbitraryTimestamp,
-      },
-    ],
-    id: ExtensionTypes.ID.PAYMENT_NETWORK_ERC777_STREAM,
-    type: ExtensionTypes.TYPE.PAYMENT_NETWORK,
-    values: {
-      masterRequestId,
-      previousRequestId,
-      recurrenceNumber,
-    },
-    version,
-  },
-};
-export const extensionFullStateSubsequent = {
-  [ExtensionTypes.ID.PAYMENT_NETWORK_ERC777_STREAM as string]: {
-    events: [
-      {
-        name: 'create',
-        parameters: {
-          masterRequestId,
-          previousRequestId,
-          recurrenceNumber,
-        },
-        timestamp: arbitraryTimestamp,
-      },
-    ],
-    id: ExtensionTypes.ID.PAYMENT_NETWORK_ERC777_STREAM,
-    type: ExtensionTypes.TYPE.PAYMENT_NETWORK,
-    values: {
-      masterRequestId,
-      previousRequestId,
-      recurrenceNumber,
-    },
     version: '0.1.0',
   },
 };
@@ -239,24 +169,21 @@
   ],
   extensions: {},
   extensionsData: [],
+  payee: {
+    type: IdentityTypes.TYPE.ETHEREUM_ADDRESS,
+    value: TestData.payeeRaw.address,
+  },
+  payer: {
+    type: IdentityTypes.TYPE.ETHEREUM_ADDRESS,
+    value: TestData.payerRaw.address,
+  },
+  requestId: TestData.requestIdMock,
+  state: RequestLogicTypes.STATE.CREATED,
+  timestamp: TestData.arbitraryTimestamp,
+  version: '0.1.0',
 };
 
 export const requestFullStateCreated: RequestLogicTypes.IRequest = {
-  ...baseRequestState,
-  events: [
-    {
-      ...baseRequestEvent,
-      parameters: {
-        ...baseRequestEvent.parameters,
-        extensionsDataLength: 1,
-      },
-    },
-  ],
-  extensions: extensionFullState,
-  extensionsData: [actionCreationFull],
-};
-
-export const subsequentRequestFullStateCreated: RequestLogicTypes.IRequest = {
   creator: {
     type: IdentityTypes.TYPE.ETHEREUM_ADDRESS,
     value: TestData.payeeRaw.address,
@@ -282,7 +209,7 @@
     },
   ],
   expectedAmount: TestData.arbitraryExpectedAmount,
-  extensions: extensionFullStateSubsequent,
+  extensions: extensionFullState,
   extensionsData: [actionCreationFull],
   payee: {
     type: IdentityTypes.TYPE.ETHEREUM_ADDRESS,
