--- conflicted
+++ resolved
@@ -39,17 +39,9 @@
     "test:watch": "yarn test --watch"
   },
   "dependencies": {
-<<<<<<< HEAD
-    "@requestnetwork/currency": "0.9.0",
-    "@requestnetwork/types": "0.36.0",
-    "@requestnetwork/utils": "0.36.0",
-=======
     "@requestnetwork/currency": "0.10.0",
     "@requestnetwork/types": "0.37.0",
     "@requestnetwork/utils": "0.37.0",
-    "@types/node": "16.11.7",
-    "lodash": "4.17.21",
->>>>>>> ba20a949
     "tslib": "2.5.0"
   },
   "devDependencies": {
