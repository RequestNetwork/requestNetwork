--- conflicted
+++ resolved
@@ -39,14 +39,9 @@
     "test:watch": "yarn test --watch"
   },
   "dependencies": {
-<<<<<<< HEAD
-    "@requestnetwork/types": "0.29.0",
-    "@requestnetwork/utils": "0.28.0",
-=======
     "@requestnetwork/types": "0.29.2",
     "@requestnetwork/utils": "0.28.2",
     "@types/node": "14.14.16",
->>>>>>> d08119da
     "lodash": "4.17.20",
     "wallet-address-validator": "0.2.4"
   },
