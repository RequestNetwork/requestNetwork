--- conflicted
+++ resolved
@@ -37,12 +37,8 @@
     "@requestnetwork/transaction-manager": "0.26.9",
     "@requestnetwork/types": "0.35.0",
     "@requestnetwork/utils": "0.35.0",
-<<<<<<< HEAD
-    "ethers": "5.5.1"
-=======
     "ethers": "5.5.1",
     "tslib": "2.3.1"
->>>>>>> 2c879a60
   },
   "devDependencies": {
     "prettier": "2.2.1",
