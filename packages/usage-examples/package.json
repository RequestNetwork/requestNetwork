{
  "name": "@requestnetwork/usage-examples",
  "version": "0.32.1",
  "private": true,
  "description": "Usage examples of Request Network.",
  "keywords": [
    "requestnetwork",
    "usage-examples"
  ],
  "repository": {
    "type": "git",
    "url": "git+https://github.com/RequestNetwork/requestNetwork.git"
  },
  "homepage": "https://github.com/RequestNetwork/requestNetwork/tree/master/packages/usage-examples#readme",
  "bugs": {
    "url": "https://github.com/RequestNetwork/requestNetwork/issues"
  },
  "license": "MIT",
  "engines": {
    "node": ">=18.0.0"
  },
  "scripts": {
    "build": "tsc -b tsconfig.build.json",
    "clean": "rm -rf dist tsconfig.tsbuildinfo tsconfig.build.tsbuildinfo",
    "lint": "eslint . --fix",
    "lint:check": "eslint .",
    "start": "ts-node src/request-client-js-declarative-request.ts && ts-node src/request-client-js-erc20-request.ts && ts-node src/request-logic-clear-request.ts && ts-node src/request-logic-encrypted-request.ts && ts-node src/request-client-js-add-stakeholders.ts",
    "prepare": "yarn run build",
    "start:hinkal": "ts-node src/hinkal/testPayErc20FeeProxyRequestHinkal.ts"
  },
  "dependencies": {
<<<<<<< HEAD
    "@requestnetwork/data-access": "0.36.0",
    "@requestnetwork/epk-decryption": "0.7.0",
    "@requestnetwork/epk-signature": "0.9.0",
    "@requestnetwork/multi-format": "0.19.0",
    "@requestnetwork/payment-processor": "0.47.0",
    "@requestnetwork/request-client.js": "0.49.0",
    "@requestnetwork/request-logic": "0.35.0",
    "@requestnetwork/transaction-manager": "0.36.0",
    "@requestnetwork/types": "0.45.0",
    "@requestnetwork/utils": "0.45.0",
    "dotenv": "10.0.0",
    "ethers": "5.5.1",
=======
    "@requestnetwork/data-access": "0.36.1",
    "@requestnetwork/epk-decryption": "0.7.1",
    "@requestnetwork/epk-signature": "0.9.1",
    "@requestnetwork/multi-format": "0.19.1",
    "@requestnetwork/payment-processor": "0.48.0",
    "@requestnetwork/request-client.js": "0.50.0",
    "@requestnetwork/request-logic": "0.35.1",
    "@requestnetwork/transaction-manager": "0.36.1",
    "@requestnetwork/types": "0.45.1",
    "@requestnetwork/utils": "0.45.1",
    "ethers": "5.7.2",
>>>>>>> 7643e82b
    "tslib": "2.5.0"
  },
  "devDependencies": {
    "ts-node": "10.9.1",
    "typescript": "5.1.3"
  }
}<|MERGE_RESOLUTION|>--- conflicted
+++ resolved
@@ -29,20 +29,6 @@
     "start:hinkal": "ts-node src/hinkal/testPayErc20FeeProxyRequestHinkal.ts"
   },
   "dependencies": {
-<<<<<<< HEAD
-    "@requestnetwork/data-access": "0.36.0",
-    "@requestnetwork/epk-decryption": "0.7.0",
-    "@requestnetwork/epk-signature": "0.9.0",
-    "@requestnetwork/multi-format": "0.19.0",
-    "@requestnetwork/payment-processor": "0.47.0",
-    "@requestnetwork/request-client.js": "0.49.0",
-    "@requestnetwork/request-logic": "0.35.0",
-    "@requestnetwork/transaction-manager": "0.36.0",
-    "@requestnetwork/types": "0.45.0",
-    "@requestnetwork/utils": "0.45.0",
-    "dotenv": "10.0.0",
-    "ethers": "5.5.1",
-=======
     "@requestnetwork/data-access": "0.36.1",
     "@requestnetwork/epk-decryption": "0.7.1",
     "@requestnetwork/epk-signature": "0.9.1",
@@ -53,8 +39,8 @@
     "@requestnetwork/transaction-manager": "0.36.1",
     "@requestnetwork/types": "0.45.1",
     "@requestnetwork/utils": "0.45.1",
+    "dotenv": "10.0.0",
     "ethers": "5.7.2",
->>>>>>> 7643e82b
     "tslib": "2.5.0"
   },
   "devDependencies": {
