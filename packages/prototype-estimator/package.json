--- conflicted
+++ resolved
@@ -30,14 +30,10 @@
     "@requestnetwork/ethereum-storage": "0.1.0",
     "@requestnetwork/request-logic": "0.1.0",
     "@requestnetwork/request-node": "0.1.0",
-<<<<<<< HEAD
-    "@requestnetwork/types": "0.1.0",
-    "benchmark": "2.1.4"
-=======
     "@requestnetwork/transaction-manager": "0.1.0",
     "@requestnetwork/types": "0.1.0",
-    "@requestnetwork/utils": "0.1.0"
->>>>>>> 517f9019
+    "@requestnetwork/utils": "0.1.0",
+    "benchmark": "2.1.4"
   },
   "devDependencies": {
     "prettier": "1.14.3",
