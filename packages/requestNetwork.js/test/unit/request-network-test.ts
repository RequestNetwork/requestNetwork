--- conflicted
+++ resolved
@@ -409,11 +409,7 @@
         expect(data.payee.balance.toNumber()).to.equal(1);
     });
 
-<<<<<<< HEAD
     it('broadcasts a ERC20 signed request', async () => {
-=======
-    it.skip('broadcasts a signed request', async () => {
->>>>>>> 70dc9764
         const signedRequest = await requestNetwork.createSignedRequest(
             Types.Role.Payee,
             Types.Currency.REQ,
