{
  "name": "@requestnetwork/request-network.js",
  "version": "0.5.0",
  "description": "A JavaScript library for interacting with the Request Network protocol",
  "homepage": "https://github.com/RequestNetwork/requestNetwork/tree/master/packages/requestNetwork.js",
  "keywords": [
    "ethereum",
    "request",
    "requestnetwork",
    "requestnetwork.js"
  ],
  "license": "MIT",
  "repository": "github:RequestNetwork/requestNetwork",
  "scripts": {
    "clean": "rimraf -rf ./dist",
    "build": "npm run clean && tsc && shx cp ./src/*.json ./dist/src/ && shx cp -r ./src/lib ./dist/src/",
    "lint": "tslint --project tsconfig.json -c tslint.json",
    "test": "npm run build && mocha --timeout 60000 dist/test/unit/**/*.js",
    "testdeploy": "ts-node ./test/deploy",
    "ganache": "ganache-cli -l 90000000 -p 8545 -m \"candy maple cake sugar pudding cream honey rich smooth crumble sweet treat\"",
    "prepare": "npm run build"
  },
  "devDependencies": {
    "@types/chai": "^4.0.5",
    "@types/mocha": "^2.2.44",
    "@types/node": "^8.0.53",
    "chai": "^4.1.2",
    "chai-as-promised": "^7.1.1",
    "chai-spies": "^1.0.0",
    "dirty-chai": "^2.0.1",
    "mocha": "^4.1.0",
    "rimraf": "^2.6.2",
    "shx": "^0.2.2",
    "ts-node": "^3.3.0",
    "tslint": "^5.8.0",
    "typings": "^2.1.1"
  },
  "dependencies": {
    "blockchain.info": "2.11.0",
    "bn.js": "4.11.8",
    "ethereumjs-util": "5.1.2",
    "ipfs-api": "15.1.0",
<<<<<<< HEAD
    "requestnetworkartifacts": "1.0.1",
    "tslib": "1.8.1",
    "typescript": "2.7.2",
    "web3": "1.0.0-beta.30"
=======
    "requestnetworkartifacts": "1.2.0",
    "tslib": "1.9.0",
    "typescript": "2.8.1",
    "wallet-address-validator": "0.1.6",
    "web3": "1.0.0-beta.26",
    "web3-core-promievent": "1.0.0-beta.26"
>>>>>>> c7e1a44e
  },
  "main": "dist/src/index.js",
  "files": [
    "dist/src"
  ]
}<|MERGE_RESOLUTION|>--- conflicted
+++ resolved
@@ -40,19 +40,12 @@
     "bn.js": "4.11.8",
     "ethereumjs-util": "5.1.2",
     "ipfs-api": "15.1.0",
-<<<<<<< HEAD
-    "requestnetworkartifacts": "1.0.1",
-    "tslib": "1.8.1",
-    "typescript": "2.7.2",
-    "web3": "1.0.0-beta.30"
-=======
     "requestnetworkartifacts": "1.2.0",
     "tslib": "1.9.0",
     "typescript": "2.8.1",
     "wallet-address-validator": "0.1.6",
-    "web3": "1.0.0-beta.26",
-    "web3-core-promievent": "1.0.0-beta.26"
->>>>>>> c7e1a44e
+    "web3": "1.0.0-beta.30",
+    "web3-core-promievent": "1.0.0-beta.30"
   },
   "main": "dist/src/index.js",
   "files": [
