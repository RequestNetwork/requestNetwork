{
  "name": "@requestnetwork/request-network.js",
  "version": "0.8.0",
  "description": "A JavaScript library for interacting with the Request Network protocol",
  "homepage": "https://github.com/RequestNetwork/requestNetwork/tree/master/packages/requestNetwork.js",
  "keywords": [
    "ethereum",
    "request",
    "requestnetwork",
    "requestnetwork.js"
  ],
  "license": "MIT",
  "repository": "github:RequestNetwork/requestNetwork",
  "scripts": {
    "clean": "rimraf -rf ./dist",
    "build": "npm run clean && tsc && shx cp ./src/*.json ./dist/src/ && shx cp -r ./src/lib ./dist/src/",
    "lint": "tslint --project tsconfig.json -c tslint.json",
    "test": "npm run build && mocha --timeout 60000 dist/test/unit/**/*.js",
    "testdeploy": "ts-node ./test/deploy",
    "ganache": "ganache-cli -l 90000000 -p 8545 -m \"candy maple cake sugar pudding cream honey rich smooth crumble sweet treat\"",
    "prepare": "npm run build",
    "docs": "rimraf -r ./docs && compodoc -p src/tsconfig.json --output docs --disablePrivate --gaID UA-105153327-8"
  },
  "devDependencies": {
    "@types/chai": "4.1.4",
    "@types/mocha": "5.2.5",
    "@types/node": "10.9.4",
    "chai": "4.1.2",
    "chai-as-promised": "7.1.1",
    "chai-spies": "1.0.0",
    "dirty-chai": "2.0.1",
    "mocha": "5.2.0",
    "rimraf": "2.6.2",
    "shx": "0.3.2",
    "ts-node": "3.3.0",
    "tslint": "5.11.0",
    "typings": "2.1.1"
  },
  "dependencies": {
    "bn.js": "4.11.8",
    "cross-fetch": "2.2.2",
    "ethereumjs-util": "5.2.0",
    "ipfs-api": "git://github.com/RequestNetwork/js-ipfs-api.git#9a99b08313e623c14a17357bb9655814dbe1d018",
<<<<<<< HEAD
    "requestnetworkartifacts": "1.4.0",
    "tslib": "1.9.3",
    "typescript": "2.9.2",
    "wallet-address-validator": "0.1.7",
    "web3": "1.0.0-beta.35",
    "web3-core-promievent": "1.0.0-beta.36"
=======
    "requestnetworkartifacts": "^1.5.0",
    "tslib": "1.9.0",
    "typescript": "2.8.1",
    "wallet-address-validator": "0.1.6",
    "web3": "1.0.0-beta.30",
    "web3-core-promievent": "1.0.0-beta.30"
>>>>>>> f52047e2
  },
  "main": "dist/src/index.js",
  "files": [
    "dist/src"
  ]
}<|MERGE_RESOLUTION|>--- conflicted
+++ resolved
@@ -41,21 +41,12 @@
     "cross-fetch": "2.2.2",
     "ethereumjs-util": "5.2.0",
     "ipfs-api": "git://github.com/RequestNetwork/js-ipfs-api.git#9a99b08313e623c14a17357bb9655814dbe1d018",
-<<<<<<< HEAD
-    "requestnetworkartifacts": "1.4.0",
+    "requestnetworkartifacts": "1.5.0",
     "tslib": "1.9.3",
     "typescript": "2.9.2",
     "wallet-address-validator": "0.1.7",
     "web3": "1.0.0-beta.35",
     "web3-core-promievent": "1.0.0-beta.36"
-=======
-    "requestnetworkartifacts": "^1.5.0",
-    "tslib": "1.9.0",
-    "typescript": "2.8.1",
-    "wallet-address-validator": "0.1.6",
-    "web3": "1.0.0-beta.30",
-    "web3-core-promievent": "1.0.0-beta.30"
->>>>>>> f52047e2
   },
   "main": "dist/src/index.js",
   "files": [
