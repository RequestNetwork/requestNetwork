--- conflicted
+++ resolved
@@ -1,10 +1,6 @@
 {
   "name": "@requestnetwork/request-network.js",
-<<<<<<< HEAD
-  "version": "0.7.1",
-=======
   "version": "0.7.2",
->>>>>>> 042f65fc
   "description": "A JavaScript library for interacting with the Request Network protocol",
   "homepage": "https://github.com/RequestNetwork/requestNetwork/tree/master/packages/requestNetwork.js",
   "keywords": [
