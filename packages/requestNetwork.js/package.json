--- conflicted
+++ resolved
@@ -1,10 +1,6 @@
 {
   "name": "@requestnetwork/request-network.js",
-<<<<<<< HEAD
-  "version": "0.7.3",
-=======
   "version": "0.7.4",
->>>>>>> d20a0c1c
   "description": "A JavaScript library for interacting with the Request Network protocol",
   "homepage": "https://github.com/RequestNetwork/requestNetwork/tree/master/packages/requestNetwork.js",
   "keywords": [
