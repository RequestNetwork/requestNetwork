--- conflicted
+++ resolved
@@ -1,10 +1,6 @@
 {
   "name": "@requestnetwork/request-network.js",
-<<<<<<< HEAD
-  "version": "0.6.0-bitcoinNodesValidationBeta",
-=======
   "version": "0.6.0",
->>>>>>> 5568a342
   "description": "A JavaScript library for interacting with the Request Network protocol",
   "homepage": "https://github.com/RequestNetwork/requestNetwork/tree/master/packages/requestNetwork.js",
   "keywords": [
@@ -43,22 +39,13 @@
     "blockchain.info": "2.11.0",
     "bn.js": "4.11.8",
     "ethereumjs-util": "5.1.2",
-<<<<<<< HEAD
     "ipfs-api": "git://github.com/RequestNetwork/js-ipfs-api.git#26b2dd6598fe38c8d94a8c3f22eefa645ef81fdd",
-    "requestnetworkartifacts": "1.2.0-bitcoinNodesValidationBeta",
-=======
-    "ipfs-api": "15.1.0",
     "requestnetworkartifacts": "1.3.0",
->>>>>>> 5568a342
     "tslib": "1.9.0",
     "typescript": "2.8.1",
     "wallet-address-validator": "0.1.6",
     "web3": "1.0.0-beta.30",
-<<<<<<< HEAD
-    "web3-core-promievent": "1.0.0-beta.26"
-=======
     "web3-core-promievent": "1.0.0-beta.30"
->>>>>>> 5568a342
   },
   "main": "dist/src/index.js",
   "files": [
