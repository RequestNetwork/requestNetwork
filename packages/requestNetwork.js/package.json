--- conflicted
+++ resolved
@@ -1,10 +1,6 @@
 {
   "name": "@requestnetwork/request-network.js",
-<<<<<<< HEAD
-  "version": "0.7.5",
-=======
   "version": "0.7.6",
->>>>>>> 6b4ed9a3
   "description": "A JavaScript library for interacting with the Request Network protocol",
   "homepage": "https://github.com/RequestNetwork/requestNetwork/tree/master/packages/requestNetwork.js",
   "keywords": [
