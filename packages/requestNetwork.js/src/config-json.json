{
    "ethereum": 
    {    
        "default": "main",
        "nodeUrlDefault": 
        {
            "private": "http://localhost:8545",
            "kovan": "https://kovan.infura.io/BQBjfSi5EKSCQQpXebO",
            "rinkeby": "https://rinkeby.infura.io/BQBjfSi5EKSCQQpXebO",
            "main": "https://mainnet.infura.io/BQBjfSi5EKSCQQpXebO"
        },
        "gasPriceDefault": "4",
        "gasPriceDefaultUnit": "gwei",
        "gasPriceMinimumCriticalInWei": 100000000 
    },
    "bitcoin": 
    {  
<<<<<<< HEAD
        "default": 3
=======
        "default": 1
>>>>>>> 5568a342
    },
    "ipfs": 
    {    
        "nodeUrlDefault": {
            "private": {
                "host": "localhost", 
                "port": "5001", 
                "protocol": "http"
            },
            "public": {
                "host": "ipfs.infura.io", 
                "port": "5001", 
                "protocol": "https"
            }
        },
        "timeout": 10000
    }
}<|MERGE_RESOLUTION|>--- conflicted
+++ resolved
@@ -15,11 +15,7 @@
     },
     "bitcoin": 
     {  
-<<<<<<< HEAD
-        "default": 3
-=======
         "default": 1
->>>>>>> 5568a342
     },
     "ipfs": 
     {    
