import { constants, ContractTransaction, Signer, providers, BigNumberish, BigNumber } from 'ethers';

import { getDecimalsForCurrency, getConversionPath } from '@requestnetwork/currency';
import { erc20ConversionProxy } from '@requestnetwork/smart-contracts';
import { ClientTypes, RequestLogicTypes } from '@requestnetwork/types';

import { Erc20ConversionProxyContract } from '../contracts/Erc20ConversionProxy';
import { ITransactionOverrides } from './transaction-overrides';
import {
  getAmountToPay,
  getProvider,
  getRequestPaymentValues,
  getSigner,
  validateConversionFeeProxyRequest,
} from './utils';

/**
 * Details required to pay a request with on-chain conversion:
 * - currency: should be a valid currency type and accepted token value
 * - maxToSpend: maximum number of tokens to be spent when the conversion is made
 */
export interface IPaymentSettings {
  currency: RequestLogicTypes.ICurrency;
  maxToSpend: BigNumberish;
}

/**
 * Processes a transaction to pay a request with an ERC20 currency that is different from the request currency (eg. fiat).
 * The payment is made by the ERC20 fee proxy contract.
 * @param request the request to pay
 * @param paymentTokenAddress the token address to pay the request
 * @param maxToSpend maximum of token the user is willing to spend
 * @param signerOrProvider the Web3 provider, or signer. Defaults to window.ethereum.
 * @param amount optionally, the amount to pay. Defaults to remaining amount of the request.
 * @param feeAmount optionally, the fee amount to pay. Defaults to the fee amount.
 * @param network optionally, network of the payment. Defaults to 'mainnet'
 * @param overrides optionally, override default transaction values, like gas.
 */
export async function payAnyToErc20ProxyRequest(
  request: ClientTypes.IRequestData,
  signerOrProvider: providers.Web3Provider | Signer = getProvider(),
  paymentSettings: IPaymentSettings,
  amount?: BigNumberish,
  feeAmount?: BigNumberish,
  overrides?: ITransactionOverrides,
): Promise<ContractTransaction> {
  if (!paymentSettings.currency.network) {
    throw new Error('Cannot pay with a currency missing a network');
  }
  const encodedTx = await encodePayAnyToErc20ProxyRequest(
    request,
    signerOrProvider,
    paymentSettings,
    amount,
    feeAmount,
  );
  const proxyAddress = erc20ConversionProxy.getAddress(paymentSettings.currency.network);
  const signer = getSigner(signerOrProvider);

  const tx = await signer.sendTransaction({
    data: encodedTx,
    to: proxyAddress,
    value: 0,
    ...overrides,
  });

  return tx;
}

/**
 * Encodes the call to pay a request with an ERC20 currency that is different from the request currency (eg. fiat). The payment is made by the ERC20 fee proxy contract.
 * @param request request to pay
 * @param paymentTokenAddress token address to pay with
 * @param maxToSpend maximum of token the user is willing to spend
 * @param signerOrProvider the Web3 provider, or signer. Defaults to window.ethereum.
 * @param amount optionally, the amount to pay. Defaults to remaining amount of the request.
 * @param feeAmountOverride optionally, the fee amount to pay. Defaults to the fee amount of the request.
 * @param network optionally, network of the payment. Defaults to 'mainnet'
 */
export async function encodePayAnyToErc20ProxyRequest(
  request: ClientTypes.IRequestData,
  signerOrProvider: providers.Web3Provider | Signer = getProvider(),
  paymentSettings: IPaymentSettings,
  amount?: BigNumberish,
  feeAmountOverride?: BigNumberish,
): Promise<string> {
  if (!paymentSettings.currency.network) {
    throw new Error('Cannot pay with a currency missing a network');
  }

  // Compute the path automatically
  const path = getConversionPath(
    request.currencyInfo,
    paymentSettings.currency,
    paymentSettings.currency.network,
  );
  if (!path) {
    throw new Error(
      `Impossible to find a conversion path between from ${request.currencyInfo} to ${paymentSettings.currency}`,
    );
  }

  // Check request
  validateConversionFeeProxyRequest(request, path, amount, feeAmountOverride);

  const signer = getSigner(signerOrProvider);
  const {
    paymentReference,
    paymentAddress,
    feeAddress,
    feeAmount,
    maxRateTimespan,
  } = getRequestPaymentValues(request);

  const chainlinkDecimal = 8;
  const decimalPadding = Math.max(
    chainlinkDecimal - getDecimalsForCurrency(request.currencyInfo),
    0,
  );

  // tslint:disable-next-line:no-magic-numbers
  const amountToPay = getAmountToPay(request, amount).mul(10 ** decimalPadding);

  // tslint:disable-next-line:no-magic-numbers
<<<<<<< HEAD
  const feeToPay = bigNumberify(feeAmountOverride || feeAmount || 0).mul(10 ** decimalPadding);
  const proxyAddress = erc20ConversionProxy.getAddress(paymentSettings.currency.network);
  const proxyContract = Erc20ConversionProxyContract.connect(proxyAddress, signer);
=======
  const feeToPay = BigNumber.from(feeAmountOverride || feeAmount || 0).mul(10 ** decimalPadding);
  const proxyAddress = proxyChainlinkConversionPath.getAddress(paymentSettings.currency.network);
  const proxyContract = ProxyChainlinkConversionPathContract.connect(proxyAddress, signer);
>>>>>>> 2206b0d9

  return proxyContract.interface.encodeFunctionData('transferFromWithReferenceAndFee', [
    paymentAddress,
    amountToPay,
    path,
    `0x${paymentReference}`,
    feeToPay,
    feeAddress || constants.AddressZero,
    paymentSettings.maxToSpend,
    maxRateTimespan || 0,
  ]);
}<|MERGE_RESOLUTION|>--- conflicted
+++ resolved
@@ -1,4 +1,4 @@
-import { constants, ContractTransaction, Signer, providers, BigNumberish, BigNumber } from 'ethers';
+import { constants, ContractTransaction, Signer, providers, BigNumber } from 'ethers';
 
 import { getDecimalsForCurrency, getConversionPath } from '@requestnetwork/currency';
 import { erc20ConversionProxy } from '@requestnetwork/smart-contracts';
@@ -21,7 +21,7 @@
  */
 export interface IPaymentSettings {
   currency: RequestLogicTypes.ICurrency;
-  maxToSpend: BigNumberish;
+  maxToSpend: BigNumber;
 }
 
 /**
@@ -40,8 +40,8 @@
   request: ClientTypes.IRequestData,
   signerOrProvider: providers.Web3Provider | Signer = getProvider(),
   paymentSettings: IPaymentSettings,
-  amount?: BigNumberish,
-  feeAmount?: BigNumberish,
+  amount?: BigNumber,
+  feeAmount?: BigNumber,
   overrides?: ITransactionOverrides,
 ): Promise<ContractTransaction> {
   if (!paymentSettings.currency.network) {
@@ -81,8 +81,8 @@
   request: ClientTypes.IRequestData,
   signerOrProvider: providers.Web3Provider | Signer = getProvider(),
   paymentSettings: IPaymentSettings,
-  amount?: BigNumberish,
-  feeAmountOverride?: BigNumberish,
+  amount?: BigNumber,
+  feeAmountOverride?: BigNumber,
 ): Promise<string> {
   if (!paymentSettings.currency.network) {
     throw new Error('Cannot pay with a currency missing a network');
@@ -122,15 +122,9 @@
   const amountToPay = getAmountToPay(request, amount).mul(10 ** decimalPadding);
 
   // tslint:disable-next-line:no-magic-numbers
-<<<<<<< HEAD
-  const feeToPay = bigNumberify(feeAmountOverride || feeAmount || 0).mul(10 ** decimalPadding);
+  const feeToPay = BigNumber.from(feeAmountOverride || feeAmount || 0).mul(10 ** decimalPadding);
   const proxyAddress = erc20ConversionProxy.getAddress(paymentSettings.currency.network);
   const proxyContract = Erc20ConversionProxyContract.connect(proxyAddress, signer);
-=======
-  const feeToPay = BigNumber.from(feeAmountOverride || feeAmount || 0).mul(10 ** decimalPadding);
-  const proxyAddress = proxyChainlinkConversionPath.getAddress(paymentSettings.currency.network);
-  const proxyContract = ProxyChainlinkConversionPathContract.connect(proxyAddress, signer);
->>>>>>> 2206b0d9
 
   return proxyContract.interface.encodeFunctionData('transferFromWithReferenceAndFee', [
     paymentAddress,
