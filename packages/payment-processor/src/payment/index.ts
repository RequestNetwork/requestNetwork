--- conflicted
+++ resolved
@@ -131,11 +131,7 @@
   return isSolvent(
     address,
     request.currencyInfo,
-<<<<<<< HEAD
     BigNumber.from(request.expectedAmount).add(feeAmount),
-=======
-    bigNumberify(request.expectedAmount).add(feeAmount),
->>>>>>> 83f6fe24
     provider,
   );
 }
@@ -177,13 +173,8 @@
  */
 async function getCurrencyBalance(
   address: string,
-<<<<<<< HEAD
-  paymentCurrency: ICurrency,
+  paymentCurrency: RequestLogicTypes.ICurrency,
   provider: providers.Provider,
-=======
-  paymentCurrency: RequestLogicTypes.ICurrency,
-  provider: Provider,
->>>>>>> 83f6fe24
 ): Promise<BigNumberish> {
   switch (paymentCurrency.type) {
     case 'ETH': {
