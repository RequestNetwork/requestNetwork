--- conflicted
+++ resolved
@@ -4,7 +4,6 @@
   NearConversionNativeTokenPaymentDetector,
   NearNativeTokenPaymentDetector,
 } from '@requestnetwork/payment-detection';
-import { NearChains } from '@requestnetwork/currency';
 import { CurrencyTypes } from '@requestnetwork/types';
 
 /**
@@ -26,18 +25,6 @@
   }
 };
 
-<<<<<<< HEAD
-=======
-export const isNearNetwork = (network?: string): boolean => {
-  try {
-    NearChains.assertChainSupported(network);
-    return true;
-  } catch {
-    return false;
-  }
-};
-
->>>>>>> 4153cbff
 export const isNearAccountSolvent = (
   amount: BigNumberish,
   nearWalletConnection: WalletConnection,
