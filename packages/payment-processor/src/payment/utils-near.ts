--- conflicted
+++ resolved
@@ -28,11 +28,7 @@
 
 export const isNearNetwork = (network?: string): boolean => {
   try {
-<<<<<<< HEAD
-    network && NearChains.assertChainSupported(network);
-=======
     NearChains.assertChainSupported(network);
->>>>>>> f44f6834
     return true;
   } catch {
     return false;
