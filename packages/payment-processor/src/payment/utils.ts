import { ethers, getDefaultProvider, Signer, providers, BigNumber, BigNumberish } from 'ethers';

import { PaymentReferenceCalculator } from '@requestnetwork/payment-detection';
import {
  ClientTypes,
  ExtensionTypes,
  PaymentTypes,
  RequestLogicTypes,
} from '@requestnetwork/types';
import Currency from '@requestnetwork/currency';

/**
 * Thrown when the library does not support a payment blockchain network.
 */
export class UnsupportedCurrencyNetwork extends Error {
  constructor(public networkName?: string) {
    super(`Currency network ${networkName} is not supported`);
  }
}

/**
 * Utility to get the default window.ethereum provider, or throws an error.
 */
export function getProvider(): providers.Web3Provider {
  if (typeof window !== 'undefined' && 'ethereum' in window) {
    return new ethers.providers.Web3Provider((window as any).ethereum);
  }
  throw new Error('ethereum not found, you must pass your own web3 provider');
}

/**
 * Utility to get a network provider, depending on the request's currency network.
 * Will throw an error if the network isn't mainnet or rinkeby
 *
 * @param request
 */
export function getNetworkProvider(request: ClientTypes.IRequestData): providers.Provider {
  if (request.currencyInfo.network === 'mainnet') {
    return getDefaultProvider();
  }
  if (request.currencyInfo.network === 'rinkeby') {
    return getDefaultProvider('rinkeby');
  }
  throw new UnsupportedCurrencyNetwork(request.currencyInfo.network);
}

/**
 * Utility to return a signer from a provider.
 * @param signerOrProvider the provider, or signer. If Signer, it will simply be returned directly
 * @param address optionally, the address to retrieve the signer for.
 */
export function getSigner(
  signerOrProvider?: providers.Provider | Signer,
  address?: string,
): Signer {
  if (!signerOrProvider) {
    signerOrProvider = getProvider();
  }
  if (Signer.isSigner(signerOrProvider)) {
    return signerOrProvider;
  }
  if (
    providers.Web3Provider.isProvider(signerOrProvider) &&
    (signerOrProvider as providers.Web3Provider).getSigner
  ) {
    return (signerOrProvider as providers.Web3Provider).getSigner(address);
  }
  throw new Error('cannot get signer');
}

/**
 * Utility to return the payment network extension of a Request.
 * @param request
 */
export function getPaymentNetworkExtension(
  request: ClientTypes.IRequestData,
): ExtensionTypes.IState | undefined {
  // tslint:disable-next-line: typedef
  return Object.values(request.extensions).find(
    (x) => x.type === ExtensionTypes.TYPE.PAYMENT_NETWORK,
  );
}

/**
 * Utility to access the payment address, reference, and optional feeAmount and feeAddress of a Request.
 * @param request
 */
export function getRequestPaymentValues(
  request: ClientTypes.IRequestData,
): {
  paymentAddress: string;
  paymentReference: string;
  feeAmount?: string;
  feeAddress?: string;
  tokensAccepted?: string[];
  maxRateTimespan?: string;
  network?: string;
} {
  const extension = getPaymentNetworkExtension(request);
  if (!extension) {
    throw new Error('no payment network found');
  }
  const {
    paymentAddress,
    salt,
    feeAmount,
    feeAddress,
    tokensAccepted,
    maxRateTimespan,
    network,
  } = extension.values;
  const paymentReference = PaymentReferenceCalculator.calculate(
    request.requestId,
    salt,
    paymentAddress,
  );
  return {
    paymentAddress,
    paymentReference,
    feeAmount,
    feeAddress,
    tokensAccepted,
    maxRateTimespan,
    network,
  };
}

const {
  ERC20_PROXY_CONTRACT,
  ETH_INPUT_DATA,
  ERC20_FEE_PROXY_CONTRACT,
  ANY_TO_ERC20_PROXY,
} = PaymentTypes.PAYMENT_NETWORK_ID;
const currenciesMap: any = {
  [ERC20_PROXY_CONTRACT]: RequestLogicTypes.CURRENCY.ERC20,
  [ERC20_FEE_PROXY_CONTRACT]: RequestLogicTypes.CURRENCY.ERC20,
  [ETH_INPUT_DATA]: RequestLogicTypes.CURRENCY.ETH,
};

/**
 * Utility to validate a request currency and payment details against a paymentNetwork.
 * @param request
 * @param paymentNetworkId
 */
export function validateRequest(
  request: ClientTypes.IRequestData,
  paymentNetworkId: PaymentTypes.PAYMENT_NETWORK_ID,
): void {
  const { feeAmount, feeAddress } = getRequestPaymentValues(request);
  const extension = request.extensions[paymentNetworkId];

  // Compatibility of the request currency type with the payment network
  const expectedCurrencyType = currenciesMap[paymentNetworkId];
  const validCurrencyType =
    paymentNetworkId === PaymentTypes.PAYMENT_NETWORK_ID.ANY_TO_ERC20_PROXY
      ? // Any currency type is valid with Any to ERC20 conversion
        true
      : expectedCurrencyType &&
        request.currencyInfo.type === expectedCurrencyType &&
        request.currencyInfo.network;

  // ERC20 based payment networks are only valid if the request currency has a value
  const validCurrencyValue =
    (paymentNetworkId !== ERC20_PROXY_CONTRACT && paymentNetworkId !== ERC20_FEE_PROXY_CONTRACT) ||
    request.currencyInfo.value;

  // Payment network with fees should have both or none of fee address and fee amount
  const validFeeParams =
    (paymentNetworkId !== ANY_TO_ERC20_PROXY && paymentNetworkId !== ERC20_FEE_PROXY_CONTRACT) ||
    !!feeAddress === !!feeAmount;

  if (!validFeeParams) {
    throw new Error('Both fee address and fee amount have to be declared, or both left empty');
  }

  if (
    !validCurrencyType ||
    !validCurrencyValue ||
    !extension?.values?.salt ||
    !extension?.values?.paymentAddress
  ) {
    throw new Error(`request cannot be processed, or is not an ${paymentNetworkId} request`);
  }
}

/**
 * Validates the amount and fee parameters for an ERC20 Fee Proxy based request.
 * @param request to validate
 * @param amount optionally, the custom amount to pay
 * @param feeAmountOverride optionally, the custom fee amount
 * @param paymentNetwork defaults to ERC20 Fee Proxy contract
 */
export function validateErc20FeeProxyRequest(
  request: ClientTypes.IRequestData,
  amount?: BigNumberish,
  feeAmountOverride?: BigNumberish,
  paymentNetwork: PaymentTypes.PAYMENT_NETWORK_ID = PaymentTypes.PAYMENT_NETWORK_ID
    .ERC20_FEE_PROXY_CONTRACT,
): void {
  validateRequest(request, paymentNetwork);

<<<<<<< HEAD
  const { feeAddress, feeAmount } = getRequestPaymentValues(request);
=======
  const { feeAmount } = getRequestPaymentValues(request);
>>>>>>> 83f6fe24
  const amountToPay = getAmountToPay(request, amount);
  const feeToPay = BigNumber.from(feeAmountOverride || feeAmount || 0);

  if (amountToPay.isZero() && feeToPay.isZero()) {
    throw new Error('Request payment amount and fee are 0');
  }
}

/**
 * Validates the parameters for an ERC20 Fee Proxy payment.
 * @param request to validate
 * @param tokenAddress token address to pay with
 * @param amount optionally, the custom amount to pay
 * @param feeAmountOverride optionally, the custom fee amount
 */
export function validateConversionFeeProxyRequest(
  request: ClientTypes.IRequestData,
  path: string[],
  amount?: BigNumberish,
  feeAmountOverride?: BigNumberish,
): void {
  validateErc20FeeProxyRequest(
    request,
    amount,
    feeAmountOverride,
    PaymentTypes.PAYMENT_NETWORK_ID.ANY_TO_ERC20_PROXY,
  );
  const { tokensAccepted } = getRequestPaymentValues(request);

  const requestCurrencyHash = path[0];
  if (requestCurrencyHash !== Currency.getCurrencyHash(request.currencyInfo)) {
    throw new Error(`The first entry of the path does not match the request currency`);
  }

  const tokenAddress = path[path.length - 1];
  if (
    tokensAccepted &&
    !tokensAccepted?.map((t) => t.toLowerCase()).includes(tokenAddress.toLowerCase())
  ) {
    throw new Error(`The token ${tokenAddress} is not accepted to pay this request`);
  }
}

/**
 * Computes the amount to pay.
 * If `amount` is specified, it will return it.
 * Otherwise, it will return the amount left to pay in the request.
 *
 * @param request the request to pay
 * @param amount the optional amount to pay.
 */
export function getAmountToPay(
  request: ClientTypes.IRequestData,
  amount?: BigNumberish,
): BigNumber {
  const amountToPay =
    amount === undefined
      ? BigNumber.from(request.expectedAmount).sub(request.balance?.balance || 0)
      : BigNumber.from(amount);

  if (amountToPay.lt(0)) {
    throw new Error('cannot pay a negative amount');
  }
  if (amountToPay.isZero()) {
    throw new Error('cannot pay a null amount');
  }
  return amountToPay;
}<|MERGE_RESOLUTION|>--- conflicted
+++ resolved
@@ -199,11 +199,7 @@
 ): void {
   validateRequest(request, paymentNetwork);
 
-<<<<<<< HEAD
-  const { feeAddress, feeAmount } = getRequestPaymentValues(request);
-=======
   const { feeAmount } = getRequestPaymentValues(request);
->>>>>>> 83f6fe24
   const amountToPay = getAmountToPay(request, amount);
   const feeToPay = BigNumber.from(feeAmountOverride || feeAmount || 0);
 
