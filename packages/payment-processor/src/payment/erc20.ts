--- conflicted
+++ resolved
@@ -109,13 +109,8 @@
   signerOrProvider: Provider | Signer = getNetworkProvider(request),
   overrides?: ITransactionOverrides,
 ): Promise<ContractTransaction | void> {
-<<<<<<< HEAD
-  if (!(await hasErc20Approval(request, account, provider))) {
-    return approveErc20(request, getSigner(provider), overrides);
-=======
   if (!(await hasErc20Approval(request, account, signerOrProvider))) {
     return approveErc20(request, getSigner(signerOrProvider), overrides);
->>>>>>> 28708ac3
   }
 }
 
