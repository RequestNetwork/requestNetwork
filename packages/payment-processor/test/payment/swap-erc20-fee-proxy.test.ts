/* eslint-disable spellcheck/spell-checker */
import { Wallet, providers, BigNumber } from 'ethers';

import {
  ClientTypes,
  ExtensionTypes,
  IdentityTypes,
  PaymentTypes,
  RequestLogicTypes,
} from '@requestnetwork/types';
import Utils from '@requestnetwork/utils';

import { getErc20Balance } from '../../src/payment/erc20';
import { approveErc20ForSwapToPayIfNeeded } from '../../src/payment/swap-erc20';
import { _getErc20FeeProxyPaymentUrl } from '../../src/payment/erc20-fee-proxy';
import { ERC20Contract } from '../../src/contracts/Erc20Contract';
import { ISwapSettings, swapErc20FeeProxyRequest } from '../../src/payment/swap-erc20-fee-proxy';

// tslint:disable: no-magic-numbers
// tslint:disable: no-unused-expression

const erc20ContractAddress = '0x9FBDa871d559710256a2502A2517b794B482Db40';
const alphaErc20Address = '0x38cF23C52Bb4B13F051Aec09580a2dE845a7FA35';

const mnemonic = 'candy maple cake sugar pudding cream honey rich smooth crumble sweet treat';
const paymentAddress = '0xf17f52151EbEF6C7334FAD080c5704D77216b732';
const feeAddress = '0xC5fdf4076b8F3A5357c5E395ab970B5B54098Fef';
const provider = new providers.JsonRpcProvider('http://localhost:8545');
const wallet = Wallet.fromMnemonic(mnemonic).connect(provider);

const validRequest: ClientTypes.IRequestData = {
  balance: {
    balance: '0',
    events: [],
  },
  contentData: {},
  creator: {
    type: IdentityTypes.TYPE.ETHEREUM_ADDRESS,
    value: wallet.address,
  },
  currency: 'DAI',
  currencyInfo: {
    network: 'private',
    type: RequestLogicTypes.CURRENCY.ERC20,
    value: erc20ContractAddress,
  },

  events: [],
  expectedAmount: '100',
  extensions: {
    [PaymentTypes.PAYMENT_NETWORK_ID.ERC20_FEE_PROXY_CONTRACT]: {
      events: [],
      id: ExtensionTypes.ID.PAYMENT_NETWORK_ERC20_FEE_PROXY_CONTRACT,
      type: ExtensionTypes.TYPE.PAYMENT_NETWORK,
      values: {
        feeAddress,
        feeAmount: '2',
        paymentAddress,
        salt: 'salt',
      },
      version: '1.0',
    },
  },
  extensionsData: [],
  meta: {
    transactionManagerMeta: {},
  },
  pending: null,
  requestId: 'abcd',
  state: RequestLogicTypes.STATE.CREATED,
  timestamp: 0,
  version: '1.0',
};

const validSwapSettings: ISwapSettings = {
  deadline: 2599732187000, // This test will fail in 2052
  maxInputAmount: 204,
  path: [alphaErc20Address, erc20ContractAddress],
};

describe('swap-erc20-fee-proxy', () => {
  describe('encodeSwapErc20FeeRequest', () => {
    it('should throw an error if the request is not erc20', async () => {
      const request = Utils.deepCopy(validRequest) as ClientTypes.IRequestData;
      request.currencyInfo.type = RequestLogicTypes.CURRENCY.ETH;

      await expect(
        swapErc20FeeProxyRequest(request, wallet, validSwapSettings),
      ).rejects.toThrowError(
        'request cannot be processed, or is not an pn-erc20-fee-proxy-contract request',
      );
    });

    it('should throw an error if the currencyInfo has no value', async () => {
      const request = Utils.deepCopy(validRequest);
      request.currencyInfo.value = '';
      await expect(
        swapErc20FeeProxyRequest(request, wallet, validSwapSettings),
      ).rejects.toThrowError(
        'request cannot be processed, or is not an pn-erc20-fee-proxy-contract request',
      );
    });

    it('should throw an error if currencyInfo has no network', async () => {
      const request = Utils.deepCopy(validRequest);
      request.currencyInfo.network = '';
      await expect(
        swapErc20FeeProxyRequest(request, wallet, validSwapSettings),
      ).rejects.toThrowError(
        'request cannot be processed, or is not an pn-erc20-fee-proxy-contract request',
      );
    });

    it('should throw an error if request has no extension', async () => {
      const request = Utils.deepCopy(validRequest);
      request.extensions = [] as any;

      await expect(
        swapErc20FeeProxyRequest(request, wallet, validSwapSettings),
<<<<<<< HEAD
      ).rejects.toThrowError(
        'request cannot be processed, or is not an pn-erc20-fee-proxy-contract request',
      );
=======
      ).rejects.toThrowError('no payment network found');
>>>>>>> 83f6fe24
    });
  });

  describe('swapErc20FeeProxyRequest', () => {
    it('should consider override parameters', async () => {
      const spy = jest.fn();
      const originalSendTransaction = wallet.sendTransaction.bind(wallet);
      wallet.sendTransaction = spy;
      await swapErc20FeeProxyRequest(
        validRequest,
        wallet,
        {
          deadline: 2599732187000, // This test will fail in 2052
          maxInputAmount: 204,
          path: [alphaErc20Address, erc20ContractAddress],
        },
        {
          overrides: { gasPrice: '20000000000' },
        },
      );
      expect(spy).toHaveBeenCalledWith({
        data:
          '0x8d09fe2b000000000000000000000000f17f52151ebef6c7334fad080c5704d77216b732000000000000000000000000000000000000000000000000000000000000006400000000000000000000000000000000000000000000000000000000000000cc000000000000000000000000000000000000000000000000000000000000010000000000000000000000000000000000000000000000000000000000000001600000000000000000000000000000000000000000000000000000000000000002000000000000000000000000c5fdf4076b8f3a5357c5e395ab970b5b54098fef000000000000000000000000000000000000000000000000000000009af4c3db000000000000000000000000000000000000000000000000000000000000000200000000000000000000000038cf23c52bb4b13f051aec09580a2de845a7fa350000000000000000000000009fbda871d559710256a2502a2517b794b482db40000000000000000000000000000000000000000000000000000000000000000886dfbccad783599a000000000000000000000000000000000000000000000000',
        gasPrice: '20000000000',
        to: '0xA4392264a2d8c998901D10C154C91725b1BF0158',
        value: 0,
      });
      wallet.sendTransaction = originalSendTransaction;
    });

    it('should swap and pay with an ERC20 request with fees', async () => {
      // first approve the SwapToPay contract to spend ALPHA tokens
      const approvalTx = await approveErc20ForSwapToPayIfNeeded(
        validRequest,
        wallet.address,
        alphaErc20Address,
        wallet.provider,
        BigNumber.from(204).mul(BigNumber.from(10).pow(18)),
      );
      expect(approvalTx).toBeDefined();
      if (approvalTx) {
        await approvalTx.wait(1);
      }

      // get the balances to compare after payment
      const balanceEthBefore = await wallet.getBalance();
      const balanceAlphaBefore = await ERC20Contract.connect(alphaErc20Address, provider).balanceOf(
        wallet.address,
      );
      const issuerBalanceErc20Before = await getErc20Balance(
        validRequest,
        paymentAddress,
        provider,
      );
      const feeBalanceErc20Before = await getErc20Balance(validRequest, feeAddress, provider);

      // Swap and pay
      const tx = await swapErc20FeeProxyRequest(validRequest, wallet, {
        deadline: Date.now() + 1000,
        maxInputAmount: 204,
        path: [alphaErc20Address, erc20ContractAddress],
      });
      const confirmedTx = await tx.wait(1);

      expect(confirmedTx.status).toEqual(1);
      expect(tx.hash).toBeDefined();

      // Get the new balances
      const balanceEthAfter = await wallet.getBalance();
      const balanceAlphaAfter = await ERC20Contract.connect(alphaErc20Address, provider).balanceOf(
        wallet.address,
      );
      const issuerBalanceErc20After = await getErc20Balance(validRequest, paymentAddress, provider);
      const feeBalanceErc20After = await getErc20Balance(validRequest, feeAddress, provider);

      // Check each balance
<<<<<<< HEAD
      expect(BigNumber.from(balanceEthBefore).sub(balanceEthAfter).toNumber()).toBeGreaterThan(0);
      expect(BigNumber.from(balanceAlphaAfter).toString()).toEqual(
        BigNumber.from(balanceAlphaBefore).sub(204).toString(),
      );
      expect(BigNumber.from(issuerBalanceErc20After).toString()).toEqual(
        BigNumber.from(issuerBalanceErc20Before).add(100).toString(),
      );
      expect(BigNumber.from(feeBalanceErc20After).toString()).toEqual(
        BigNumber.from(feeBalanceErc20Before).add(2).toString(),
=======
      expect(bigNumberify(balanceEthBefore).sub(balanceEthAfter).toNumber()).toBeGreaterThan(0);
      expect(bigNumberify(balanceAlphaAfter).toString()).toEqual(
        bigNumberify(balanceAlphaBefore).sub(204).toString(),
      );
      expect(bigNumberify(issuerBalanceErc20After).toString()).toEqual(
        bigNumberify(issuerBalanceErc20Before).add(100).toString(),
      );
      expect(bigNumberify(feeBalanceErc20After).toString()).toEqual(
        bigNumberify(feeBalanceErc20Before).add(2).toString(),
>>>>>>> 83f6fe24
      );
    });
  });
});<|MERGE_RESOLUTION|>--- conflicted
+++ resolved
@@ -117,13 +117,7 @@
 
       await expect(
         swapErc20FeeProxyRequest(request, wallet, validSwapSettings),
-<<<<<<< HEAD
-      ).rejects.toThrowError(
-        'request cannot be processed, or is not an pn-erc20-fee-proxy-contract request',
-      );
-=======
       ).rejects.toThrowError('no payment network found');
->>>>>>> 83f6fe24
     });
   });
 
@@ -200,7 +194,6 @@
       const feeBalanceErc20After = await getErc20Balance(validRequest, feeAddress, provider);
 
       // Check each balance
-<<<<<<< HEAD
       expect(BigNumber.from(balanceEthBefore).sub(balanceEthAfter).toNumber()).toBeGreaterThan(0);
       expect(BigNumber.from(balanceAlphaAfter).toString()).toEqual(
         BigNumber.from(balanceAlphaBefore).sub(204).toString(),
@@ -210,17 +203,6 @@
       );
       expect(BigNumber.from(feeBalanceErc20After).toString()).toEqual(
         BigNumber.from(feeBalanceErc20Before).add(2).toString(),
-=======
-      expect(bigNumberify(balanceEthBefore).sub(balanceEthAfter).toNumber()).toBeGreaterThan(0);
-      expect(bigNumberify(balanceAlphaAfter).toString()).toEqual(
-        bigNumberify(balanceAlphaBefore).sub(204).toString(),
-      );
-      expect(bigNumberify(issuerBalanceErc20After).toString()).toEqual(
-        bigNumberify(issuerBalanceErc20Before).add(100).toString(),
-      );
-      expect(bigNumberify(feeBalanceErc20After).toString()).toEqual(
-        bigNumberify(feeBalanceErc20Before).add(2).toString(),
->>>>>>> 83f6fe24
       );
     });
   });
