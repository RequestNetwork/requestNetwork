--- conflicted
+++ resolved
@@ -2,40 +2,17 @@
     "private": {
         "last-requestcore": "RequestCore/RequestCore-0.0.5-test.json",
         "last-requestethereum": "RequestEthereum/RequestEthereum-0.0.5-test.json",
-<<<<<<< HEAD
-        "last-requesterc20-0x345ca3e014aaf5dca488057592ee47305d9b3e10": "RequestERC20/RequestERC20-0.2.1-test.json",
-=======
         "last-requesterc20-0x345ca3e014aaf5dca488057592ee47305d9b3e10": "RequestERC20/RequestERC20-0.2.2-test.json",
->>>>>>> 5568a342
         "last-requestbitcoinnodesvalidation": "RequestBitcoinNodesValidation/RequestBitcoinNodesValidation-0.2.1-test.json",
 
         "0x8cdaf0cd259887258bc13a92c0a6da92698644c0": "RequestCore/RequestCore-0.0.5-test.json",
         "0xf12b5dd4ead5f743c6baa640b0216200e89b60da": "RequestEthereum/RequestEthereum-0.0.5-test.json",
-<<<<<<< HEAD
-        "0xf25186b5081ff5ce73482ad761db0eb0d25abfbf": "RequestERC20/RequestERC20-0.2.1-test.json",
-=======
         "0xf25186b5081ff5ce73482ad761db0eb0d25abfbf": "RequestERC20/RequestERC20-0.2.2-test.json",
->>>>>>> 5568a342
         "0x8f0483125fcb9aaaefa9209d8e9d7b9c8b9fb90f": "RequestBitcoinNodesValidation/RequestBitcoinNodesValidation-0.2.1-test.json"
     },
     "rinkeby": {
         "last-requestcore": "RequestCore/RequestCore-0.0.5-prod.json",
         "last-requestethereum": "RequestEthereum/RequestEthereum-0.0.5-prod.json",
-<<<<<<< HEAD
-        "last-requesterc20-0x995d6a8c21f24be1dd04e105dd0d83758343e258": "RequestERC20/RequestERC20-0.2.1-prod.json",
-        
-        "0x8fc2e7f2498f1d06461ee2d547002611b801202b": "RequestCore/RequestCore-0.0.5-prod.json",
-        "0xd88ab9b1691340e04a5bbf78529c11d592d35f57": "RequestEthereum/RequestEthereum-0.0.5-prod.json",
-        "0xc3ba385addea98bb0af084b1e8bdc909f0215bbf": "RequestERC20/RequestERC20-0.1.1-prod.json",
-        "0x4c6ebfb9920a1b9320c5e9a8c19ea7664dcd5475": "RequestERC20/RequestERC20-0.2.1-prod.json"
-    },
-    "main": {
-        "last-requestcore": "RequestCore/RequestCore-0.0.5-prod.json",
-        "last-requestethereum": "RequestEthereum/RequestEthereum-0.0.5-prod.json",
-
-        "0xdb600fda54568a35b78565b5257125bebc51eb27": "RequestCore/RequestCore-0.0.5-prod.json",
-        "0x3038045cd883abff0c6eea4b1954843c0fa5a735": "RequestEthereum/RequestEthereum-0.0.5-prod.json"
-=======
         "last-requestbitcoinnodesvalidation": "RequestBitcoinNodesValidation/RequestBitcoinNodesValidation-0.2.1-prod.json",
         "last-requesterc20-0x995d6a8c21f24be1dd04e105dd0d83758343e258": "RequestERC20/RequestERC20-0.2.2-centralbank-rinkeby.json",
 
@@ -62,6 +39,5 @@
         "0x3baa64a4401bbe18865547e916a9be8e6dd89a5a": "RequestERC20/RequestERC20-0.2.2-dai-main.json",
         "0xe44d5393cc60d67c7858aa75cf307c00e837f0e5": "RequestERC20/RequestERC20-0.2.2-omg-main.json",
         "0x60fc18f243656532fce2265a5278d95cb3afa034": "RequestBitcoinNodesValidation/RequestBitcoinNodesValidation-0.2.1-prod.json"
->>>>>>> 5568a342
     }
 }