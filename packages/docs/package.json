--- conflicted
+++ resolved
@@ -38,13 +38,10 @@
     "@docusaurus/preset-classic": "2.0.0-alpha.43",
     "@docusaurus/theme-live-codeblock": "2.0.0-alpha.43",
     "@docusaurus/utils": "2.0.0-alpha.43",
-<<<<<<< HEAD
-    "bn.js": "5.1.1",
-=======
     "@requestnetwork/types": "0.12.0",
     "@requestnetwork/payment-processor": "0.13.0",
     "@requestnetwork/smart-contracts": "0.4.0",
->>>>>>> 3cd958c0
+    "bn.js": "5.1.1",
     "classnames": "2.2.6",
     "core-js": "3.6.4",
     "ethers": "^4.0.45",
