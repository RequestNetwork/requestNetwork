--- conflicted
+++ resolved
@@ -19,11 +19,7 @@
 Two mechanisms are currently allowed:
 
 - API Key, explained below, to be used for scripting and test purposes
-<<<<<<< HEAD
-- OAuth, explained in the [Apps](./4-api-apps.md) section
-=======
 - OAuth, contact us: **Join our Discord** [**here**](https://request.network/discord)
->>>>>>> f53a881b
 
 ## Portal outlook
 
