--- conflicted
+++ resolved
@@ -46,11 +46,7 @@
 ## Request identity
 
 Senders and recipients of money transfer requests need a way to trust each other. The identity is how we certify the debtor about the authenticity of the request sender, limiting frauds like SCAM for example.
-<<<<<<< HEAD
 With decentralized integration options (cf. [the Request client](/docs/guides/5-Request-client/0-intro), end users manage their private keys, but the Portal simplifies their life.
-=======
-With decentralized integration options (cf. [the Request client](../5-Request-client/0-intro.md), end users manage their private keys, but the Portal simplifies their life.
->>>>>>> 446debd6
 
 This simplification should be applied with great care, we do not recommend using the Request Portal API for critical cases where a lot of money or public reputation is at stake. If you want full control over the security of your finance, you should handle your keys, and the same applies to your users. Have a look at [the integration options](/integration-options) to take the best decision.
 
