--- conflicted
+++ resolved
@@ -394,30 +394,6 @@
     expect(SmartContracts.requestHashSubmitterArtifact.getCreationBlockNumber('private')).toBe(1);
   });
 
-<<<<<<< HEAD
-  fit('allows to getMetaFromEthereum() a hash', async () => {
-    // Inside getBlockNumberFromNumberOrString, this function will be only called with parameter 'latest'
-    // For getPastEventsMock the number of the latest block is 3
-    jest
-      .spyOn(smartContractManager.provider, 'getBlock')
-      .mockImplementation(() => Promise.resolve({ number: 3 } as any));
-    const meta = await smartContractManager.getMetaFromEthereum(hashStr);
-
-    expect(meta.blockNumber).toBe(pastEventsMock[0].blockNumber);
-    expect(meta.networkName).toBe('private');
-    expect(meta.smartContractAddress).toBe('0x345ca3e014aaf5dca488057592ee47305d9b3e10');
-    expect(meta.transactionHash).toBe('0xa');
-    expect(meta.blockConfirmation).toBeGreaterThanOrEqual(0);
-  }, 15000);
-
-  it('allows to getMetaFromEthereum() a hash not indexed', async () => {
-    await expect(smartContractManager.getMetaFromEthereum('empty')).rejects.toThrowError(
-      'contentHash not indexed on ethereum',
-    );
-  }, 10000);
-
-=======
->>>>>>> fa8bf9e7
   it('badly formatted events from web3 should throw an error', async () => {
     jest
       .spyOn(smartContractManager.requestHashStorage, 'queryFilter')
