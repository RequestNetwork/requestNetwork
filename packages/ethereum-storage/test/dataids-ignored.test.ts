--- conflicted
+++ resolved
@@ -1,11 +1,7 @@
 import 'mocha';
 
-<<<<<<< HEAD
 import { StorageTypes } from '@requestnetwork/types';
-import DataIdsIgnored from '../src/dataIds-ignored';
-=======
 import IgnoredDataIds from '../src/ignored-dataIds';
->>>>>>> fb6add27
 
 import { expect } from 'chai';
 import * as sinon from 'sinon';
@@ -13,14 +9,14 @@
 const entry: StorageTypes.IEthereumEntry = {
   error: {
     message: 'this is a little test !',
-    type: StorageTypes.ErrorEntries.ipfsConnectionError,
+    type: StorageTypes.ErrorEntries.IPFS_CONNECTION_ERROR,
   },
   feesParameters: { contentSize: 3 },
   hash: 'QmNXA5DyFZkdf4XkUT81nmJSo3nS2bL25x7YepxeoDa6tY',
   meta: {} as any,
 };
 const entry2: StorageTypes.IEthereumEntry = {
-  error: { message: 'this is a second test !', type: StorageTypes.ErrorEntries.incorrectFile },
+  error: { message: 'this is a second test !', type: StorageTypes.ErrorEntries.INCORRECT_FILE },
   feesParameters: { contentSize: 3 },
   hash: 'hash2',
   meta: {} as any,
@@ -30,94 +26,59 @@
 
 // tslint:disable:no-magic-numbers
 // tslint:disable:no-unused-expression
-describe('DataIds ignored', () => {
+describe('Ignored DataIds', () => {
   beforeEach(() => {
     ignoredDataIds = new IgnoredDataIds();
   });
 
   describe('save', () => {
     it('can save()', async () => {
-<<<<<<< HEAD
-      await dataIdsIgnored.save(entry);
-      expect(await dataIdsIgnored.getReason(entry.hash)).to.be.equal(entry.error!.message);
+      await ignoredDataIds.save(entry);
+      expect(await ignoredDataIds.getReason(entry.hash)).to.be.equal(entry.error!.message);
     });
     it('can save() something already saved that can be retried', async () => {
       const clock = sinon.useFakeTimers();
-      await dataIdsIgnored.save(entry);
-      expect(await dataIdsIgnored.getDataIdsWithReasons()).to.be.deep.equal({
+      await ignoredDataIds.save(entry);
+      expect(await ignoredDataIds.getDataIdsWithReasons()).to.be.deep.equal({
         [entry.hash]: {
           entry,
           iteration: 1,
-          timeoutLastTry: 0,
+          lastTryTimestamp: 0,
           toRetry: true,
         },
       });
 
       clock.tick(10);
-
-      await dataIdsIgnored.save(entry);
-      expect(await dataIdsIgnored.getDataIdsWithReasons()).to.be.deep.equal({
+      await ignoredDataIds.save(entry);
+      expect(await ignoredDataIds.getDataIdsWithReasons()).to.be.deep.equal({
         [entry.hash]: {
           entry,
           iteration: 2,
-          timeoutLastTry: 10,
+          lastTryTimestamp: 10,
           toRetry: true,
         },
-=======
-      await ignoredDataIds.save(hash, reason, true);
-
-      expect(await ignoredDataIds.getReason(hash)).to.be.equal(reason);
+      });
     });
-    describe('getDataIdsWithReasons', () => {
-      it('can getDataIdsWithReasons()', async () => {
-        sinon.useFakeTimers();
-
-        await ignoredDataIds.save(hash, reason, true);
-        await ignoredDataIds.save(hash2, reason2, false);
-
-        expect(await ignoredDataIds.getDataIdsWithReasons()).to.be.deep.equal({
-          [hash]: {
-            iteration: 1,
-            lastTryTimestamp: 0,
-            reason,
-            toRetry: true,
-          },
-          [hash2]: {
-            iteration: 1,
-            lastTryTimestamp: 0,
-            reason: reason2,
-            toRetry: false,
-          },
-        });
-        sinon.restore();
-      });
-      it('can getDataIdsWithReasons() if empty', async () => {
-        expect(await ignoredDataIds.getDataIdsWithReasons()).to.be.deep.equal({});
->>>>>>> fb6add27
-      });
-      sinon.restore();
-    });
-<<<<<<< HEAD
     it('can save() something already saved that cannot be retried', async () => {
       const clock = sinon.useFakeTimers();
-      await dataIdsIgnored.save(entry2);
-      expect(await dataIdsIgnored.getDataIdsWithReasons()).to.be.deep.equal({
+      await ignoredDataIds.save(entry2);
+      expect(await ignoredDataIds.getDataIdsWithReasons()).to.be.deep.equal({
         [entry2.hash]: {
           entry: entry2,
           iteration: 1,
-          timeoutLastTry: 0,
+          lastTryTimestamp: 0,
           toRetry: false,
         },
       });
 
       clock.tick(10);
 
-      await dataIdsIgnored.save(entry2);
-      expect(await dataIdsIgnored.getDataIdsWithReasons()).to.be.deep.equal({
+      await ignoredDataIds.save(entry2);
+      expect(await ignoredDataIds.getDataIdsWithReasons()).to.be.deep.equal({
         [entry2.hash]: {
           entry: entry2,
           iteration: 1,
-          timeoutLastTry: 0,
+          lastTryTimestamp: 0,
           toRetry: false,
         },
       });
@@ -125,15 +86,42 @@
     });
   });
 
+  describe('getDataIdsWithReasons', () => {
+    it('can getDataIdsWithReasons()', async () => {
+      sinon.useFakeTimers();
+
+      await ignoredDataIds.save(entry);
+      await ignoredDataIds.save(entry2);
+
+      expect(await ignoredDataIds.getDataIdsWithReasons()).to.be.deep.equal({
+        [entry.hash]: {
+          entry,
+          iteration: 1,
+          lastTryTimestamp: 0,
+          toRetry: true,
+        },
+        [entry2.hash]: {
+          entry: entry2,
+          iteration: 1,
+          lastTryTimestamp: 0,
+          toRetry: false,
+        },
+      });
+      sinon.restore();
+    });
+    it('can getDataIdsWithReasons() if empty', async () => {
+      expect(await ignoredDataIds.getDataIdsWithReasons()).to.be.deep.equal({});
+    });
+  });
+
   describe('getDataIdsToRetry', () => {
     it('can getDataIdsToRetry()', async () => {
       const clock = sinon.useFakeTimers();
-      await dataIdsIgnored.save(entry);
+      await ignoredDataIds.save(entry);
+      expect(await ignoredDataIds.getDataIdsToRetry()).to.be.deep.equal([]);
 
-      expect(await dataIdsIgnored.getDataIdsToRetry()).to.be.deep.equal([]);
-
-      clock.tick(10000);
-      expect(await dataIdsIgnored.getDataIdsToRetry()).to.be.deep.equal([entry]);
+      clock.tick(60001);
+      expect(await ignoredDataIds.getDataIdsToRetry()).to.be.deep.equal([entry]);
 
       sinon.restore();
     });
@@ -141,63 +129,25 @@
 
   describe('delete', () => {
     it('can delete()', async () => {
-      await dataIdsIgnored.save(entry);
-      expect(await dataIdsIgnored.getReason(entry.hash)).to.be.equal(entry.error!.message);
-      expect(await dataIdsIgnored.getDataIds()).to.be.deep.equal([entry.hash]);
+      await ignoredDataIds.save(entry);
+      expect(await ignoredDataIds.getReason(entry.hash)).to.be.equal(entry.error!.message);
+      expect(await ignoredDataIds.getDataIds()).to.be.deep.equal([entry.hash]);
 
-      await dataIdsIgnored.delete(entry.hash);
-      expect(await dataIdsIgnored.getReason(entry.hash)).to.be.undefined;
-      expect(await dataIdsIgnored.getDataIds()).to.be.deep.equal([]);
+      await ignoredDataIds.delete(entry.hash);
+      expect(await ignoredDataIds.getReason(entry.hash)).to.be.undefined;
+      expect(await ignoredDataIds.getDataIds()).to.be.deep.equal([]);
     });
   });
 
-  describe('getDataIdsWithReasons', () => {
-    it('can getDataIdsWithReasons()', async () => {
-      sinon.useFakeTimers();
-
-      await dataIdsIgnored.save(entry);
-      await dataIdsIgnored.save(entry2);
-
-      expect(await dataIdsIgnored.getDataIdsWithReasons()).to.be.deep.equal({
-        [entry.hash]: {
-          entry,
-          iteration: 1,
-          timeoutLastTry: 0,
-          toRetry: true,
-        },
-        [entry2.hash]: {
-          entry: entry2,
-          iteration: 1,
-          timeoutLastTry: 0,
-          toRetry: false,
-        },
-=======
-    describe('getDataIds', () => {
-      it('can getDataIds()', async () => {
-        await ignoredDataIds.save(hash, reason, true);
-        await ignoredDataIds.save(hash2, reason2, true);
-
-        expect(await ignoredDataIds.getDataIds()).to.be.deep.equal([hash, hash2]);
-      });
-      it('can getDataIds() if empty', async () => {
-        expect(await ignoredDataIds.getDataIds()).to.be.deep.equal([]);
->>>>>>> fb6add27
-      });
-      sinon.restore();
-    });
-    it('can getDataIdsWithReasons() if empty', async () => {
-      expect(await dataIdsIgnored.getDataIdsWithReasons()).to.be.deep.equal({});
-    });
-  });
   describe('getDataIds', () => {
     it('can getDataIds()', async () => {
-      await dataIdsIgnored.save(entry);
-      await dataIdsIgnored.save(entry2);
+      await ignoredDataIds.save(entry);
+      await ignoredDataIds.save(entry2);
 
-      expect(await dataIdsIgnored.getDataIds()).to.be.deep.equal([entry.hash, entry2.hash]);
+      expect(await ignoredDataIds.getDataIds()).to.be.deep.equal([entry.hash, entry2.hash]);
     });
     it('can getDataIds() if empty', async () => {
-      expect(await dataIdsIgnored.getDataIds()).to.be.deep.equal([]);
+      expect(await ignoredDataIds.getDataIds()).to.be.deep.equal([]);
     });
   });
 });