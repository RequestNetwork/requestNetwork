{
  "name": "@requestnetwork/ethereum-storage",
  "version": "0.26.0",
  "publishConfig": {
    "access": "public"
  },
  "description": "Request Network storage layer based on ethereum.",
  "keywords": [
    "requestnetwork",
    "ethereum-storage"
  ],
  "repository": {
    "type": "git",
    "url": "git+https://github.com/RequestNetwork/requestNetwork.git"
  },
  "homepage": "https://github.com/RequestNetwork/requestNetwork/tree/master/packages/ethereum-storage#readme",
  "bugs": {
    "url": "https://github.com/RequestNetwork/requestNetwork/issues"
  },
  "license": "MIT",
  "engines": {
    "node": ">=8.0.0"
  },
  "main": "dist/src/index.js",
  "types": "dist/src/index.d.ts",
  "directories": {
    "lib": "src",
    "test": "test"
  },
  "files": [
    "dist"
  ],
  "scripts": {
    "build": "tsc -b",
    "clean": "shx rm -rf dist tsconfig.tsbuildinfo",
    "lint": "eslint \"src/**/*.ts\"",
    "test": "jest",
    "test:watch": "yarn test --watch",
    "init-ipfs": "node scripts/init-ipfs.js"
  },
  "dependencies": {
    "@requestnetwork/smart-contracts": "0.28.0",
    "@requestnetwork/types": "0.35.0",
    "@requestnetwork/utils": "0.35.0",
    "axios": "0.21.1",
    "bluebird": "3.7.2",
    "ethers": "5.5.1",
    "form-data": "3.0.0",
    "ipfs-unixfs": "2.0.3",
    "keyv": "4.0.3",
    "shelljs": "0.8.4",
<<<<<<< HEAD
=======
    "tslib": "2.3.1",
    "web3-eth": "1.3.6",
    "web3-utils": "1.3.6",
>>>>>>> 2c879a60
    "yargs": "16.2.0"
  },
  "devDependencies": {
    "@types/bluebird": "3.5.33",
    "@types/jest": "26.0.13",
    "@types/keyv": "3.1.1",
    "@types/node": "14.14.16",
    "jest": "26.4.2",
    "nyc": "15.1.0",
    "prettier": "2.2.1",
    "shx": "0.3.2",
    "solium": "1.2.5",
    "source-map-support": "0.5.19",
    "ts-jest": "26.3.0",
    "ts-node": "9.0.0",
    "typescript": "4.4.4",
    "web3-utils": "1.3.6"
  },
  "gitHead": "6155223cfce769e48ccae480c510b35b4f54b4d0"
}<|MERGE_RESOLUTION|>--- conflicted
+++ resolved
@@ -49,12 +49,7 @@
     "ipfs-unixfs": "2.0.3",
     "keyv": "4.0.3",
     "shelljs": "0.8.4",
-<<<<<<< HEAD
-=======
     "tslib": "2.3.1",
-    "web3-eth": "1.3.6",
-    "web3-utils": "1.3.6",
->>>>>>> 2c879a60
     "yargs": "16.2.0"
   },
   "devDependencies": {
