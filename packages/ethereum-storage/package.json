{
  "name": "@requestnetwork/ethereum-storage",
  "version": "0.4.6",
  "publishConfig": {
    "access": "public"
  },
  "description": "Request Network storage layer based on ethereum.",
  "keywords": [
    "requestnetwork",
    "ethereum-storage"
  ],
  "repository": {
    "type": "git",
    "url": "git+https://github.com/RequestNetwork/requestNetwork.git"
  },
  "homepage": "https://github.com/RequestNetwork/requestNetwork/tree/master/packages/ethereum-storage#readme",
  "bugs": {
    "url": "https://github.com/RequestNetwork/requestNetwork/issues"
  },
  "license": "MIT",
  "engines": {
    "node": ">=8.0.0"
  },
  "main": "dist/src/lib/index.js",
  "types": "dist/src/lib/index.d.ts",
  "directories": {
    "lib": "src/lib",
    "test": "test/lib"
  },
  "files": [
    "dist"
  ],
  "scripts": {
    "build": "tsc -b",
    "clean": "shx rm -rf dist",
    "lint": "tslint --project . && eslint \"src/**/*.ts\"",
    "lint-staged": "lint-staged",
    "test": "nyc mocha --timeout=5000 --require ts-node/register --require source-map-support/register \"test/**/*.ts\"",
    "test:watch": "nyc mocha --watch --watch-extensions ts --timeout=5000 --require ts-node/register --require source-map-support/register \"test/**/*.ts\"",
    "init-ipfs": "node scripts/init-ipfs.js"
  },
  "dependencies": {
<<<<<<< HEAD
    "@requestnetwork/smart-contracts": "0.1.0",
    "@requestnetwork/types": "0.9.0",
    "@requestnetwork/utils": "0.7.0",
=======
    "@requestnetwork/types": "0.9.1",
    "@requestnetwork/utils": "0.8.0",
>>>>>>> badae337
    "bluebird": "3.5.3",
    "bn.js": "4.11.8",
    "form-data": "2.3.3",
    "ipfs-unixfs": "0.1.16",
    "keyv": "3.1.0",
    "node-fetch": "2.6.0",
    "shelljs": "0.8.3",
    "web3-eth": "1.0.0-beta.37",
    "web3-utils": "1.2.1",
    "yargs": "12.0.5"
  },
  "devDependencies": {
    "@truffle/hdwallet-provider": "1.0.18",
    "@types/bluebird": "3.5.27",
    "@types/chai": "4.1.7",
    "@types/chai-as-promised": "7.1.0",
    "@types/chai-spies": "1.0.0",
    "@types/fetch-mock": "7.3.1",
    "@types/form-data": "2.2.1",
    "@types/keyv": "3.1.0",
    "@types/mocha": "5.2.6",
    "@types/sinon": "7.5.0",
    "@typescript-eslint/parser": "1.2.0",
    "chai": "4.2.0",
    "chai-as-promised": "7.1.1",
    "chai-bignumber": "3.0.0",
    "chai-spies": "1.0.0",
    "eslint": "5.13.0",
    "eslint-plugin-spellcheck": "0.0.11",
    "eslint-plugin-typescript": "0.14.0",
    "fetch-mock": "7.3.3",
    "lint-staged": "8.1.3",
    "mocha": "5.2.0",
    "nyc": "13.2.0",
    "openzeppelin-solidity": "2.1.2",
    "openzeppelin-test-helpers": "0.1.2",
    "prettier": "1.16.4",
    "shx": "0.3.2",
    "sinon": "7.5.0",
    "solium": "1.2.2",
    "source-map-support": "0.5.13",
    "ts-node": "8.5.2",
    "tslint": "5.12.1",
    "typescript": "3.7.2",
    "web3-providers-http": "1.2.1"
  },
  "gitHead": "6155223cfce769e48ccae480c510b35b4f54b4d0"
}<|MERGE_RESOLUTION|>--- conflicted
+++ resolved
@@ -40,14 +40,9 @@
     "init-ipfs": "node scripts/init-ipfs.js"
   },
   "dependencies": {
-<<<<<<< HEAD
     "@requestnetwork/smart-contracts": "0.1.0",
-    "@requestnetwork/types": "0.9.0",
-    "@requestnetwork/utils": "0.7.0",
-=======
     "@requestnetwork/types": "0.9.1",
     "@requestnetwork/utils": "0.8.0",
->>>>>>> badae337
     "bluebird": "3.5.3",
     "bn.js": "4.11.8",
     "form-data": "2.3.3",
