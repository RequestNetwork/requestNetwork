{
  "name": "@requestnetwork/ethereum-storage",
  "version": "0.27.0",
  "publishConfig": {
    "access": "public"
  },
  "description": "Request Network storage layer based on ethereum.",
  "keywords": [
    "requestnetwork",
    "ethereum-storage"
  ],
  "repository": {
    "type": "git",
    "url": "git+https://github.com/RequestNetwork/requestNetwork.git"
  },
  "homepage": "https://github.com/RequestNetwork/requestNetwork/tree/master/packages/ethereum-storage#readme",
  "bugs": {
    "url": "https://github.com/RequestNetwork/requestNetwork/issues"
  },
  "license": "MIT",
  "engines": {
    "node": ">=16.0.0"
  },
  "main": "dist/src/index.js",
  "types": "dist/src/index.d.ts",
  "directories": {
    "lib": "src",
    "test": "test"
  },
  "files": [
    "dist"
  ],
  "scripts": {
    "build": "tsc -b tsconfig.build.json",
    "clean": "shx rm -rf dist tsconfig.tsbuildinfo tsconfig.build.tsbuildinfo",
    "lint": "eslint . --fix",
    "lint:check": "eslint .",
    "test": "jest",
    "test:watch": "yarn test --watch",
    "init-ipfs": "node scripts/init-ipfs.js"
  },
  "dependencies": {
<<<<<<< HEAD
=======
    "@rainbow-me/fee-suggestions": "2.1.0",
    "@requestnetwork/currency": "0.9.0",
>>>>>>> a7b50433
    "@requestnetwork/smart-contracts": "0.29.0",
    "@requestnetwork/types": "0.36.0",
    "@requestnetwork/utils": "0.36.0",
    "axios": "0.27.2",
    "ethers": "5.5.1",
    "form-data": "3.0.0",
    "ipfs-unixfs": "6.0.7",
    "qs": "6.10.3",
    "shelljs": "0.8.5",
    "tslib": "2.5.0",
    "yargs": "17.6.2"
  },
  "devDependencies": {
    "@types/jest": "26.0.13",
    "@types/node": "16.11.7",
    "axios-mock-adapter": "1.19.0",
    "jest": "26.4.2",
    "nyc": "15.1.0",
    "shx": "0.3.2",
    "solium": "1.2.5",
    "source-map-support": "0.5.19",
    "ts-jest": "26.3.0",
    "ts-node": "10.9.1",
    "typescript": "4.9.5",
    "web3-providers-http": "1.3.6"
  },
  "gitHead": "6155223cfce769e48ccae480c510b35b4f54b4d0"
}<|MERGE_RESOLUTION|>--- conflicted
+++ resolved
@@ -40,11 +40,7 @@
     "init-ipfs": "node scripts/init-ipfs.js"
   },
   "dependencies": {
-<<<<<<< HEAD
-=======
     "@rainbow-me/fee-suggestions": "2.1.0",
-    "@requestnetwork/currency": "0.9.0",
->>>>>>> a7b50433
     "@requestnetwork/smart-contracts": "0.29.0",
     "@requestnetwork/types": "0.36.0",
     "@requestnetwork/utils": "0.36.0",
