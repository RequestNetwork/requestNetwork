import { LogTypes, StorageTypes } from '@requestnetwork/types';
import Utils from '@requestnetwork/utils';
import * as Bluebird from 'bluebird';
import { EventEmitter } from 'events';
import { getIpfsExpectedBootstrapNodes, getMaxConcurrency, getPinRequestConfig } from './config';

import ethereumEntriesToIpfsContent from './ethereum-entries-to-ipfs-content';
import EthereumMetadataCache from './ethereum-metadata-cache';
import IgnoredDataIds from './ignored-dataIds';
import IpfsManager from './ipfs-manager';
import SmartContractManager from './smart-contract-manager';

import * as Keyv from 'keyv';

// time to wait before considering the web3 provider is not reachable
const WEB3_PROVIDER_TIMEOUT: number = 10000;

/**
 * EthereumStorage
 * @notice Manages storage layer of the Request Network Protocol v2
 */
export default class EthereumStorage implements StorageTypes.IStorage {
  /**
   * Manager for the storage smart contract
   * This attribute is left public for mocking purpose to facilitate tests on the module
   */
  public smartContractManager: SmartContractManager;

  /**
   * Manager for IPFS
   * This attribute is left public for mocking purpose to facilitate tests on the module
   */
  public ipfsManager: IpfsManager;

  /**
   * Cache to store Ethereum metadata
   */
  public ethereumMetadataCache: EthereumMetadataCache;

  /** Data ids ignored by the node */
  public ignoredDataIds: IgnoredDataIds;

  /**
   * Maximum number of concurrent calls
   */
  public maxConcurrency: number;

  /**
   * Timestamp of the dataId not mined on ethereum yet
   */
  private buffer: { [id: string]: number | undefined };

  /**
   * Url where can be reached the data buffered by this storage
   */
  private externalBufferUrl: string;

  /**
   * Logger instance
   */
  private logger: LogTypes.ILogger;

  private isInitialized: boolean = false;

  /**
   * Constructor
   * @param ipfsGatewayConnection Information structure to connect to the ipfs gateway
   * @param web3Connection Information structure to connect to the Ethereum network
   * @param [options.getLastBlockNumberDelay] the minimum delay to wait between fetches of lastBlockNumber
   * @param metadataStore a Keyv store to persist the metadata in ethereumMetadataCache
   */
  public constructor(
    externalBufferUrl: string,
    ipfsGatewayConnection?: StorageTypes.IIpfsGatewayConnection,
    web3Connection?: StorageTypes.IWeb3Connection,
    {
      getLastBlockNumberDelay,
      logger,
      maxConcurrency,
      maxRetries,
      retryDelay,
    }: {
      getLastBlockNumberDelay?: number;
      logger?: LogTypes.ILogger;
      maxConcurrency?: number;
      maxRetries?: number;
      retryDelay?: number;
    } = {},
    metadataStore?: Keyv.Store<any>,
  ) {
    this.maxConcurrency = maxConcurrency || getMaxConcurrency();
    this.logger = logger || new Utils.SimpleLogger();
    this.ipfsManager = new IpfsManager(ipfsGatewayConnection);
    this.smartContractManager = new SmartContractManager(web3Connection, {
      getLastBlockNumberDelay,
      logger: this.logger,
      maxConcurrency: this.maxConcurrency,
      maxRetries,
      retryDelay,
    });
    this.ethereumMetadataCache = new EthereumMetadataCache(
      this.smartContractManager,
      metadataStore,
    );
    this.ignoredDataIds = new IgnoredDataIds(metadataStore);
    this.buffer = {};
    this.externalBufferUrl = externalBufferUrl;
  }

  /**
   * Function to initialize the storage
   * Checks the connection with ipfs
   * Checks the connection with Ethereum
   * Adds the known IPFS node (ipfs swarm connect)
   */
  public async initialize(): Promise<void> {
    if (this.isInitialized) {
      throw new Error('ethereum-storage is already initialized');
    }

    // check ethereum node connection - will throw if the ethereum node is not reachable
    this.logger.info('Checking ethereum node connection', ['ethereum', 'sanity']);
    try {
      await this.smartContractManager.checkWeb3ProviderConnection(WEB3_PROVIDER_TIMEOUT);
    } catch (error) {
      throw Error(`Ethereum node is not accessible: ${error}`);
    }

    // check if contracts are deployed on ethereum
    this.logger.info('Checking ethereum node contract deployment', ['ethereum', 'sanity']);
    try {
      await this.smartContractManager.checkContracts();
    } catch (error) {
      throw Error(error);
    }

    // Check IPFS node state - will throw in case of error
    await this.checkIpfsNode();

    this.isInitialized = true;
  }

  /**
   * Update gateway connection information and connect to the new gateway
   * Missing value are filled with default config value
   * @param ipfsConnection Information structure to connect to the ipfs gateway
   */
  public async updateIpfsGateway(
    ipfsGatewayConnection: StorageTypes.IIpfsGatewayConnection,
  ): Promise<void> {
    this.ipfsManager = new IpfsManager(ipfsGatewayConnection);

    // Check IPFS node state - will throw in case of error
    await this.checkIpfsNode();
  }

  /**
   * Update Ethereum network connection information and reconnect
   * Missing value are filled with default config value
   * @param web3Connection Information structure to connect to the Ethereum network
   */
  public async updateEthereumNetwork(web3Connection: StorageTypes.IWeb3Connection): Promise<void> {
    this.smartContractManager = new SmartContractManager(web3Connection);
    // check ethereum node connection - will throw if the ethereum node is not reachable

    try {
      await this.smartContractManager.checkWeb3ProviderConnection(WEB3_PROVIDER_TIMEOUT);
    } catch (error) {
      throw Error(`Ethereum node is not accessible: ${error}`);
    }
  }

  /**
   * Append content into the storage: add the content to ipfs and the hash on Ethereum
   * @param content Content to add into the storage
   * @returns Promise resolving id used to retrieve the content
   */
  public async append(content: string): Promise<StorageTypes.IAppendResult> {
    if (!this.isInitialized) {
      throw new Error('Ethereum storage must be initialized');
    }

    if (!content) {
      throw Error('No content provided');
    }

    // Add content to IPFS and get the hash back
    let ipfsHash: string;
    try {
      ipfsHash = await this.ipfsManager.add(content);
    } catch (error) {
      throw Error(`Ipfs add request error: ${error}`);
    }

    // Get content length from ipfs
    let contentSize: number;
    try {
      contentSize = await this.ipfsManager.getContentLength(ipfsHash);
    } catch (error) {
      throw Error(`Ipfs get length request error: ${error}`);
    }

    const timestamp = Utils.getCurrentTimestampInSecond();
    const result: StorageTypes.IAppendResult = Object.assign(new EventEmitter(), {
      content,
      id: ipfsHash,
      meta: {
        ipfs: { size: contentSize },
        local: { location: this.externalBufferUrl },
        state: StorageTypes.ContentState.PENDING,
        storageType: StorageTypes.StorageSystemType.LOCAL,
        timestamp,
      },
    });
    // store in the buffer the timestamp
    this.buffer[ipfsHash] = timestamp;

    const feesParameters: StorageTypes.IFeesParameters = { contentSize };

    this.smartContractManager
      .addHashAndSizeToEthereum(ipfsHash, feesParameters)
      .then(async (ethereumMetadata: StorageTypes.IEthereumMetadata) => {
        const resultAfterBroadcast: StorageTypes.IEntry = {
          content,
          id: ipfsHash,
          meta: {
            ethereum: ethereumMetadata,
            ipfs: { size: contentSize },
            state: StorageTypes.ContentState.CONFIRMED,
            storageType: StorageTypes.StorageSystemType.ETHEREUM_IPFS,
            timestamp: ethereumMetadata.blockTimestamp,
          },
        };
        // Save the metadata of the new ipfsHash into the Ethereum metadata cache
        await this.ethereumMetadataCache.saveDataIdMeta(ipfsHash, ethereumMetadata);

        result.emit('confirmed', resultAfterBroadcast);
      })
      .catch(error => {
        result.emit('error', error);
      });

    return result;
  }

  /**
   * Add the content to ipfs
   * To be used only in case of persisting the hash on ethereum outside the storage
   *
   * @param content Content to add into the storage
   * @returns Promise resolving id used to retrieve the content
   */
  public async _ipfsAdd(data: string): Promise<StorageTypes.IIpfsMeta> {
    if (!this.isInitialized) {
      throw new Error('Ethereum storage must be initialized');
    }

    if (!data) {
      throw Error('No data provided');
    }

    // Add a small check to at least having JSON data added
    try {
      JSON.parse(data);
    } catch (error) {
      throw Error(`data not JSON parsable: ${error}`);
    }

    // Add content to IPFS and get the hash back
    let ipfsHash;
    try {
      ipfsHash = await this.ipfsManager.add(data);
    } catch (error) {
      throw Error(`Ipfs add request error: ${error}`);
    }

    // Get content length from ipfs
    let ipfsSize;
    try {
      ipfsSize = await this.ipfsManager.getContentLength(ipfsHash);
    } catch (error) {
      throw new Error(`Ipfs get length request error: ${error}`);
    }

    return {
      ipfsHash,
      ipfsSize,
    };
  }

  /**
   * Read content from the storage
   * @param Id Id used to retrieve content
   * @returns Promise resolving content from id
   */
  public async read(id: string): Promise<StorageTypes.IEntry> {
    if (!this.isInitialized) {
      throw new Error('Ethereum storage must be initialized');
    }
    if (!id) {
      throw Error('No id provided');
    }

    // Get Ethereum metadata
    let ethereumMetadata;
    let bufferTimestamp: number | undefined;
    let ipfsObject;
    try {
      // Check if the data as been added on ethereum
      ethereumMetadata = await this.ethereumMetadataCache.getDataIdMeta(id);

      // Clear buffer if needed
      if (this.buffer[id]) {
        this.buffer[id] = undefined;
      }
    } catch (error) {
      // if not found, check the buffer
      bufferTimestamp = this.buffer[id];
      if (!bufferTimestamp) {
        throw Error('No content found from this id');
      }
    }

    // Send ipfs request
    try {
      ipfsObject = await this.ipfsManager.read(id);
    } catch (error) {
      throw Error(`Ipfs read request error: ${error}`);
    }

    const meta = ethereumMetadata
      ? {
          ethereum: ethereumMetadata,
          ipfs: { size: ipfsObject.ipfsSize },
          state: StorageTypes.ContentState.CONFIRMED,
          storageType: StorageTypes.StorageSystemType.ETHEREUM_IPFS,
          timestamp: ethereumMetadata.blockTimestamp,
        }
      : {
          ipfs: { size: ipfsObject.ipfsSize },
          local: { location: this.externalBufferUrl },
          state: StorageTypes.ContentState.PENDING,
          storageType: StorageTypes.StorageSystemType.LOCAL,
          timestamp: bufferTimestamp || 0,
        };

    return {
      content: ipfsObject.content,
      id,
      meta,
    };
  }

  /**
   * Read a list of content from the storage
   *
   * @param dataIds A list of dataIds used to retrieve the content
   * @returns Promise resolving the list of contents
   */
  public async readMany(dataIds: string[]): Promise<StorageTypes.IEntry[]> {
    const totalCount = dataIds.length;
    // Concurrently get all the content from the id's in the parameters
    return Bluebird.map(
      dataIds,
      async (dataId, currentIndex) => {
        const startTime = Date.now();
        const data = await this.read(dataId);
        this.logger.debug(
          `[${currentIndex + 1}/${totalCount}] read ${dataId}. Took ${Date.now() - startTime} ms`,
          ['read'],
        );
        return data;
      },
      {
        concurrency: this.maxConcurrency,
      },
    );
  }

  /**
   * Get all data stored on the storage
   *
   * @param options timestamp boundaries for the data retrieval
   * @returns Promise resolving stored data
   */
  public async getData(
    options?: StorageTypes.ITimestampBoundaries,
  ): Promise<StorageTypes.IEntriesWithLastTimestamp> {
    const contentDataIdAndMeta = await this.getContentAndDataId(options);

    return contentDataIdAndMeta;
  }

  /**
   * Try to get some previous ignored data
   *
   * @param options timestamp boundaries for the data retrieval
   * @returns Promise resolving stored data
   */
  public async getIgnoredData(): Promise<StorageTypes.IEntry[]> {
    if (!this.isInitialized) {
      throw new Error('Ethereum storage must be initialized');
    }
    this.logger.info('Getting some previous ignored dataIds', ['ethereum']);

    const ethereumEntries: StorageTypes.IEthereumEntry[] = await this.dataIdsIgnored.getDataIdsToRetry();

    // If no hash was found on ethereum, we return an empty list
    if (!ethereumEntries.length) {
      this.logger.info('No new data found.', ['ethereum']);
      return [];
    }

    this.logger.debug('Fetching data from IPFS and checking correctness', ['ipfs']);

    const entries = await this._ethereumEntriesToEntries(ethereumEntries);

    const ids = entries.map(entry => entry.id) || [];
    // Pin data asynchronously
    // tslint:disable-next-line:no-floating-promises
    this.pinDataToIPFS(ids);

    // Save existing ethereum metadata to the ethereum metadata cache
    for (const entry of entries) {
      const ethereumMetadata = entry.meta.ethereum;
      if (ethereumMetadata) {
        // PROT-504: The saving of dataId's metadata should be encapsulated when retrieving dataId inside smart contract (getPastEvents)
        await this.ethereumMetadataCache.saveDataIdMeta(entry.id, ethereumMetadata);
      }
    }

    return entries;
  }

  /**
   * Pin an array of IPFS hashes
   *
   * @param hashes An array of IPFS hashes to pin
   */
  public async pinDataToIPFS(
    hashes: string[],
    {
      delayBetweenCalls,
      maxSize,
      timeout,
    }: StorageTypes.IPinRequestConfiguration = getPinRequestConfig(),
  ): Promise<void> {
    // How many slices we need from the total list of hashes to be under pinRequestMaxSize
    const slices = Math.ceil(hashes.length / maxSize);

    // Iterate over the hashes list, slicing it at pinRequestMaxSize sizes and pinning it
    for (let i = 0; i < slices; i++) {
      await new Promise((res): NodeJS.Timeout => setTimeout(() => res(), delayBetweenCalls));
      const slice = hashes.slice(i * maxSize, (i + 1) * maxSize);
      try {
        await this.ipfsManager.pin(slice, timeout);
        this.logger.debug(`Pinned ${slice.length} hashes to IPFS node.`);
      } catch (error) {
        this.logger.warn(`Failed pinning some hashes the IPFS node: ${error}`, ['ipfs']);
      }
    }
  }

  /**
   * Get Information on the dataIds retrieved and ignored by the ethereum storage
   *
   * @param detailed if true get the list of the files hash
   * @returns Promise resolving object with dataIds retrieved and ignored
   */
  public async _getStatus(detailed: boolean = false): Promise<any> {
    const dataIds = await this.ethereumMetadataCache.getDataIds();
    const dataIdsWithReason = await this.ignoredDataIds.getDataIdsWithReasons();

    const ethereum = this.smartContractManager.getConfig();
    const ipfs = await this.ipfsManager.getConfig();

    return {
      dataIds: {
        count: dataIds.length,
        values: detailed ? dataIds : undefined,
      },
      ethereum,
      ignoredDataIds: {
        count: Object.keys(dataIdsWithReason).length,
        values: detailed ? dataIdsWithReason : undefined,
      },
      ipfs,
    };
  }

  /**
   * Verify the hashes are present on IPFS for the corresponding ethereum entry
   * Filtered incorrect hashes
   * public to facilitate the tests
   * @param ethereumEntries Ethereum entries from the smart contract
   * @returns Filtered list of dataId with metadata
   */
  public async _ethereumEntriesToEntries(
    ethereumEntries: StorageTypes.IEthereumEntry[],
  ): Promise<StorageTypes.IEntry[]> {
    const totalCount: number = ethereumEntries.length;
    let successCount: number = 0;
    let successCountOnFirstTry: number = 0;
    let ipfsConnectionErrorCount: number = 0;
    let wrongFeesCount: number = 0;
    let incorrectFileCount: number = 0;

    // Contains results from readHashOnIPFS function
    // We store hashAndSize in this array in order to know which hashes have not been found on IPFS
    let allIpfsContentOrErrors: Array<{
      ipfsContent: StorageTypes.IEntry | null;
      entryWithError: StorageTypes.IEthereumEntry | null;
    }>;

    // Final array of dataIds, content and meta
    const finalIpfsContents: StorageTypes.IEntry[] = [];
    let ethereumEntriesToProcess: StorageTypes.IEthereumEntry[] = ethereumEntries.slice();

    // Try to read the hashes on IPFS
    // The operation is done at least once and retried depending on the readOnIPFSRetry config
    for (let tryIndex = 0; tryIndex < 1 + this.maxIpfsReadRetry; tryIndex++) {
      // Reset for each retry
      ipfsConnectionErrorCount = 0;

      if (tryIndex > 0) {
        this.logger.debug(`Retrying to read hashes on IPFS`, ['ipfs']);
      }

      allIpfsContentOrErrors = await Bluebird.map(
        ethereumEntriesToProcess,
        // Read hash on IPFS and retrieve content corresponding to the hash
        // Reject on error when no file is found on IPFS
        // or when the declared size doesn't correspond to the size of the content stored on ipfs
        async (ethereumEntry: StorageTypes.IEthereumEntry) => {
          return this.getIpfsContent(ethereumEntry, tryIndex + 1);
        },
        {
          concurrency: this.maxConcurrency,
        },
      );

      // flush the list of entries to process
      ethereumEntriesToProcess = [];

      // Store found hashes in entries
      // The hashes to retry to read are the hashes where readHashOnIPFS returned null
      for (const { ipfsContent, entryWithError } of allIpfsContentOrErrors) {
        if (ipfsContent) {
          // content found and not error
          finalIpfsContents.push(ipfsContent);
        } else if (entryWithError) {
          const errorType = entryWithError.error!.type;
          if (errorType === StorageTypes.ErrorEntries.incorrectFile) {
            incorrectFileCount++;
            // no retry needed, just store it
            await this.dataIdsIgnored.save(entryWithError);
          } else if (errorType === StorageTypes.ErrorEntries.wrongFees) {
            wrongFeesCount++;
            // no retry needed, just store it
            await this.dataIdsIgnored.save(entryWithError);
          } else if (errorType === StorageTypes.ErrorEntries.ipfsConnectionError) {
            ipfsConnectionErrorCount++;
            // push it for a retry
            ethereumEntriesToProcess.push(entryWithError);
          } else {
            throw new Error(`Unexpected Error for the hash: ${entryWithError.hash}, ${entryWithError.error?.type}, ${entryWithError.error?.message}`);
          }
        }
      }

      successCount = finalIpfsContents.length;

      this.logger.debug(`${successCount}/${totalCount} retrieved dataIds after try ${tryIndex + 1}`, ['ipfs']);

      if (tryIndex === 0) {
        successCountOnFirstTry = successCount;
      }
    }

    // Save the entries not successfully retrieved after the retries
    for (const entryRemaining of ethereumEntriesToProcess) {
      // store the ipfs ignored after the retried
      await this.dataIdsIgnored.save(entryRemaining);
    }

    // Clean the ignored dataIds
    for (const ipfsContent of finalIpfsContents) {
      // store the id successfully retrieved from the ignored ones
      await this.dataIdsIgnored.delete(ipfsContent.id);
    }

    this.logger.info(
      `getData on ${totalCount} events, ${successCount} retrieved (${successCount -
        successCountOnFirstTry} after retries), ${ipfsConnectionErrorCount} not found, ${incorrectFileCount} incorrect files, ${wrongFeesCount} with wrong fees`,
      ['metric', 'successfullyRetrieved'],
    );

    return finalIpfsContents;
  }

  /**
   * Get all dataId and the contents stored on the storage
   *
   * @param options timestamp boundaries for the data id retrieval
   * @returns Promise resolving object with content and dataId of stored data
   */
  private async getContentAndDataId(
    options?: StorageTypes.ITimestampBoundaries,
  ): Promise<StorageTypes.IEntriesWithLastTimestamp> {
    if (!this.isInitialized) {
      throw new Error('Ethereum storage must be initialized');
    }
    this.logger.info('Fetching dataIds from Ethereum', ['ethereum']);
    const {
      ethereumEntries,
      lastTimestamp,
    } = await this.smartContractManager.getEntriesFromEthereum(options);

    // If no hash was found on ethereum, we return an empty list
    if (!ethereumEntries.length) {
      this.logger.info('No new data found.', ['ethereum']);
      return {
        entries: [],
        lastTimestamp,
      };
    }

    this.logger.debug('Fetching data from IPFS and checking correctness', ['ipfs']);

<<<<<<< HEAD
    const entries = await this._ethereumEntriesToEntries(ethereumEntries);
=======
    const entries = await ethereumEntriesToIpfsContent(
      ethereumEntries,
      this.ipfsManager,
      this.ignoredDataIds,
      this.logger,
      this.maxConcurrency,
    );
>>>>>>> fb6add27

    const ids = entries.map(entry => entry.id) || [];
    // Pin data asynchronously
    // tslint:disable-next-line:no-floating-promises
    this.pinDataToIPFS(ids);

    // Save existing ethereum metadata to the ethereum metadata cache
    for (const entry of entries) {
      const ethereumMetadata = entry.meta.ethereum;
      if (ethereumMetadata) {
        // PROT-504: The saving of dataId's metadata should be encapsulated when retrieving dataId inside smart contract (getPastEvents)
        await this.ethereumMetadataCache.saveDataIdMeta(entry.id, ethereumMetadata);
      }
    }

    return {
      entries,
      lastTimestamp,
    };
  }

  /**
<<<<<<< HEAD
   * Tries to get the ipfs content or return the error
   * @param ethereumEntry entry information to get the ipfs from
   * @returns the ipfsContent and meta or the entry with the error
   */
  private async getIpfsContent(
    ethereumEntry: StorageTypes.IEthereumEntry,
    tryIndex: number,
  ): Promise<{
    ipfsContent: StorageTypes.IEntry | null;
    entryWithError: StorageTypes.IEthereumEntry | null;
  }> {
    // Check if the event log is incorrect
    if (
      typeof ethereumEntry.hash === 'undefined' ||
      typeof ethereumEntry.feesParameters === 'undefined'
    ) {
      throw Error('The event log has no hash or feesParameters');
    }
    if (typeof ethereumEntry.meta === 'undefined') {
      throw Error('The event log has no metadata');
    }

    // Get content from ipfs and verify provided size is correct
    let ipfsObject;

    // To limit the read response size, calculate a reasonable margin for the IPFS headers compared to the size stored on ethereum
    const ipfsHeaderMargin = Math.max(
      ethereumEntry.feesParameters.contentSize * SAFE_RATE_HEADER_SIZE,
      SAFE_MAX_HEADER_SIZE,
    );

    try {
      const startTime = Date.now();
      // Send ipfs request
      ipfsObject = await this.ipfsManager.read(
        ethereumEntry.hash,
        Number(ethereumEntry.feesParameters.contentSize) + ipfsHeaderMargin,
      );
      this.logger.debug(
        `read ${ethereumEntry.hash}, try; ${tryIndex}. Took ${Date.now() - startTime} ms`,
        ['ipfs'],
      );
    } catch (error) {
      const errorMessage = error.message || error;

      // Check the type of the error
      if (error instanceof IpfsConnectionError) {
        this.logger.info(`IPFS connection error when trying to fetch: ${ethereumEntry.hash}`, [
          'ipfs',
        ]);
        this.logger.debug(`IPFS connection error : ${errorMessage}`, ['ipfs']);
        // An ipfs connection error occurred (for example a timeout), therefore we would eventually retry to find the has
        return {
          entryWithError: {
            ...ethereumEntry,
            error: { message: errorMessage, type: StorageTypes.ErrorEntries.ipfsConnectionError },
          },
          ipfsContent: null,
        };
      } else {
        this.logger.info(`Incorrect file for hash: ${ethereumEntry.hash}`, ['ipfs']);

        // No need to retry to find this hash
        return {
          entryWithError: {
            ...ethereumEntry,
            error: { message: errorMessage, type: StorageTypes.ErrorEntries.incorrectFile },
          },
          ipfsContent: null,
        };
      }
    }

    const contentSizeDeclared = ethereumEntry.feesParameters.contentSize;

    // Check if the declared size is higher or equal to the size of the actual file
    // If the declared size is higher, it's not considered as a problem since it means the hash submitter has paid a bigger fee than he had to
    if (!ipfsObject || ipfsObject.ipfsSize > contentSizeDeclared) {
      this.logger.info(`Incorrect declared size for hash: ${ethereumEntry.hash}`, ['ipfs']);

      // No need to retry to find this hash
      return {
        entryWithError: {
          ...ethereumEntry,
          error: { message: `Incorrect declared size`, type: StorageTypes.ErrorEntries.wrongFees },
        },
        ipfsContent: null,
      };
    }

    // Get meta data from ethereum
    const ethereumMetadata = ethereumEntry.meta;

    const ipfsContent = {
      content: ipfsObject.content,
      id: ethereumEntry.hash,
      meta: {
        ethereum: ethereumMetadata,
        ipfs: { size: ipfsObject.ipfsSize },
        state: StorageTypes.ContentState.CONFIRMED,
        storageType: StorageTypes.StorageSystemType.ETHEREUM_IPFS,
        timestamp: ethereumMetadata.blockTimestamp,
      },
    };
    return { ipfsContent, entryWithError: null };
  }

  /**
=======
>>>>>>> fb6add27
   * Verify the ipfs node (connectivity and network)
   * Check if the node is reachable and if the list of bootstrap nodes is correct
   *
   * @returns nothing but throw if the ipfs node is not reachable or in the wrong network
   */
  private async checkIpfsNode(): Promise<void> {
    // check ipfs connection - will throw in case of error
    this.logger.info('Checking ipfs connection', ['ipfs', 'sanity']);
    try {
      await this.ipfsManager.getIpfsNodeId();
    } catch (error) {
      throw Error(`IPFS node is not accessible or corrupted: ${error}`);
    }

    // check if the ipfs node is in the request network private network - will throw in case of error
    this.logger.info('Checking ipfs network', ['ipfs', 'sanity']);
    try {
      const bootstrapList = await this.ipfsManager.getBootstrapList();

      const bootstrapNodeFoundCount: number = getIpfsExpectedBootstrapNodes().filter(nodeExpected =>
        bootstrapList.includes(nodeExpected),
      ).length;

      if (bootstrapNodeFoundCount !== getIpfsExpectedBootstrapNodes().length) {
        throw Error(
          `The list of bootstrap node in the ipfs config don't match the expected bootstrap nodes`,
        );
      }
    } catch (error) {
      throw Error(`IPFS node bootstrap node check failed: ${error}`);
    }
  }
}<|MERGE_RESOLUTION|>--- conflicted
+++ resolved
@@ -403,7 +403,7 @@
     }
     this.logger.info('Getting some previous ignored dataIds', ['ethereum']);
 
-    const ethereumEntries: StorageTypes.IEthereumEntry[] = await this.dataIdsIgnored.getDataIdsToRetry();
+    const ethereumEntries: StorageTypes.IEthereumEntry[] = await this.ignoredDataIds.getDataIdsToRetry();
 
     // If no hash was found on ethereum, we return an empty list
     if (!ethereumEntries.length) {
@@ -413,7 +413,13 @@
 
     this.logger.debug('Fetching data from IPFS and checking correctness', ['ipfs']);
 
-    const entries = await this._ethereumEntriesToEntries(ethereumEntries);
+    const entries = await ethereumEntriesToIpfsContent(
+      ethereumEntries,
+      this.ipfsManager,
+      this.ignoredDataIds,
+      this.logger,
+      this.maxConcurrency,
+    );
 
     const ids = entries.map(entry => entry.id) || [];
     // Pin data asynchronously
@@ -489,116 +495,6 @@
   }
 
   /**
-   * Verify the hashes are present on IPFS for the corresponding ethereum entry
-   * Filtered incorrect hashes
-   * public to facilitate the tests
-   * @param ethereumEntries Ethereum entries from the smart contract
-   * @returns Filtered list of dataId with metadata
-   */
-  public async _ethereumEntriesToEntries(
-    ethereumEntries: StorageTypes.IEthereumEntry[],
-  ): Promise<StorageTypes.IEntry[]> {
-    const totalCount: number = ethereumEntries.length;
-    let successCount: number = 0;
-    let successCountOnFirstTry: number = 0;
-    let ipfsConnectionErrorCount: number = 0;
-    let wrongFeesCount: number = 0;
-    let incorrectFileCount: number = 0;
-
-    // Contains results from readHashOnIPFS function
-    // We store hashAndSize in this array in order to know which hashes have not been found on IPFS
-    let allIpfsContentOrErrors: Array<{
-      ipfsContent: StorageTypes.IEntry | null;
-      entryWithError: StorageTypes.IEthereumEntry | null;
-    }>;
-
-    // Final array of dataIds, content and meta
-    const finalIpfsContents: StorageTypes.IEntry[] = [];
-    let ethereumEntriesToProcess: StorageTypes.IEthereumEntry[] = ethereumEntries.slice();
-
-    // Try to read the hashes on IPFS
-    // The operation is done at least once and retried depending on the readOnIPFSRetry config
-    for (let tryIndex = 0; tryIndex < 1 + this.maxIpfsReadRetry; tryIndex++) {
-      // Reset for each retry
-      ipfsConnectionErrorCount = 0;
-
-      if (tryIndex > 0) {
-        this.logger.debug(`Retrying to read hashes on IPFS`, ['ipfs']);
-      }
-
-      allIpfsContentOrErrors = await Bluebird.map(
-        ethereumEntriesToProcess,
-        // Read hash on IPFS and retrieve content corresponding to the hash
-        // Reject on error when no file is found on IPFS
-        // or when the declared size doesn't correspond to the size of the content stored on ipfs
-        async (ethereumEntry: StorageTypes.IEthereumEntry) => {
-          return this.getIpfsContent(ethereumEntry, tryIndex + 1);
-        },
-        {
-          concurrency: this.maxConcurrency,
-        },
-      );
-
-      // flush the list of entries to process
-      ethereumEntriesToProcess = [];
-
-      // Store found hashes in entries
-      // The hashes to retry to read are the hashes where readHashOnIPFS returned null
-      for (const { ipfsContent, entryWithError } of allIpfsContentOrErrors) {
-        if (ipfsContent) {
-          // content found and not error
-          finalIpfsContents.push(ipfsContent);
-        } else if (entryWithError) {
-          const errorType = entryWithError.error!.type;
-          if (errorType === StorageTypes.ErrorEntries.incorrectFile) {
-            incorrectFileCount++;
-            // no retry needed, just store it
-            await this.dataIdsIgnored.save(entryWithError);
-          } else if (errorType === StorageTypes.ErrorEntries.wrongFees) {
-            wrongFeesCount++;
-            // no retry needed, just store it
-            await this.dataIdsIgnored.save(entryWithError);
-          } else if (errorType === StorageTypes.ErrorEntries.ipfsConnectionError) {
-            ipfsConnectionErrorCount++;
-            // push it for a retry
-            ethereumEntriesToProcess.push(entryWithError);
-          } else {
-            throw new Error(`Unexpected Error for the hash: ${entryWithError.hash}, ${entryWithError.error?.type}, ${entryWithError.error?.message}`);
-          }
-        }
-      }
-
-      successCount = finalIpfsContents.length;
-
-      this.logger.debug(`${successCount}/${totalCount} retrieved dataIds after try ${tryIndex + 1}`, ['ipfs']);
-
-      if (tryIndex === 0) {
-        successCountOnFirstTry = successCount;
-      }
-    }
-
-    // Save the entries not successfully retrieved after the retries
-    for (const entryRemaining of ethereumEntriesToProcess) {
-      // store the ipfs ignored after the retried
-      await this.dataIdsIgnored.save(entryRemaining);
-    }
-
-    // Clean the ignored dataIds
-    for (const ipfsContent of finalIpfsContents) {
-      // store the id successfully retrieved from the ignored ones
-      await this.dataIdsIgnored.delete(ipfsContent.id);
-    }
-
-    this.logger.info(
-      `getData on ${totalCount} events, ${successCount} retrieved (${successCount -
-        successCountOnFirstTry} after retries), ${ipfsConnectionErrorCount} not found, ${incorrectFileCount} incorrect files, ${wrongFeesCount} with wrong fees`,
-      ['metric', 'successfullyRetrieved'],
-    );
-
-    return finalIpfsContents;
-  }
-
-  /**
    * Get all dataId and the contents stored on the storage
    *
    * @param options timestamp boundaries for the data id retrieval
@@ -627,9 +523,6 @@
 
     this.logger.debug('Fetching data from IPFS and checking correctness', ['ipfs']);
 
-<<<<<<< HEAD
-    const entries = await this._ethereumEntriesToEntries(ethereumEntries);
-=======
     const entries = await ethereumEntriesToIpfsContent(
       ethereumEntries,
       this.ipfsManager,
@@ -637,7 +530,6 @@
       this.logger,
       this.maxConcurrency,
     );
->>>>>>> fb6add27
 
     const ids = entries.map(entry => entry.id) || [];
     // Pin data asynchronously
@@ -660,117 +552,6 @@
   }
 
   /**
-<<<<<<< HEAD
-   * Tries to get the ipfs content or return the error
-   * @param ethereumEntry entry information to get the ipfs from
-   * @returns the ipfsContent and meta or the entry with the error
-   */
-  private async getIpfsContent(
-    ethereumEntry: StorageTypes.IEthereumEntry,
-    tryIndex: number,
-  ): Promise<{
-    ipfsContent: StorageTypes.IEntry | null;
-    entryWithError: StorageTypes.IEthereumEntry | null;
-  }> {
-    // Check if the event log is incorrect
-    if (
-      typeof ethereumEntry.hash === 'undefined' ||
-      typeof ethereumEntry.feesParameters === 'undefined'
-    ) {
-      throw Error('The event log has no hash or feesParameters');
-    }
-    if (typeof ethereumEntry.meta === 'undefined') {
-      throw Error('The event log has no metadata');
-    }
-
-    // Get content from ipfs and verify provided size is correct
-    let ipfsObject;
-
-    // To limit the read response size, calculate a reasonable margin for the IPFS headers compared to the size stored on ethereum
-    const ipfsHeaderMargin = Math.max(
-      ethereumEntry.feesParameters.contentSize * SAFE_RATE_HEADER_SIZE,
-      SAFE_MAX_HEADER_SIZE,
-    );
-
-    try {
-      const startTime = Date.now();
-      // Send ipfs request
-      ipfsObject = await this.ipfsManager.read(
-        ethereumEntry.hash,
-        Number(ethereumEntry.feesParameters.contentSize) + ipfsHeaderMargin,
-      );
-      this.logger.debug(
-        `read ${ethereumEntry.hash}, try; ${tryIndex}. Took ${Date.now() - startTime} ms`,
-        ['ipfs'],
-      );
-    } catch (error) {
-      const errorMessage = error.message || error;
-
-      // Check the type of the error
-      if (error instanceof IpfsConnectionError) {
-        this.logger.info(`IPFS connection error when trying to fetch: ${ethereumEntry.hash}`, [
-          'ipfs',
-        ]);
-        this.logger.debug(`IPFS connection error : ${errorMessage}`, ['ipfs']);
-        // An ipfs connection error occurred (for example a timeout), therefore we would eventually retry to find the has
-        return {
-          entryWithError: {
-            ...ethereumEntry,
-            error: { message: errorMessage, type: StorageTypes.ErrorEntries.ipfsConnectionError },
-          },
-          ipfsContent: null,
-        };
-      } else {
-        this.logger.info(`Incorrect file for hash: ${ethereumEntry.hash}`, ['ipfs']);
-
-        // No need to retry to find this hash
-        return {
-          entryWithError: {
-            ...ethereumEntry,
-            error: { message: errorMessage, type: StorageTypes.ErrorEntries.incorrectFile },
-          },
-          ipfsContent: null,
-        };
-      }
-    }
-
-    const contentSizeDeclared = ethereumEntry.feesParameters.contentSize;
-
-    // Check if the declared size is higher or equal to the size of the actual file
-    // If the declared size is higher, it's not considered as a problem since it means the hash submitter has paid a bigger fee than he had to
-    if (!ipfsObject || ipfsObject.ipfsSize > contentSizeDeclared) {
-      this.logger.info(`Incorrect declared size for hash: ${ethereumEntry.hash}`, ['ipfs']);
-
-      // No need to retry to find this hash
-      return {
-        entryWithError: {
-          ...ethereumEntry,
-          error: { message: `Incorrect declared size`, type: StorageTypes.ErrorEntries.wrongFees },
-        },
-        ipfsContent: null,
-      };
-    }
-
-    // Get meta data from ethereum
-    const ethereumMetadata = ethereumEntry.meta;
-
-    const ipfsContent = {
-      content: ipfsObject.content,
-      id: ethereumEntry.hash,
-      meta: {
-        ethereum: ethereumMetadata,
-        ipfs: { size: ipfsObject.ipfsSize },
-        state: StorageTypes.ContentState.CONFIRMED,
-        storageType: StorageTypes.StorageSystemType.ETHEREUM_IPFS,
-        timestamp: ethereumMetadata.blockTimestamp,
-      },
-    };
-    return { ipfsContent, entryWithError: null };
-  }
-
-  /**
-=======
->>>>>>> fb6add27
    * Verify the ipfs node (connectivity and network)
    * Check if the node is reachable and if the list of bootstrap nodes is correct
    *
