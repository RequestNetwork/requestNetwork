import * as config from './config';
import EthereumUtils from './ethereum-utils';
import EtherchainProvider from './gas-price-providers/etherchain-provider';
import EtherscanProvider from './gas-price-providers/etherscan-provider';
import EthGasStationProvider from './gas-price-providers/ethgasstation-provider';
import XdaiGasPriceProvider from './gas-price-providers/Xdai-provider';
import { LogTypes, StorageTypes } from '@requestnetwork/types';
import Utils from '@requestnetwork/utils';
<<<<<<< HEAD
const bigNumber: any = require('bn.js');
=======

import * as BigNumber from 'bn.js';

>>>>>>> b953d323
/**
 * Determines the gas price to use depending on the used network
 * Polls gas price API providers if necessary
 */
export default class GasPriceDefiner {
  /**
   * List of gas price api provider to call to determine the used gas price
   *
   */

  /**public gasPriceProviderList: StorageTypes.IGasPriceProvider[] = [
   new EtherchainProvider(),
   new EthGasStationProvider(),
   new EtherscanProvider(),
   new XdaiGasPriceProvider(),
 ];  */
  // public GasPriceListMap: Map<
  //   string,
  //   Array<StorageTypes.IGasPriceProvider>
  // > = new Map([
  //   [
  //     'ETHEREUM',
  //     [
  //       new EtherchainProvider(),
  //       new EthGasStationProvider(),
  //       new EtherscanProvider()
  //     ]
  //   ],
  //   ['XDAI', [new XdaiGasPriceProvider()]]
  // ]);

  private ethereumGasProvider: Array<StorageTypes.IGasPriceProvider> = [
    new EtherchainProvider(),
    new EthGasStationProvider(),
    new EtherscanProvider()
  ];

  public GasPriceListMap: any = {
    mainnet: this.ethereumGasProvider,
    rinkeby: this.ethereumGasProvider,
    xdai: [new XdaiGasPriceProvider()]
  };

  /**
   * Logger instance
   */
  private logger: LogTypes.ILogger;

  /**
   * Constructor
   * @param logger Logger instance
   */
  public constructor(logger?: LogTypes.ILogger) {
    this.logger = logger || new Utils.SimpleLogger();
  }

  /**
   * Get the gas price to use for transaction sending
   *
   * @param type Gas price type (fast, standard or safe low)
   * @param networkName Name of the Ethereum network used that can influence the way to get the gas price
   * @returns Big number representing the gas price to use
   */
  public async getGasPrice(
    type: StorageTypes.GasPriceType,
    networkName: string
  ): Promise<string | undefined> {
    if (
      networkName ===
      EthereumUtils.getEthereumNetworkNameFromId(
        StorageTypes.EthereumNetwork.MAINNET
      )
    ) {
<<<<<<< HEAD
      const gasPriceArray: Array<typeof bigNumber> = await this.pollProviders(
        type,
        networkName
      );
=======
      const gasPriceArray: Array<BigNumber> = await this.pollProviders(type);

>>>>>>> b953d323
      if (gasPriceArray.length > 0) {
        // Get the highest gas price from the providers
        return gasPriceArray
          .reduce(
<<<<<<< HEAD
            (currentMax, gasPrice: typeof bigNumber) =>
              bigNumber.max(currentMax, gasPrice),
            new bigNumber(0)
=======
            (currentMax, gasPrice: BigNumber) => BigNumber.max(currentMax, gasPrice),
            new BigNumber(0),
>>>>>>> b953d323
          )
          .toString();
      } else {
        this.logger.warn(
          'Cannot determine gas price: There is no available gas price provider',
          ['ethereum']
        );
      }
    } else if (
      networkName ===
      EthereumUtils.getEthereumNetworkNameFromId(
        StorageTypes.EthereumNetwork.XDAI
      )
    ) {
      const gasPrice: typeof bigNumber = await this.pollProviders(
        type,
        networkName
      );
      if (gasPrice.length > 0) {
        return gasPrice;
      } else {
        this.logger.warn('Not able to parse the gas fees correctly', ['xdai']);
      }
    }
    return config.getDefaultEthereumGasPrice();
  }
  /**
   * Get all gas prices from the APIs
   * If request to the API fails, no value is added to the array
   *
   * @param type Gas price type (fast, standard or safe low).
   * @param networkName for verifying  whether on ethereum mainnet or xdai , so as to provide reference gasPrice array
   * @param gasPriceArray returns the gas fees (as an array ) based on the network
   *  @returns Array containing each gas price
   */
<<<<<<< HEAD
  public async pollProviders(
    type: StorageTypes.GasPriceType,
    networkName: string
  ): Promise<Array<typeof bigNumber>> {
    const gasPriceArray: Array<typeof bigNumber> = [];
    // here we will have to push the gaspice based on the type of network only

    const providerList = this.GasPriceListMap[networkName];
    if (!providerList) {
      throw Error('network not supported');
    }
=======
  public async pollProviders(type: StorageTypes.GasPriceType): Promise<Array<BigNumber>> {
    const gasPriceArray: Array<BigNumber> = [];
>>>>>>> b953d323

    for (let providerGasPrice of providerList) {
      try {
<<<<<<< HEAD
        gasPriceArray.push(await providerGasPrice.getGasPrice(type));
=======
        // Get the gas price from the provider
        const providerGasPrice = await gasPriceProvider.getGasPrice(type);
        if (providerGasPrice) {
          gasPriceArray.push(providerGasPrice);
        }
>>>>>>> b953d323
      } catch (err) {
        this.logger.warn(err, ['ethereum', 'gas']);
      }
    }
    return gasPriceArray;
  }
}<|MERGE_RESOLUTION|>--- conflicted
+++ resolved
@@ -6,13 +6,7 @@
 import XdaiGasPriceProvider from './gas-price-providers/Xdai-provider';
 import { LogTypes, StorageTypes } from '@requestnetwork/types';
 import Utils from '@requestnetwork/utils';
-<<<<<<< HEAD
-const bigNumber: any = require('bn.js');
-=======
-
 import * as BigNumber from 'bn.js';
-
->>>>>>> b953d323
 /**
  * Determines the gas price to use depending on the used network
  * Polls gas price API providers if necessary
@@ -79,36 +73,25 @@
   public async getGasPrice(
     type: StorageTypes.GasPriceType,
     networkName: string
-  ): Promise<string | undefined> {
+  ): Promise<BigNumber | undefined> {
     if (
       networkName ===
       EthereumUtils.getEthereumNetworkNameFromId(
         StorageTypes.EthereumNetwork.MAINNET
       )
     ) {
-<<<<<<< HEAD
-      const gasPriceArray: Array<typeof bigNumber> = await this.pollProviders(
+      const gasPriceArray: Array<BigNumber> = await this.pollProviders(
         type,
         networkName
       );
-=======
-      const gasPriceArray: Array<BigNumber> = await this.pollProviders(type);
-
->>>>>>> b953d323
       if (gasPriceArray.length > 0) {
         // Get the highest gas price from the providers
         return gasPriceArray
           .reduce(
-<<<<<<< HEAD
-            (currentMax, gasPrice: typeof bigNumber) =>
-              bigNumber.max(currentMax, gasPrice),
-            new bigNumber(0)
-=======
-            (currentMax, gasPrice: BigNumber) => BigNumber.max(currentMax, gasPrice),
-            new BigNumber(0),
->>>>>>> b953d323
-          )
-          .toString();
+            (currentMax, gasPrice: BigNumber) =>
+              BigNumber.max(currentMax, gasPrice),
+            new BigNumber(0)
+          );
       } else {
         this.logger.warn(
           'Cannot determine gas price: There is no available gas price provider',
@@ -121,17 +104,17 @@
         StorageTypes.EthereumNetwork.XDAI
       )
     ) {
-      const gasPrice: typeof bigNumber = await this.pollProviders(
+      const gasPrice: BigNumber[] = await this.pollProviders(
         type,
         networkName
       );
       if (gasPrice.length > 0) {
-        return gasPrice;
+        return gasPrice[0];
       } else {
         this.logger.warn('Not able to parse the gas fees correctly', ['xdai']);
       }
     }
-    return config.getDefaultEthereumGasPrice();
+    return new BigNumber(config.getDefaultEthereumGasPrice());
   }
   /**
    * Get all gas prices from the APIs
@@ -142,34 +125,21 @@
    * @param gasPriceArray returns the gas fees (as an array ) based on the network
    *  @returns Array containing each gas price
    */
-<<<<<<< HEAD
   public async pollProviders(
     type: StorageTypes.GasPriceType,
     networkName: string
-  ): Promise<Array<typeof bigNumber>> {
-    const gasPriceArray: Array<typeof bigNumber> = [];
+  ): Promise<Array<BigNumber>> {
+    const gasPriceArray: Array<BigNumber> = [];
     // here we will have to push the gaspice based on the type of network only
 
     const providerList = this.GasPriceListMap[networkName];
     if (!providerList) {
       throw Error('network not supported');
     }
-=======
-  public async pollProviders(type: StorageTypes.GasPriceType): Promise<Array<BigNumber>> {
-    const gasPriceArray: Array<BigNumber> = [];
->>>>>>> b953d323
 
     for (let providerGasPrice of providerList) {
       try {
-<<<<<<< HEAD
         gasPriceArray.push(await providerGasPrice.getGasPrice(type));
-=======
-        // Get the gas price from the provider
-        const providerGasPrice = await gasPriceProvider.getGasPrice(type);
-        if (providerGasPrice) {
-          gasPriceArray.push(providerGasPrice);
-        }
->>>>>>> b953d323
       } catch (err) {
         this.logger.warn(err, ['ethereum', 'gas']);
       }
