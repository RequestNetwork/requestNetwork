import { EventEmitter } from 'events';
import { BigNumber, ContractReceipt, providers, Signer } from 'ethers';
import TypedEmitter from 'typed-emitter';
import { CurrencyTypes, LogTypes, StorageTypes } from '@requestnetwork/types';
import { requestHashSubmitterArtifact } from '@requestnetwork/smart-contracts';
import { EthereumTransactionSubmitter } from './ethereum-tx-submitter';
import { getCurrentTimestampInSecond, SimpleLogger } from '@requestnetwork/utils';
import { getDefaultEthereumBlockConfirmations } from './config';

export type GasDefinerProps = {
  gasPriceMin?: BigNumber;
};

export type SubmitterProps = GasDefinerProps & {
  network: CurrencyTypes.EvmChainName;
  signer: Signer;
  logger?: LogTypes.ILogger;
};

type StorageProps = SubmitterProps & {
  ipfsStorage: StorageTypes.IIpfsStorage;
  blockConfirmations?: number;
};

export type StorageEventEmitter = TypedEmitter<{
  confirmed: (receipt: ContractReceipt) => void;
  error: (error: unknown) => void;
}>;

export class EthereumStorageEthers implements StorageTypes.IStorageWrite {
  private readonly logger: LogTypes.ILogger;
  private readonly ipfsStorage: StorageTypes.IIpfsStorage;

  private readonly network: CurrencyTypes.EvmChainName;
  private readonly txSubmitter: EthereumTransactionSubmitter;
  private readonly blockConfirmations: number | undefined;

  constructor({
    network,
    signer,
    ipfsStorage,
    logger,
    gasPriceMin,
    blockConfirmations,
  }: StorageProps) {
    this.logger = logger || new SimpleLogger();
    this.ipfsStorage = ipfsStorage;
    this.network = network;
    this.txSubmitter = new EthereumTransactionSubmitter({ network, signer, logger, gasPriceMin });
    this.blockConfirmations = blockConfirmations;
  }

  async initialize(): Promise<void> {
    await this.ipfsStorage.initialize();
<<<<<<< HEAD
    try {
      await this.provider.send('eth_feeHistory', [
        utils.hexStripZeros(utils.hexlify(1)),
        'latest',
        [],
      ]);
    } catch (e) {
      this.logger.warn(
        'This RPC provider does not support the "eth_feeHistory" method: switching to legacy gas price',
      );
      this.enableEip1559 = false;
    }
=======
    await this.txSubmitter.initialize();
>>>>>>> 35f2edee
    this.logger.debug(`${EthereumStorageEthers.name} storage initialized`);
  }

  async append(content: string): Promise<StorageTypes.IAppendResult> {
    const { ipfsHash, ipfsSize } = await this.ipfsStorage.ipfsAdd(content);

    const tx = await this.txSubmitter.submit(ipfsHash, ipfsSize);

    const eventEmitter = new EventEmitter() as StorageEventEmitter;
    const result: StorageTypes.IEntry = {
      id: ipfsHash,
      content,
      meta: {
        ipfs: { size: ipfsSize },
        local: { location: ipfsHash },
        ethereum: {
          blockConfirmation: tx.confirmations,
          blockNumber: Number(tx.blockNumber),
          // wrong value, but this metadata will not be used, as it's in Pending state
          blockTimestamp: -1,
          networkName: this.network,
          smartContractAddress: this.txSubmitter.hashSubmitterAddress,
          transactionHash: tx.hash,
        },
        state: StorageTypes.ContentState.PENDING,
        storageType: StorageTypes.StorageSystemType.LOCAL,
        timestamp: getCurrentTimestampInSecond(),
      },
    };

    this.logger.debug(`TX ${tx.hash} submitted, waiting for confirmation...`);

    void tx
      .wait(this.blockConfirmations || getDefaultEthereumBlockConfirmations())
      .then((receipt: providers.TransactionReceipt) => {
        this.logger.debug(
          `TX ${receipt.transactionHash} confirmed at block ${receipt.blockNumber}`,
        );
        eventEmitter.emit('confirmed', receipt);
      })
      .catch((e: Error) => eventEmitter.emit('error', e));

    return Object.assign(eventEmitter, result);
  }

  public async _getStatus(): Promise<unknown> {
    const ipfs = await this.ipfsStorage.getConfig();
    const { address, creationBlockNumber } = requestHashSubmitterArtifact.getDeploymentInformation(
      this.network,
    );

    return {
      ethereum: {
        networkName: this.network,
        hashSubmitterAddress: address,
        creationBlockNumberHashStorage: creationBlockNumber,
      },
      ipfs,
    };
  }
}<|MERGE_RESOLUTION|>--- conflicted
+++ resolved
@@ -52,22 +52,7 @@
 
   async initialize(): Promise<void> {
     await this.ipfsStorage.initialize();
-<<<<<<< HEAD
-    try {
-      await this.provider.send('eth_feeHistory', [
-        utils.hexStripZeros(utils.hexlify(1)),
-        'latest',
-        [],
-      ]);
-    } catch (e) {
-      this.logger.warn(
-        'This RPC provider does not support the "eth_feeHistory" method: switching to legacy gas price',
-      );
-      this.enableEip1559 = false;
-    }
-=======
     await this.txSubmitter.initialize();
->>>>>>> 35f2edee
     this.logger.debug(`${EthereumStorageEthers.name} storage initialized`);
   }
 
