--- conflicted
+++ resolved
@@ -6,21 +6,6 @@
 import EthereumUtils from './ethereum-utils';
 import GasPriceDefiner from './gas-price-definer';
 
-<<<<<<< HEAD
-// eslint-disable-next-line @typescript-eslint/no-var-requires
-const web3Eth = require('web3-eth');
-// eslint-disable-next-line @typescript-eslint/no-var-requires
-const web3Utils = require('web3-utils');
-
-import { BigNumber } from 'ethers';
-import EthereumMetadataCache from './ethereum-metadata-cache';
-import Bluebird = require('bluebird');
-
-// Maximum number of attempt to create ethereum metadata when transaction to add hash and size to Ethereum is confirmed
-// 23 is the number of call of the transaction's confirmation event function
-// if higher the promise may block since the confirmation event function will not be called anymore
-const CREATING_ETHEREUM_METADATA_MAX_ATTEMPTS = 23;
-=======
 import { providers, Signer, BigNumber, CallOverrides, utils } from 'ethers';
 import {
   RequestHashStorage,
@@ -29,20 +14,14 @@
   RequestOpenHashSubmitter__factory,
 } from '@requestnetwork/smart-contracts/types';
 import { TypedEvent } from '@requestnetwork/smart-contracts/types/commons';
->>>>>>> 4710326b
+import EthereumMetadataCache from './ethereum-metadata-cache';
+import Bluebird = require('bluebird');
 
 // String to match if the Web3 API throws "Transaction was not mined within XXX seconds" error
 const TRANSACTION_POLLING_TIMEOUT = 'Transaction was not mined within';
 
 const LENGTH_BYTES32_STRING = 64;
 
-<<<<<<< HEAD
-type HashStorageEvent = {
-  blockNumber: number;
-  transactionHash: string;
-  event: 'NewHash';
-  returnValues?: { hash: string; feesParameters: string };
-=======
 export type NewHashEvent = TypedEvent<
   [string, string, string] & {
     hash: string;
@@ -72,7 +51,6 @@
   hashStorageAddress: string;
   hashSubmitterAddress: string;
   networkName: string;
->>>>>>> 4710326b
 };
 
 /**
@@ -118,12 +96,8 @@
    * If values are missing, private network is used as http://localhost:8545
    */
   public constructor(
-<<<<<<< HEAD
-    web3Connection: StorageTypes.IWeb3Connection | undefined,
+    { networkId, signer, timeout }: StorageTypes.IWeb3Connection,
     ethereumMetadataCache: EthereumMetadataCache,
-=======
-    { networkId, signer, timeout }: StorageTypes.IWeb3Connection,
->>>>>>> 4710326b
     {
       logger,
       getLastBlockNumberDelay,
@@ -143,27 +117,12 @@
       ...options,
     };
 
-<<<<<<< HEAD
-    this.maxRetries = maxRetries;
-    this.retryDelay = retryDelay;
-
-    web3Connection = web3Connection || {};
-
     this.ethereumMetadataCache = ethereumMetadataCache;
 
-    try {
-      this.eth = new web3Eth(
-        web3Connection.web3Provider ||
-          new web3Eth.providers.HttpProvider(config.getDefaultEthereumProvider()),
-      );
-    } catch (error) {
-      throw Error(`Can't initialize web3-eth ${error}`);
-=======
+    if (!signer.provider) {
+      throw new Error('Signer has no provider');
+    }
     this.signer = signer;
-    if (!signer.provider) {
-      throw new Error('no provider');
->>>>>>> 4710326b
-    }
     this.provider = signer.provider;
 
     // Checks if networkId is defined
@@ -339,13 +298,15 @@
       const gasFee = BigNumber.from(receiptAfterConfirmation.gasUsed).mul(gasPriceToUse);
       const cost = gasFee.add(BigNumber.from(fee));
 
-      return this.createEthereumMetaData(
+      const ethereumMetadata = await this.createEthereumMetaData(
         receiptAfterConfirmation.blockNumber,
         receiptAfterConfirmation.transactionHash,
         cost.toString(),
         fee.toString(),
         gasFee.toString(),
       );
+      await this.ethereumMetadataCache.saveDataIdMeta(contentHash, ethereumMetadata);
+      return ethereumMetadata;
     } catch (e) {
       const transactionError: string = e.message || e.toString();
       if (transactionError.includes(TRANSACTION_POLLING_TIMEOUT) && txHash) {
@@ -376,121 +337,10 @@
         from: account,
         gasPrice: gasPriceToUse,
         nonce,
-<<<<<<< HEAD
-        value: fee,
-      };
-      this.requestHashSubmitter.methods
-        .submitHash(contentHash, feesParametersAsBytes)
-        .send(transactionParameters)
-        .on('transactionHash', (hash: any) => {
-          // Store the transaction hash in case we need it in the future
-          transactionHash = hash;
-          this.logger.debug(
-            `Ethereum SubmitHash transaction: ${JSON.stringify({
-              hash,
-              ...transactionParameters,
-            })}`,
-          );
-        })
-        .on('error', async (transactionError: string) => {
-          // If failed because of polling timeout, try to resubmit the transaction with more gas
-          if (
-            transactionError.toString().includes(TRANSACTION_POLLING_TIMEOUT) &&
-            transactionHash
-          ) {
-            // If we didn't set the nonce, find the current transaction nonce
-            if (!nonce) {
-              const tx = await this.eth.getTransaction(transactionHash);
-              nonce = tx.nonce;
-            }
-
-            // Get the new gas price for the transaction
-            const newGasPrice = await gasPriceDefiner.getGasPrice(
-              StorageTypes.GasPriceType.FAST,
-              this.networkName,
-            );
-
-            // If the new gas price is higher than the previous, resubmit the transaction
-            if (newGasPrice.gt(gasPriceToUse)) {
-              // Retry transaction with the new gas price and propagate back the result
-              try {
-                resolve(
-                  await this.addHashAndSizeToEthereum(
-                    contentHash,
-                    feesParameters,
-                    newGasPrice,
-                    nonce,
-                  ),
-                );
-              } catch (error) {
-                reject(error);
-              }
-            } else {
-              // The transaction is stuck, but it doesn't seem to be a gas issue. Nothing better to do than to wait...
-              this.logger.warn(
-                `Transaction ${transactionHash} hasn't been mined for more than ${config.getTransactionPollingTimeout()} seconds. It may be stuck.`,
-              );
-            }
-          } else {
-            const logObject = JSON.stringify({
-              contentHash,
-              fee,
-              feesParametersAsBytes,
-              from: account,
-              gasPrice: gasPriceToUse,
-              nonce,
-            });
-            this.logger.error(`Failed transaction: ${logObject}`);
-            reject(Error(`Ethereum transaction error:  ${transactionError}`));
-          }
-        })
-        .on('confirmation', (confirmationNumber: number, receiptAfterConfirmation: any) => {
-          if (!ethereumMetadataCreated) {
-            this.logger.debug(
-              `Confirmation nb ${confirmationNumber} for transaction: ${receiptAfterConfirmation.transactionHash}`,
-            );
-
-            const gasFee = BigNumber.from(receiptAfterConfirmation.gasUsed).mul(gasPriceToUse);
-            const cost = gasFee.add(BigNumber.from(fee));
-
-            // Try to create ethereum metadata
-            // If the promise rejects, which is likely to happen because the last block is not fetchable
-            // we retry the next event function call
-            this.createEthereumMetaData(
-              receiptAfterConfirmation.blockNumber,
-              receiptAfterConfirmation.transactionHash,
-              cost.toString(),
-              fee,
-              gasFee.toString(),
-              confirmationNumber,
-            )
-              .then((ethereumMetadata: StorageTypes.IEthereumMetadata) => {
-                return this.ethereumMetadataCache
-                  .saveDataIdMeta(contentHash, ethereumMetadata)
-                  .then(() => {
-                    ethereumMetadataCreated = true;
-                    resolve(ethereumMetadata);
-                  });
-              })
-              .catch((e) => {
-                this.logger.debug(
-                  `Could not create ethereum metadata for transaction ${
-                    receiptAfterConfirmation.transactionHash
-                  }: ${e.message || e}`,
-                );
-                if (confirmationNumber >= CREATING_ETHEREUM_METADATA_MAX_ATTEMPTS) {
-                  reject(Error(`Maximum number of confirmation reached: ${e}`));
-                }
-              });
-          }
-        });
-    });
-=======
       });
       this.logger.error(`Failed transaction: ${logObject}`);
       throw e;
     }
->>>>>>> 4710326b
   }
 
   /**
@@ -564,32 +414,18 @@
     // Read all event logs
     const events = await this.getPastEvents(fromBlock, toBlock);
 
-<<<<<<< HEAD
     this.logger.debug(
       `${events.length} events fetched in getEthereumEntriesFromEvents (${Date.now() - now}ms)`,
       ['ethereum', 'metrics'],
     );
-=======
-    this.logger.debug(`${events.length} events fetched in getEthereumEntriesFromEvents`, [
-      'ethereum',
-    ]);
-
-    // TODO PROT-235: getPastEvents returns all events, not just NewHash
-    events = events.filter((eventItem) => eventItem.event === 'NewHash');
->>>>>>> 4710326b
 
     now = Date.now();
     const eventsWithMetaData = await Bluebird.map(
       events,
-<<<<<<< HEAD
-      this.checkAndAddMetaDataToEvent.bind(this),
-      { concurrency: this.maxConcurrency },
-=======
       (eventItem) => this.checkAndAddMetaDataToEvent(eventItem),
       {
         concurrency: this.options.maxConcurrency,
       },
->>>>>>> 4710326b
     );
     this.logger.debug(`metadata fetched in ${Date.now() - now}ms`);
 
@@ -621,71 +457,38 @@
    * @param toBlock number of the block to stop to get events
    * @return Past events of requestHashStorage of the specified range
    */
-<<<<<<< HEAD
-  private async getPastEvents(fromBlock: number, toBlock: number | string): Promise<any[]> {
-    this.logger.debug(`getPastEvents from ${fromBlock} to ${toBlock}`);
-    toBlock = await this.getBlockNumberFromNumberOrString(toBlock);
-
-    const blockChunks = Utils.arrayToChunks(Utils.generateRange(fromBlock, toBlock), 5000).map(
-      (blocks) => [blocks[0], blocks[blocks.length - 1]] as const,
-    );
-
-    const readBlockRange = async (
-      fromBlock: number,
-      toBlock: number,
-    ): Promise<HashStorageEvent[]> => {
-      const result = await Utils.retry(
-        (args) =>
-=======
-  private async recursiveGetPastEvents(
+
+  private async getPastEvents(
     fromBlock: number,
     toBlock: number | string,
   ): Promise<NewHashEvent[]> {
-    const toBlockNumber: number = await this.getBlockNumberFromNumberOrString(toBlock);
-
-    try {
-      const filter = this.requestHashStorage.filters.NewHash(null, null, null);
-
-      const events = await Utils.retry(
-        () =>
->>>>>>> 4710326b
-          Utils.timeoutPromise(
-            this.requestHashStorage.queryFilter(filter, fromBlock, toBlockNumber),
-            this.timeout,
-            'Web3 getPastEvents connection timeout',
-          ),
-<<<<<<< HEAD
-        {
-          maxRetries: this.maxRetries || config.getEthereumMaxRetries(),
-          retryDelay: this.retryDelay || config.getEthereumRetryDelay(),
-        },
-      )({
-        event: 'NewHash',
-        fromBlock,
-        toBlock,
-      });
-      return result as HashStorageEvent[];
-    };
-=======
-        this.options,
-      )();
->>>>>>> 4710326b
+    this.logger.debug(`getPastEvents from ${fromBlock} to ${toBlock}`);
+    toBlock = await this.getBlockNumberFromNumberOrString(toBlock);
+
+    const blockChunks = Utils.arrayToChunks(Utils.generateRange(fromBlock, toBlock), 5000).map(
+      (blocks) => [blocks[0], blocks[blocks.length - 1]] as const,
+    );
+
+    const filter = this.requestHashStorage.filters.NewHash(null, null, null);
+
+    const readBlockRange = Utils.retry(
+      (fromBlock: number, toBlock: number) =>
+        Utils.timeoutPromise(
+          this.requestHashStorage.queryFilter(filter, fromBlock, toBlock),
+          this.timeout,
+          'Web3 getPastEvents connection timeout',
+        ),
+      this.options,
+    );
 
     // Reading event logs
     // If getPastEvents doesn't throw, we can return the returned events from the function
     const events = await Bluebird.map(blockChunks, ([from, to]) => readBlockRange(from, to));
     this.logger.debug(`Events from ${fromBlock} to ${toBlock} fetched`, ['ethereum']);
 
-<<<<<<< HEAD
-    return events.flat().filter((eventItem) => eventItem.event === 'NewHash');
-=======
-        const halves = await Promise.all([eventsFirstHalfPromise, eventsSecondHalfPromise]);
-        return Utils.flatten2DimensionsArray(halves);
-      } else {
-        throw e;
-      }
-    }
->>>>>>> 4710326b
+    return Utils.flatten2DimensionsArray(events).filter(
+      (eventItem) => eventItem.event === 'NewHash',
+    );
   }
 
   /**
@@ -695,11 +498,7 @@
    * @returns processed event
    */
   private async checkAndAddMetaDataToEvent(
-<<<<<<< HEAD
-    event: HashStorageEvent,
-=======
     event: NewHashEvent,
->>>>>>> 4710326b
   ): Promise<StorageTypes.IEthereumEntry> {
     // Check if the event object is correct
     // We check "typeof field === 'undefined'"" instead of "!field"
