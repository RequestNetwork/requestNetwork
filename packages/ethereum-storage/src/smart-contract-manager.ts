--- conflicted
+++ resolved
@@ -332,117 +332,10 @@
         from: account,
         gasPrice: gasPriceToUse,
         nonce,
-<<<<<<< HEAD
       });
       this.logger.error(`Failed transaction: ${logObject}`);
       throw e;
     }
-=======
-        value: fee,
-      };
-      this.requestHashSubmitter.methods
-        .submitHash(contentHash, feesParametersAsBytes)
-        .send(transactionParameters)
-        .on('transactionHash', (hash: any) => {
-          // Store the transaction hash in case we need it in the future
-          transactionHash = hash;
-          this.logger.debug(
-            `Ethereum SubmitHash transaction: ${JSON.stringify({
-              hash,
-              ...transactionParameters,
-            })}`,
-          );
-        })
-        .on('error', async (transactionError: string) => {
-          // If failed because of polling timeout, try to resubmit the transaction with more gas
-          if (
-            transactionError.toString().includes(TRANSACTION_POLLING_TIMEOUT) &&
-            transactionHash
-          ) {
-            // If we didn't set the nonce, find the current transaction nonce
-            if (!nonce) {
-              const tx = await this.eth.getTransaction(transactionHash);
-              nonce = tx.nonce;
-            }
-
-            // Get the new gas price for the transaction
-            const newGasPrice = await gasPriceDefiner.getGasPrice(
-              StorageTypes.GasPriceType.FAST,
-              this.networkName,
-            );
-
-            // If the new gas price is higher than the previous, resubmit the transaction
-            if (newGasPrice.gt(gasPriceToUse)) {
-              // Retry transaction with the new gas price and propagate back the result
-              try {
-                resolve(
-                  await this.addHashAndSizeToEthereum(
-                    contentHash,
-                    feesParameters,
-                    newGasPrice,
-                    nonce,
-                  ),
-                );
-              } catch (error) {
-                reject(error);
-              }
-            } else {
-              // The transaction is stuck, but it doesn't seem to be a gas issue. Nothing better to do than to wait...
-              this.logger.warn(
-                `Transaction ${transactionHash} hasn't been mined for more than ${config.getTransactionPollingTimeout()} seconds. It may be stuck.`,
-              );
-            }
-          } else {
-            const logObject = JSON.stringify({
-              contentHash,
-              fee,
-              feesParametersAsBytes,
-              from: account,
-              gasPrice: gasPriceToUse,
-              nonce,
-            });
-            this.logger.error(`Failed transaction: ${logObject}`);
-            reject(Error(`Ethereum transaction error:  ${transactionError}`));
-          }
-        })
-        .on('confirmation', (confirmationNumber: number, receiptAfterConfirmation: any) => {
-          if (!ethereumMetadataCreated) {
-            this.logger.debug(
-              `Confirmation nb ${confirmationNumber} for transaction: ${receiptAfterConfirmation.transactionHash}`,
-            );
-
-            const gasFee = BigNumber.from(receiptAfterConfirmation.gasUsed).mul(gasPriceToUse);
-            const cost = gasFee.add(BigNumber.from(fee));
-
-            // Try to create ethereum metadata
-            // If the promise rejects, which is likely to happen because the last block is not fetchable
-            // we retry the next event function call
-            this.createEthereumMetaData(
-              receiptAfterConfirmation.blockNumber,
-              receiptAfterConfirmation.transactionHash,
-              cost.toString(),
-              fee,
-              gasFee.toString(),
-              confirmationNumber,
-            )
-              .then((ethereumMetadata: StorageTypes.IEthereumMetadata) => {
-                ethereumMetadataCreated = true;
-                resolve(ethereumMetadata);
-              })
-              .catch((e) => {
-                this.logger.debug(
-                  `Could not create ethereum metadata for transaction ${
-                    receiptAfterConfirmation.transactionHash
-                  }: ${e.message || e}`,
-                );
-                if (confirmationNumber >= CREATING_ETHEREUM_METADATA_MAX_ATTEMPTS) {
-                  reject(Error(`Maximum number of confirmation reached: ${e}`));
-                }
-              });
-          }
-        });
-    });
->>>>>>> 2c879a60
   }
   /**
    * Get Ethereum metadata from the content hash
