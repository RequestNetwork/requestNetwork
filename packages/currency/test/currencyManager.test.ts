--- conflicted
+++ resolved
@@ -373,18 +373,6 @@
             type: RequestLogicTypes.CURRENCY.ETH,
             value: 'ETH-goerli',
             network: 'goerli',
-<<<<<<< HEAD
-=======
-          }),
-        ).toMatchObject({ id: 'ETH-goerli-goerli' });
-      });
-
-      it('can access fiat currencies from storage format', () => {
-        expect(
-          currencyManager.fromStorageCurrency({
-            type: RequestLogicTypes.CURRENCY.ISO4217,
-            value: 'EUR',
->>>>>>> ebe696d3
           }),
         ).toMatchObject({ id: 'ETH-goerli-goerli' });
 
