import { RequestLogicTypes } from '@requestnetwork/types';
import { NativeCurrency, NativeCurrencyType } from './types';

export const nativeCurrencies: Record<NativeCurrencyType, (NativeCurrency & { name: string })[]> = {
  [RequestLogicTypes.CURRENCY.ETH]: [
    {
      symbol: 'ETH',
      decimals: 18,
      name: 'Ether',
      network: 'mainnet',
    },
    {
      symbol: 'ETH-rinkeby',
      decimals: 18,
      name: 'Rinkeby Ether',
      network: 'rinkeby',
    },
    {
      symbol: 'MATIC',
      decimals: 18,
      name: 'Matic',
      network: 'matic',
    },
    {
      symbol: 'xDAI',
      decimals: 18,
      name: 'xDAI',
      network: 'xdai',
    },
    {
      symbol: 'POA',
      decimals: 18,
      name: 'POA Sokol Ether',
      network: 'sokol',
    },
    {
      symbol: 'FUSE',
      decimals: 18,
      name: 'FUSE',
      network: 'fuse',
    },
    {
      symbol: 'CELO',
      decimals: 18,
      name: 'CELO',
      network: 'celo',
    },
    {
      symbol: 'FTM',
      decimals: 18,
      name: 'Fantom',
      network: 'fantom',
    },
    {
      symbol: 'BNB',
      decimals: 18,
      name: 'BNB',
      network: 'bsctest',
    },
    {
      symbol: 'BNB',
      decimals: 18,
      name: 'BNB',
      network: 'bsc',
    },
    {
      symbol: 'NEAR',
      decimals: 24,
      name: 'Near',
      network: 'aurora',
    },
    {
      symbol: 'NEAR-testnet',
      decimals: 24,
      name: 'Near Testnet',
      network: 'aurora-testnet',
    },
    {
<<<<<<< HEAD
      symbol: 'ARETH',
      decimals: 18,
      name: 'Arbitrum Testnet',
      network: 'arbitrum-rinkeby',
=======
      symbol: 'ARETH testnet',
      decimals: 18,
      name: 'Arbitrum Testnet',
      network: 'arbitrum-testnet',
>>>>>>> b59806d0
    },
  ],
  [RequestLogicTypes.CURRENCY.BTC]: [
    {
      symbol: 'BTC',
      decimals: 8,
      name: 'Bitcoin',
      network: 'mainnet',
    },
    {
      symbol: 'BTC-testnet',
      decimals: 8,
      name: 'Test Bitcoin',
      network: 'testnet',
    },
  ],
};<|MERGE_RESOLUTION|>--- conflicted
+++ resolved
@@ -76,17 +76,10 @@
       network: 'aurora-testnet',
     },
     {
-<<<<<<< HEAD
       symbol: 'ARETH',
       decimals: 18,
       name: 'Arbitrum Testnet',
-      network: 'arbitrum-rinkeby',
-=======
-      symbol: 'ARETH testnet',
-      decimals: 18,
-      name: 'Arbitrum Testnet',
-      network: 'arbitrum-testnet',
->>>>>>> b59806d0
+      network: 'arbitrum-rinkeby',=
     },
   ],
   [RequestLogicTypes.CURRENCY.BTC]: [
