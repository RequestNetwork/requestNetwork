import * as chai from 'chai';
import 'mocha';
import * as sinon from 'sinon';

import Utils from '../src/utils';

const chaiAsPromised = require('chai-as-promised');

chai.use(chaiAsPromised);
const expect = chai.expect;

/* tslint:disable:no-unused-expression */
describe('Utils', () => {
  it('can deepSort() nested objects', () => {
    const arbitraryObjectSorted = {
      attribut1: 'valeurC',
      attribut2: {
        attributa: {
          i: 'valeur',
          j: 'valeur',
          k: 'valeur',
        },
        attributb: 'valeurB',
      },
      attribut3: [{ x: 10, y: 2, z: 3 }, { a: 3, b: 2, c: 1 }],
    };

    /* tslint:disable:object-literal-sort-keys */
    const arbitraryObjectNotSorted = {
      attribut1: 'valeurC',
      attribut3: [{ z: 3, y: 2, x: 10 }, { c: 1, a: 3, b: 2 }],
      attribut2: {
        attributb: 'valeurB',
        attributa: {
          j: 'valeur',
          i: 'valeur',
          k: 'valeur',
        },
      },
    };
    /* tslint:enable:object-literal-sort-keys */
    expect(
      JSON.stringify(Utils.deepSort(arbitraryObjectNotSorted)),
      'deepSort(arbitraryObject) error',
    ).to.be.equal(JSON.stringify(arbitraryObjectSorted));
  });

  it('can deepCopy() nested objects', () => {
    const arbitraryObject = {
      attribut1: 'valeurC',
      attribut2: {
        attributa: {
          i: 'valeur',
          j: 'valeur',
          k: 'valeur',
        },
        attributb: 'valeurB',
      },
      attribut3: 'valeurA',
    };
    const arbitraryObjectDeepCopy = Utils.deepCopy(arbitraryObject);
    expect(arbitraryObjectDeepCopy, 'deepCopy(arbitraryObject) error').to.be.deep.equal(
      arbitraryObject,
    );
    arbitraryObjectDeepCopy.attribut1 = 'new value';
    expect(arbitraryObjectDeepCopy, 'deepCopy(arbitraryObject) error').to.not.be.deep.equal(
      arbitraryObject,
    );

    // witness reference copy
    const arbitraryObjectRefCopy = arbitraryObject;
    arbitraryObjectRefCopy.attribut1 = 'new value 2';
    expect(arbitraryObjectRefCopy, 'deepCopy(arbitraryObject) error').to.be.deep.equal(
      arbitraryObject,
    );
  });

  it('can return true if variable is String or string', () => {
    expect(Utils.isString('this is a string'), 'istring("") error').to.be.true;
    expect(Utils.isString(String('this is a string')), 'istring("") error').to.be.true;
  });

  it('cannot return true if variable is not a string', () => {
    /* tslint:disable:no-magic-numbers */
    expect(Utils.isString(1234), 'istring("") error').to.be.false;
    expect(Utils.isString({ var: 'plop' }), 'istring("") error').to.be.false;
  });

<<<<<<< HEAD
  // Skip because can fail because of a wrong timing
  it.skip('getCurrentTimestampInSecond()', () => {
=======
  it('getCurrentTimestampInSecond()', () => {
    sinon.useFakeTimers(Date.now());

>>>>>>> bc7ad85d
    const time = Math.floor(Date.now() / 1000);
    expect(Utils.getCurrentTimestampInSecond(), 'getCurrentTimestampInSecond() error').to.be.equal(
      time,
    );

    // Cleanup
    sinon.restore();
  });

  describe('unique', () => {
    it('can unique with different case in the values', () => {
      const arbitraryArray = [
        { att1: 'value1', att2: 'value2' },
        { att1: 'value1', att2: 'Value2' },
        { att3: 'value3', att4: 'value4' },
        { att1: 'value1', att2: 'value2' },
      ];

      /* tslint:disable:object-literal-sort-keys */
      expect(Utils.unique(arbitraryArray), 'unique(arbitraryArray) error').to.deep.equal({
        uniqueItems: [{ att1: 'value1', att2: 'value2' }, { att3: 'value3', att4: 'value4' }],
        duplicates: [{ att1: 'value1', att2: 'Value2' }, { att1: 'value1', att2: 'value2' }],
      });
    });

    it('can unique with different case in the key', () => {
      const arbitraryArray = [
        { att1: 'value1', att2: 'value2' },
        { att1: 'value1', Att2: 'Value2' },
        { att3: 'value3', att4: 'value4' },
        { att1: 'value1', att2: 'value2' },
      ];

      /* tslint:disable:object-literal-sort-keys */
      expect(Utils.unique(arbitraryArray), 'unique(arbitraryArray) error').to.deep.equal({
        uniqueItems: [
          { att1: 'value1', att2: 'value2' },
          { att1: 'value1', Att2: 'Value2' },
          { att3: 'value3', att4: 'value4' },
        ],
        duplicates: [{ att1: 'value1', att2: 'value2' }],
      });
    });

    it('can unique without duplication', () => {
      const arbitraryArray = [
        { att1: 'value1', att2: 'value2' },
        { att1: 'value1', Att2: 'Value2' },
        { att3: 'value3', att4: 'value4' },
        { att5: 'value5', att6: 'value6' },
      ];

      /* tslint:disable:object-literal-sort-keys */
      expect(Utils.unique(arbitraryArray), 'unique(arbitraryArray) error').to.deep.equal({
        uniqueItems: [
          { att1: 'value1', att2: 'value2' },
          { att1: 'value1', Att2: 'Value2' },
          { att3: 'value3', att4: 'value4' },
          { att5: 'value5', att6: 'value6' },
        ],
        duplicates: [],
      });
    });
  });

  describe('uniqueByProperty', () => {
    it('can uniqueByProperty with different case in the values', () => {
      const arbitraryArray = [
        { att1: 'value1', att2: 'value2' },
        { att1: 'Value1', att2: 'value2' },
        { att1: 'value3', att4: 'value4' },
        { att1: 'value1', att2: 'value2' },
      ];

      /* tslint:disable:object-literal-sort-keys */
      expect(
        Utils.uniqueByProperty(arbitraryArray, 'att1'),
        'uniqueByProperty(arbitraryArray) error',
      ).to.deep.equal({
        uniqueItems: [{ att1: 'value1', att2: 'value2' }, { att1: 'value3', att4: 'value4' }],
        duplicates: [{ att1: 'Value1', att2: 'value2' }, { att1: 'value1', att2: 'value2' }],
      });
    });

    it('can unique without duplication', () => {
      const arbitraryArray = [
        { att1: 'value1', att2: 'value2' },
        { att1: 'value12', Att2: 'Value2' },
        { att1: 'value3', att4: 'value4' },
        { att1: 'value5', att6: 'value6' },
      ];

      /* tslint:disable:object-literal-sort-keys */
      expect(
        Utils.uniqueByProperty(arbitraryArray, 'att1'),
        'unique(arbitraryArray) error',
      ).to.deep.equal({
        uniqueItems: [
          { att1: 'value1', att2: 'value2' },
          { att1: 'value12', Att2: 'Value2' },
          { att1: 'value3', att4: 'value4' },
          { att1: 'value5', att6: 'value6' },
        ],
        duplicates: [],
      });
    });
  });

  describe('flatten2DimensionsArray', () => {
    it('can flatten2DimensionsArray() 1 dimension array', () => {
      const arbitraryArray: any[] = [1, 2, 3, 4, 5];
      const flattenArray = Utils.flatten2DimensionsArray(arbitraryArray);
      expect(flattenArray, 'flatten2DimensionsArray(twoDimensionsArray) error').to.be.deep.equal([
        1,
        2,
        3,
        4,
        5,
      ]);
    });

    it('can flatten2DimensionsArray() 3 dimensions array', () => {
      const arbitraryArray: any[] = [[1, 2], [3], [4, [5, 6]]];
      const flattenArray = Utils.flatten2DimensionsArray(arbitraryArray);
      expect(flattenArray, 'flatten2DimensionsArray(twoDimensionsArray) error').to.be.deep.equal([
        1,
        2,
        3,
        4,
        [5, 6],
      ]);
    });

    it('can flatten2DimensionsArray() empty array', () => {
      const emptyArray: any[] = [];
      const flattenArray = Utils.flatten2DimensionsArray(emptyArray);
      expect(flattenArray, 'flatten2DimensionsArray(twoDimensionsArray) error').to.be.deep.equal(
        [],
      );
    });

    it('can flatten2DimensionsArray() two dimensionals array', () => {
      const twoDimensionsArray = [[1, 2], [3], [4, 5]];
      const flattenArray = Utils.flatten2DimensionsArray(twoDimensionsArray);
      expect(flattenArray, 'flatten2DimensionsArray(twoDimensionsArray) error').to.be.deep.equal([
        1,
        2,
        3,
        4,
        5,
      ]);
    });
  });

  describe('timeoutPromise', () => {
    let clock: sinon.SinonFakeTimers;

    beforeEach(async () => {
      clock = sinon.useFakeTimers();
    });

    afterEach(async () => {
      sinon.restore();
    });

    it('rejects with specified message if timeout is reached', done => {
      const errorMessage = 'An error occured !';
      let rejected = false;

      Utils.timeoutPromise(1000, errorMessage)
        .then(() => {
          expect.fail('timeoutPromise should not be fulfilled');
        })
        .catch(err => {
          rejected = true;
          expect(err.toString()).to.contains(errorMessage);
          done();
        });

      expect(rejected).to.be.false;

      clock.tick(999);

      expect(rejected).to.be.false;

      clock.tick(1);
    });
  });
});<|MERGE_RESOLUTION|>--- conflicted
+++ resolved
@@ -86,14 +86,9 @@
     expect(Utils.isString({ var: 'plop' }), 'istring("") error').to.be.false;
   });
 
-<<<<<<< HEAD
-  // Skip because can fail because of a wrong timing
-  it.skip('getCurrentTimestampInSecond()', () => {
-=======
   it('getCurrentTimestampInSecond()', () => {
     sinon.useFakeTimers(Date.now());
 
->>>>>>> bc7ad85d
     const time = Math.floor(Date.now() / 1000);
     expect(Utils.getCurrentTimestampInSecond(), 'getCurrentTimestampInSecond() error').to.be.equal(
       time,
