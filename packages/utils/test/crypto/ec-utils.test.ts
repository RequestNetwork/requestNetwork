--- conflicted
+++ resolved
@@ -89,17 +89,9 @@
 
   describe('encrypt', () => {
     it('can encrypt', async () => {
-<<<<<<< HEAD
       const encryptedData = ecEncrypt(rawId.publicKey, anyData);
-      // 'encrypt() error'
       expect(encryptedData.length).toBe(226);
-      // 'decrypt() error'
       expect(ecDecrypt(rawId.privateKey, encryptedData)).toBe(anyData);
-=======
-      const encryptedData = await ecEncrypt(rawId.publicKey, anyData);
-      expect(encryptedData.length).toBe(226);
-      expect(await ecDecrypt(rawId.privateKey, encryptedData)).toBe(anyData);
->>>>>>> 4597d373
     });
 
     it('can encrypt with other public key formats', async () => {
@@ -170,24 +162,4 @@
       }
     });
   });
-<<<<<<< HEAD
-
-  it('can encrypt()', async () => {
-    const encryptedData = ecEncrypt(rawId.publicKey, anyData);
-    // 'encrypt() error'
-    expect(encryptedData.length).toBe(226);
-    // 'decrypt() error'
-    expect(ecDecrypt(rawId.privateKey, encryptedData)).toBe(anyData);
-  });
-
-  it('can decrypt()', async () => {
-    const data = ecDecrypt(
-      rawId.privateKey,
-      '307bac038efaa5bf8a0ac8db53fd4de8024a0c0baf37283a9e6671589eba18edc12b3915ff0df66e6ffad862440228a65ead99e3320e50aa90008961e3d68acc35b314e98020e3280bf4ce4258419dbb775185e60b43e7b88038a776a9322ff7cb3e886b2d92060cff2951ef3beedcc70a',
-    );
-    // 'decrypt() error'
-    expect(data).toBe(anyData);
-  });
-=======
->>>>>>> 4597d373
 });