--- conflicted
+++ resolved
@@ -45,14 +45,7 @@
  * @returns the error or null if valid
  */
 function hasError(id: IdentityTypes.IIdentity): string | null {
-<<<<<<< HEAD
-  if (
-    id.type !== IdentityTypes.TYPE.ETHEREUM_ADDRESS &&
-    id.type !== IdentityTypes.TYPE.ETHEREUM_SMART_CONTRACT
-  ) {
-=======
   if (!supportedIdentities.includes(id.type)) {
->>>>>>> 66d97e00
     return 'identity type not supported';
   }
   if (id.value.match(/^0x[a-fA-F0-9]{40}$/) === null) {
