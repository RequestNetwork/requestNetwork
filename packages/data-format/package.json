{
  "name": "@requestnetwork/data-format",
  "version": "0.9.0",
  "publishConfig": {
    "access": "public"
  },
  "description": "Data format for the Request Network protocol.",
  "keywords": [
    "request",
    "requestnetwork",
    "data-format"
  ],
  "repository": {
    "type": "git",
    "url": "git+https://github.com/RequestNetwork/requestNetwork.git"
  },
  "homepage": "https://github.com/RequestNetwork/requestNetwork/tree/master/packages/data-format",
  "bugs": {
    "url": "https://github.com/RequestNetwork/requestNetwork/issues"
  },
  "license": "MIT",
  "engines": {
    "node": ">=8.0.0"
  },
  "main": "dist/index.js",
  "types": "dist/index.d.ts",
  "directories": {
    "lib": "src",
    "test": "test"
  },
  "files": [
    "dist"
  ],
  "scripts": {
    "build": "tsc -b",
    "clean": "shx rm -rf dist tsconfig.tsbuildinfo",
    "lint": "eslint \"src/**/*.ts\"",
    "test": "jest",
    "test:watch": "yarn test --watch"
  },
  "dependencies": {
    "ajv": "6.12.4",
<<<<<<< HEAD
    "ethers": "5.5.1"
=======
    "ethers": "5.5.1",
    "tslib": "2.3.1"
>>>>>>> 2c879a60
  },
  "devDependencies": {
    "@types/node": "14.14.16",
    "nyc": "15.1.0",
    "prettier": "2.2.1",
    "rimraf": "3.0.2",
    "shx": "0.3.2",
    "ts-node": "9.0.0",
    "typescript": "4.4.4"
  },
  "gitHead": "6155223cfce769e48ccae480c510b35b4f54b4d0"
}<|MERGE_RESOLUTION|>--- conflicted
+++ resolved
@@ -40,12 +40,8 @@
   },
   "dependencies": {
     "ajv": "6.12.4",
-<<<<<<< HEAD
-    "ethers": "5.5.1"
-=======
     "ethers": "5.5.1",
     "tslib": "2.3.1"
->>>>>>> 2c879a60
   },
   "devDependencies": {
     "@types/node": "14.14.16",
