import MultiFormat from '@requestnetwork/multi-format';
import { DataAccessTypes } from '@requestnetwork/types';
import Utils from '@requestnetwork/utils';

/**
 * Module to manage a block in the data access-layer
 * a block is a sorted list of transactions with topics
 */
export default {
  createEmptyBlock,
  getAllChannelIds,
  getAllTopics,
  getAllTransactions,
  getTransactionFromPosition,
  getTransactionPositionFromChannelId,
  getTransactionPositionsByChannelIds,
  getTransactionsByPositions,
  parseBlock,
  pushTransaction,
};

/**
 * Function to create an empty block
 *
 * @returns IBlock an empty block
 */
function createEmptyBlock(): DataAccessTypes.IBlock {
  return {
    header: {
      channelIds: {},
      topics: {},
      version: '0.1.0',
    },
    transactions: [],
  };
}

/**
 * Parses a string to a block checking if the standard is followed
 *
 * @param data the data to parse
 * @returns the block or throw en exception if the standard is not followed
 */
function parseBlock(data: string): DataAccessTypes.IBlock {
  let maybeBlock;
  try {
    maybeBlock = JSON.parse(data);
  } catch (e) {
    throw new Error(`Impossible to JSON parse the data: "${e}"`);
  }
  if (!maybeBlock.header || !maybeBlock.transactions) {
    throw new Error(`Data do not follow the block standard`);
  }
  if (!maybeBlock.header.topics || !maybeBlock.header.channelIds || !maybeBlock.header.version) {
    throw new Error(`Header do not follow the block standard`);
  }
  if (maybeBlock.header.version !== '0.1.0') {
    throw new Error(`Version not supported`);
  }

  // check the transactions format
<<<<<<< HEAD
  if (maybeBlock.transactions.some((tx: any) => !tx.data && !tx.encryptedData)) {
=======
  if (!maybeBlock.transactions.every((tx: any) => tx.data || (tx.encryptedData && tx.hash))) {
>>>>>>> 9454fc9b
    throw new Error(`Transactions do not follow the block standard`);
  }
  // check if channelIds are well formatted
  // check that all the channel ids are hashes
  if (
    Object.keys(maybeBlock.header.channelIds).some(
      (channelId: string) => !MultiFormat.hashFormat.isDeserializableString(channelId),
    )
  ) {
    throw new Error(`Channel ids in header.channelIds must be formatted keccak256 hashes`);
  }

  // check if channel ids refer to actual transactions in the block
  const transactionCount = maybeBlock.transactions.length;
  if (
    Object.values(maybeBlock.header.channelIds).some((listOfTransactionPosition: any) =>
      listOfTransactionPosition.some(
        (position: number) => position < 0 || position >= transactionCount,
      ),
    )
  ) {
    throw new Error(`transactions in channel ids must refer to transaction in the blocks`);
  }

  // check if topics are well formatted
  // check that all the channel ids are hashes
  if (
    Object.keys(maybeBlock.header.topics).some(
      (channelId: string) => !MultiFormat.hashFormat.isDeserializableString(channelId),
    )
  ) {
    throw new Error(`Channel ids in header.topics must be formatted keccak256 hashes`);
  }
  // check if topics are hashes
  if (
    Object.values(maybeBlock.header.topics).some((listOfTopics: any) =>
      listOfTopics.some((topic: string) => !MultiFormat.hashFormat.isDeserializableString(topic)),
    )
  ) {
    throw new Error(`topics in header.topics must be formatted keccak256 hashes`);
  }

  return maybeBlock as DataAccessTypes.IBlock;
}

/**
 * Function to add a transaction and topics in the block
 *
 * @param block previous state will not be modified
 * @param transaction transaction to push
 * @param channelId id of the channel to add the transaction in
 * @param topics strings to topic the channel
 *
 * @returns the new state
 */
function pushTransaction(
  block: DataAccessTypes.IBlock,
  transaction: DataAccessTypes.ITransaction,
  channelId: string,
  topics: string[] = [],
): DataAccessTypes.IBlock {
  if (transaction.data === undefined && !(transaction.encryptedData && transaction.hash)) {
    throw new Error(
      'The transaction is missing the data property or encryptedData and hash property',
    );
  }
  // we don't want to modify the original block state
  const copiedBlock: DataAccessTypes.IBlock = Utils.deepCopy(block);

  const newTransactionPosition = copiedBlock.transactions.length;
  copiedBlock.transactions.push(transaction);

  // index the transaction with the channel id
  copiedBlock.header.channelIds[channelId] = (
    copiedBlock.header.channelIds[channelId] || []
  ).concat([newTransactionPosition]);

  // add topics in the header
  for (const topic of topics) {
    copiedBlock.header.topics[channelId] = (copiedBlock.header.topics[channelId] || []).concat([
      topic,
    ]);
  }

  return copiedBlock;
}

/**
 * Returns a transaction from its position
 *
 * @param block current block state
 * @param position position of the transaction in the block
 *
 * @returns the transaction
 */
function getTransactionFromPosition(
  block: DataAccessTypes.IBlock,
  position: number,
): DataAccessTypes.ITransaction {
  return block.transactions[position];
}

/**
 * Returns several transactions from their positions
 *
 * @param block current block state
 * @param positions list of positions of the transactions
 *
 * @returns the transactions
 */
function getTransactionsByPositions(
  block: DataAccessTypes.IBlock,
  positions: number[],
): DataAccessTypes.ITransaction[] {
  // remove duplicates and sort
  const sortedPositions = Array.from(new Set(positions)).sort();

  return sortedPositions
    .map(position => block.transactions[position])
    .filter(position => position !== undefined);
}

/**
 * Returns all transactions of a block
 *
 * @param block current block state
 *
 * @returns all the transactions with topics
 */
function getAllTransactions(block: DataAccessTypes.IBlock): DataAccessTypes.ITransaction[] {
  return block.transactions;
}

/**
 * Returns a list of the positions of the transactions with given channel id
 *
 * @param block current block state
 * @param channelId the channel id
 *
 * @returns list of transaction positions
 */
function getTransactionPositionFromChannelId(
  block: DataAccessTypes.IBlock,
  channelId: string,
): number[] {
  return block.header.channelIds[channelId] || [];
}

/**
 * Returns a list of transactions position from a list of channel ids
 *
 * @param block current block state
 * @param ids the channel ids
 *
 * @returns list of transaction positions
 */
function getTransactionPositionsByChannelIds(
  block: DataAccessTypes.IBlock,
  channelIds: string[],
): number[] {
  const result: number[] = channelIds
    .map(id => block.header.channelIds[id])
    .filter(value => value !== undefined)
    .reduce((accumulator, current) => accumulator.concat(current), []);

  // remove duplicates and sort
  return Array.from(new Set(result)).sort();
}

/**
 * Returns all the topics of the block
 *
 * @param block current block state
 *
 * @returns all the topics
 */
function getAllTopics(block: DataAccessTypes.IBlock): DataAccessTypes.ITopics {
  return block.header.topics;
}

/**
 * Returns all the channel ids of the block
 *
 * @param block current block state
 *
 * @returns all the channel ids
 */
function getAllChannelIds(block: DataAccessTypes.IBlock): DataAccessTypes.IChannelIds {
  return block.header.channelIds;
}<|MERGE_RESOLUTION|>--- conflicted
+++ resolved
@@ -59,11 +59,7 @@
   }
 
   // check the transactions format
-<<<<<<< HEAD
-  if (maybeBlock.transactions.some((tx: any) => !tx.data && !tx.encryptedData)) {
-=======
   if (!maybeBlock.transactions.every((tx: any) => tx.data || (tx.encryptedData && tx.hash))) {
->>>>>>> 9454fc9b
     throw new Error(`Transactions do not follow the block standard`);
   }
   // check if channelIds are well formatted
