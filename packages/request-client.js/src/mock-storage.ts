--- conflicted
+++ resolved
@@ -126,7 +126,6 @@
     };
   }
 
-<<<<<<< HEAD
   /**
    * Gets information
    *
@@ -143,9 +142,9 @@
         values: detailed ? [] : undefined,
       },
     };
-=======
+  }
+
   public _makeNextAppendFailInsteadOfConfirmed(): void {
     this.forceEmitError = true;
->>>>>>> 4fcf8e6a
   }
 }