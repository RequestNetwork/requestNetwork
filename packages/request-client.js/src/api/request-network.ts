--- conflicted
+++ resolved
@@ -13,7 +13,6 @@
   RequestLogicTypes,
   SignatureProviderTypes,
   TransactionTypes,
-  TypesUtils,
 } from '@requestnetwork/types';
 import Utils from '@requestnetwork/utils';
 import {
@@ -395,16 +394,6 @@
     const copiedRequestParameters = Utils.deepCopy(requestParameters);
     copiedRequestParameters.extensionsData = [];
 
-<<<<<<< HEAD
-    const paymentNetwork =
-      parameters?.paymentNetwork && TypesUtils.isPaymentNetworkId(parameters?.paymentNetwork?.id)
-        ? this.paymentNetworkFactory.createPaymentNetwork(
-            parameters.paymentNetwork.id,
-            requestParameters.currency.type,
-            requestParameters.currency.network,
-          )
-        : null;
-=======
     const detectionChain =
       parameters?.paymentNetwork?.parameters && 'network' in parameters.paymentNetwork.parameters
         ? parameters.paymentNetwork.parameters.network ?? requestParameters.currency.network
@@ -417,7 +406,6 @@
           detectionChain,
         )
       : null;
->>>>>>> 608fe000
 
     if (paymentNetwork) {
       // create the extensions data for the payment network
