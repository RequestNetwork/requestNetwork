import { AdvancedLogic } from '@requestnetwork/advanced-logic';
import { PaymentNetworkFactory } from '@requestnetwork/payment-detection';
import { RequestLogic } from '@requestnetwork/request-logic';
import { TransactionManager } from '@requestnetwork/transaction-manager';
import {
  AdvancedLogicTypes,
  DataAccessTypes,
  DecryptionProviderTypes,
  EncryptionTypes,
  IdentityTypes,
  PaymentTypes,
  RequestLogicTypes,
  SignatureProviderTypes,
  TransactionTypes,
} from '@requestnetwork/types';
import Utils from '@requestnetwork/utils';
import * as Types from '../types';
import ContentDataExtension from './content-data-extension';
import { stringToCurrency } from './currency';
import { validERC20Address } from './currency/erc20';
import Request from './request';
import localUtils from './utils';

/**
 * Entry point of the request-client.js library. Create requests, get requests, manipulate requests.
 */
export default class RequestNetwork {
  public bitcoinDetectionProvider?: PaymentTypes.IBitcoinDetectionProvider;

  private requestLogic: RequestLogicTypes.IRequestLogic;
  private transaction: TransactionTypes.ITransactionManager;
  private advancedLogic: AdvancedLogicTypes.IAdvancedLogic;

  private contentData: ContentDataExtension;

  /**
   * @param dataAccess instance of data-access layer
   * @param signatureProvider module in charge of the signatures
   * @param decryptionProvider module in charge of the decryption
   * @param bitcoinDetectionProvider bitcoin detection provider
   */
  public constructor(
    dataAccess: DataAccessTypes.IDataAccess,
    signatureProvider?: SignatureProviderTypes.ISignatureProvider,
    decryptionProvider?: DecryptionProviderTypes.IDecryptionProvider,
    bitcoinDetectionProvider?: PaymentTypes.IBitcoinDetectionProvider,
  ) {
    this.advancedLogic = new AdvancedLogic();
    this.transaction = new TransactionManager(dataAccess, decryptionProvider);
    this.requestLogic = new RequestLogic(this.transaction, signatureProvider, this.advancedLogic);
    this.contentData = new ContentDataExtension(this.advancedLogic);
    this.bitcoinDetectionProvider = bitcoinDetectionProvider;
  }

  /**
   * Creates a request.
   *
   * @param requestParameters Parameters to create a request
   * @returns The created request
   */
  public async createRequest(parameters: Types.ICreateRequestParameters): Promise<Request> {
    const { requestParameters, topics, paymentNetwork } = await this.prepareRequestParameters(
      parameters,
    );
    const {
      result: { requestId },
    } = await this.requestLogic.createRequest(requestParameters, parameters.signer, topics);

    // create the request object
    const request = new Request(this.requestLogic, requestId, paymentNetwork, this.contentData);

    // refresh the local request data
    await request.refresh();

    return request;
  }

  /**
   * Creates an encrypted request.
   *
   * @param parameters Parameters to create a request
   * @param encryptionParams Request encryption parameters
   * @returns The created encrypted request
   */
  public async _createEncryptedRequest(
    parameters: Types.ICreateRequestParameters,
    encryptionParams: EncryptionTypes.IEncryptionParameters[],
  ): Promise<Request> {
    const { requestParameters, topics, paymentNetwork } = await this.prepareRequestParameters(
      parameters,
    );

    const {
      result: { requestId },
    } = await this.requestLogic.createEncryptedRequest(
      requestParameters,
      parameters.signer,
      encryptionParams,
      topics,
    );

    // create the request object
    const request = new Request(this.requestLogic, requestId, paymentNetwork, this.contentData);

    // refresh the local request data
    await request.refresh();

    return request;
  }

  /**
   * Gets the ID of a request without creating it.
   *
   * @param requestParameters Parameters to create a request
   * @returns The requestId
   */
  public async computeRequestId(
    parameters: Types.ICreateRequestParameters,
  ): Promise<RequestLogicTypes.RequestId> {
    const { requestParameters } = await this.prepareRequestParameters(parameters);
    return this.requestLogic.computeRequestId(requestParameters, parameters.signer);
  }

  /**
   * Create a Request instance from an existing Request's ID
   *
   * @param requestId The ID of the Request
   * @returns the Request
   */
  public async fromRequestId(requestId: RequestLogicTypes.RequestId): Promise<Request> {
    const requestAndMeta: RequestLogicTypes.IReturnGetRequestFromId = await this.requestLogic.getRequestFromId(
      requestId,
    );

    // if no request found, throw a human readable message:
    if (!requestAndMeta.result.request && !requestAndMeta.result.pending) {
      throw new Error(localUtils.formatGetRequestFromIdError(requestAndMeta));
    }

<<<<<<< HEAD
    // get the request state. If the creation is not confirmed yet, get the pending state (useful for the payment network)
    const requestState: RequestLogicTypes.IRequest = requestAndMeta.result.request
      ? requestAndMeta.result.request
      : (requestAndMeta.result.pending as RequestLogicTypes.IRequest);
    const paymentNetwork: Types.IPaymentNetwork | null = PaymentNetworkFactory.getPaymentNetworkFromRequest(
=======
    const paymentNetwork: PaymentTypes.IPaymentNetwork | null = PaymentNetworkFactory.getPaymentNetworkFromRequest(
>>>>>>> 7f2e5c23
      {
        advancedLogic: this.advancedLogic,
        bitcoinDetectionProvider: this.bitcoinDetectionProvider,
        request: requestState,
      },
    );

    // create the request object
    const request = new Request(this.requestLogic, requestId, paymentNetwork, this.contentData);

    // refresh the local request data
    await request.refresh(requestAndMeta);

    return request;
  }

  /**
   * Create an array of request instances from an identity
   *
   * @param identity
   * @param updatedBetween filter the requests with time boundaries
   * @returns the Requests
   */
  public async fromIdentity(
    identity: IdentityTypes.IIdentity,
    updatedBetween?: Types.ITimestampBoundaries,
  ): Promise<Request[]> {
    if (identity.type !== IdentityTypes.TYPE.ETHEREUM_ADDRESS) {
      throw new Error(`${identity.type} is not supported`);
    }
    return this.fromTopic(identity, updatedBetween);
  }

  /**
   * Create an array of request instances from multiple identities
   *
   * @param identities
   * @param updatedBetween filter the requests with time boundaries
   * @returns the requests
   */
  public async fromMultipleIdentities(
    identities: IdentityTypes.IIdentity[],
    updatedBetween?: Types.ITimestampBoundaries,
  ): Promise<Request[]> {
    const identityNotSupported = identities.find(
      identity => identity.type !== IdentityTypes.TYPE.ETHEREUM_ADDRESS,
    );

    if (identityNotSupported) {
      throw new Error(`${identityNotSupported.type} is not supported`);
    }

    return this.fromMultipleTopics(identities, updatedBetween);
  }

  /**
   * Create an array of request instances from a topic
   *
   * @param topic
   * @param updatedBetween filter the requests with time boundaries
   * @returns the Requests
   */
  public async fromTopic(
    topic: any,
    updatedBetween?: Types.ITimestampBoundaries,
  ): Promise<Request[]> {
    // Gets all the requests indexed by the value of the identity
    const requestsAndMeta: RequestLogicTypes.IReturnGetRequestsByTopic = await this.requestLogic.getRequestsByTopic(
      topic,
      updatedBetween,
    );
    // From the requests of the request-logic layer creates the request objects and gets the payment networks
    const requestPromises = requestsAndMeta.result.requests.map(
<<<<<<< HEAD
      async (requestFromLogic: {
        request: RequestLogicTypes.IRequest | null;
        pending: RequestLogicTypes.IPendingRequest | null;
      }): Promise<Request> => {
        // get the request state. If the creation is not confirmed yet, get the pending state (useful for the payment network)
        const requestState: RequestLogicTypes.IRequest = requestFromLogic.request
          ? requestFromLogic.request
          : (requestFromLogic.pending as RequestLogicTypes.IRequest);

        const paymentNetwork: Types.IPaymentNetwork | null = PaymentNetworkFactory.getPaymentNetworkFromRequest(
=======
      async (requestFromLogic: RequestLogicTypes.IRequest): Promise<Request> => {
        const paymentNetwork: PaymentTypes.IPaymentNetwork | null = PaymentNetworkFactory.getPaymentNetworkFromRequest(
>>>>>>> 7f2e5c23
          {
            advancedLogic: this.advancedLogic,
            bitcoinDetectionProvider: this.bitcoinDetectionProvider,
            request: requestState,
          },
        );

        // create the request object
        const request = new Request(
          this.requestLogic,
          requestState.requestId,
          paymentNetwork,
          this.contentData,
        );

        // refresh the local request data
        await request.refresh();

        return request;
      },
    );

    return Promise.all(requestPromises);
  }

  /**
   * Create an array of request instances from a multiple topics
   *
   * @param topics
   * @param updatedBetween filter the requests with time boundaries
   * @returns the Requests
   */
  public async fromMultipleTopics(
    topics: any[],
    updatedBetween?: Types.ITimestampBoundaries,
  ): Promise<Request[]> {
    // Gets all the requests indexed by the value of the identity
    const requestsAndMeta: RequestLogicTypes.IReturnGetRequestsByTopic = await this.requestLogic.getRequestsByMultipleTopics(
      topics,
      updatedBetween,
    );

    // From the requests of the request-logic layer creates the request objects and gets the payment networks
    const requestPromises = requestsAndMeta.result.requests.map(
<<<<<<< HEAD
      async (requestFromLogic: {
        request: RequestLogicTypes.IRequest | null;
        pending: RequestLogicTypes.IPendingRequest | null;
      }): Promise<Request> => {
        // get the request state. If the creation is not confirmed yet, get the pending state (useful for the payment network)
        const requestState: RequestLogicTypes.IRequest = requestFromLogic.request
          ? requestFromLogic.request
          : (requestFromLogic.pending as RequestLogicTypes.IRequest);

        const paymentNetwork: Types.IPaymentNetwork | null = PaymentNetworkFactory.getPaymentNetworkFromRequest(
=======
      async (requestFromLogic: RequestLogicTypes.IRequest): Promise<Request> => {
        const paymentNetwork: PaymentTypes.IPaymentNetwork | null = PaymentNetworkFactory.getPaymentNetworkFromRequest(
>>>>>>> 7f2e5c23
          {
            advancedLogic: this.advancedLogic,
            bitcoinDetectionProvider: this.bitcoinDetectionProvider,
            request: requestState,
          },
        );

        // create the request object
        const request = new Request(
          this.requestLogic,
          requestState.requestId,
          paymentNetwork,
          this.contentData,
        );

        // refresh the local request data
        await request.refresh();

        return request;
      },
    );

    return Promise.all(requestPromises);
  }

  /**
   * A helper to validate and prepare the parameters of a request.
   * @param parameters Parameters to create a request
   * @returns the parameters, ready for request creation, the topics, and the paymentNetwork
   */
  private async prepareRequestParameters(
    parameters: Types.ICreateRequestParameters,
  ): Promise<{
    requestParameters: RequestLogicTypes.ICreateParameters;
    topics: any[];
    paymentNetwork: PaymentTypes.IPaymentNetwork | null;
  }> {
    const requestParameters = parameters.requestInfo;
    const paymentNetworkCreationParameters = parameters.paymentNetwork;
    const contentData = parameters.contentData;
    const topics = parameters.topics || [];

    if (requestParameters.extensionsData) {
      throw new Error('extensionsData in request parameters must be empty');
    }

    // if request currency is a string, convert it to currency object
    if (typeof requestParameters.currency === 'string') {
      requestParameters.currency = stringToCurrency(requestParameters.currency);
    } else {
      // If ERC20, validate that the value is a checksum address
      if (requestParameters.currency.type === RequestLogicTypes.CURRENCY.ERC20) {
        if (!validERC20Address(requestParameters.currency.value)) {
          throw new Error(
            'The ERC20 currency address needs to be a valid Ethereum checksum address',
          );
        }
      }
    }

    // avoid mutation of the parameters
    const copiedRequestParameters = Utils.deepCopy(requestParameters);
    copiedRequestParameters.extensionsData = [];

    let paymentNetwork: PaymentTypes.IPaymentNetwork | null = null;
    if (paymentNetworkCreationParameters) {
      paymentNetwork = PaymentNetworkFactory.createPaymentNetwork({
        advancedLogic: this.advancedLogic,
        bitcoinDetectionProvider: this.bitcoinDetectionProvider,
        currency: requestParameters.currency,
        paymentNetworkCreationParameters,
      });

      if (paymentNetwork) {
        // create the extensions data for the payment network
        copiedRequestParameters.extensionsData.push(
          paymentNetwork.createExtensionsDataForCreation(
            paymentNetworkCreationParameters.parameters,
          ),
        );
      }
    }

    if (contentData) {
      // create the extensions data for the content data
      copiedRequestParameters.extensionsData.push(
        this.contentData.createExtensionsDataForCreation(contentData),
      );
    }

    // add identities as topics
    if (copiedRequestParameters.payee) {
      topics.push(copiedRequestParameters.payee);
    }
    if (copiedRequestParameters.payer) {
      topics.push(copiedRequestParameters.payer);
    }

    return { requestParameters: copiedRequestParameters, topics, paymentNetwork };
  }
}<|MERGE_RESOLUTION|>--- conflicted
+++ resolved
@@ -137,15 +137,11 @@
       throw new Error(localUtils.formatGetRequestFromIdError(requestAndMeta));
     }
 
-<<<<<<< HEAD
     // get the request state. If the creation is not confirmed yet, get the pending state (useful for the payment network)
     const requestState: RequestLogicTypes.IRequest = requestAndMeta.result.request
       ? requestAndMeta.result.request
       : (requestAndMeta.result.pending as RequestLogicTypes.IRequest);
-    const paymentNetwork: Types.IPaymentNetwork | null = PaymentNetworkFactory.getPaymentNetworkFromRequest(
-=======
     const paymentNetwork: PaymentTypes.IPaymentNetwork | null = PaymentNetworkFactory.getPaymentNetworkFromRequest(
->>>>>>> 7f2e5c23
       {
         advancedLogic: this.advancedLogic,
         bitcoinDetectionProvider: this.bitcoinDetectionProvider,
@@ -219,7 +215,6 @@
     );
     // From the requests of the request-logic layer creates the request objects and gets the payment networks
     const requestPromises = requestsAndMeta.result.requests.map(
-<<<<<<< HEAD
       async (requestFromLogic: {
         request: RequestLogicTypes.IRequest | null;
         pending: RequestLogicTypes.IPendingRequest | null;
@@ -229,11 +224,7 @@
           ? requestFromLogic.request
           : (requestFromLogic.pending as RequestLogicTypes.IRequest);
 
-        const paymentNetwork: Types.IPaymentNetwork | null = PaymentNetworkFactory.getPaymentNetworkFromRequest(
-=======
-      async (requestFromLogic: RequestLogicTypes.IRequest): Promise<Request> => {
         const paymentNetwork: PaymentTypes.IPaymentNetwork | null = PaymentNetworkFactory.getPaymentNetworkFromRequest(
->>>>>>> 7f2e5c23
           {
             advancedLogic: this.advancedLogic,
             bitcoinDetectionProvider: this.bitcoinDetectionProvider,
@@ -278,7 +269,6 @@
 
     // From the requests of the request-logic layer creates the request objects and gets the payment networks
     const requestPromises = requestsAndMeta.result.requests.map(
-<<<<<<< HEAD
       async (requestFromLogic: {
         request: RequestLogicTypes.IRequest | null;
         pending: RequestLogicTypes.IPendingRequest | null;
@@ -288,11 +278,7 @@
           ? requestFromLogic.request
           : (requestFromLogic.pending as RequestLogicTypes.IRequest);
 
-        const paymentNetwork: Types.IPaymentNetwork | null = PaymentNetworkFactory.getPaymentNetworkFromRequest(
-=======
-      async (requestFromLogic: RequestLogicTypes.IRequest): Promise<Request> => {
         const paymentNetwork: PaymentTypes.IPaymentNetwork | null = PaymentNetworkFactory.getPaymentNetworkFromRequest(
->>>>>>> 7f2e5c23
           {
             advancedLogic: this.advancedLogic,
             bitcoinDetectionProvider: this.bitcoinDetectionProvider,
