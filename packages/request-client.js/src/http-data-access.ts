import { ClientTypes, DataAccessTypes } from '@requestnetwork/types';
<<<<<<< HEAD
import { EventEmitter } from 'events';
import httpConfigDefaults from './http-config-defaults';
import { normalizeKeccak256Hash, retry } from '@requestnetwork/utils';
import { stringify } from 'qs';
=======
>>>>>>> 59c889dc
import { utils } from 'ethers';
import { CombinedDataAccess, NoPersistDataWrite } from '@requestnetwork/data-access';
import { HttpDataRead } from './http-data-read';
import { HttpDataWrite } from './http-data-write';
import { HttpDataAccessConfig, NodeConnectionConfig } from './http-data-access-config';
import { HttpTransaction } from './http-transaction';

/**
 * Exposes a Data-Access module over HTTP
 */
export default class HttpDataAccess extends CombinedDataAccess {
  protected readonly dataAccessConfig: HttpDataAccessConfig;
  private readonly transaction: HttpTransaction;
  /**
   * Creates an instance of HttpDataAccess.
   * @param httpConfig @see ClientTypes.IHttpDataAccessConfig for available options.
   * @param nodeConnectionConfig Configuration options to connect to the node.
   */
  constructor(
    {
      httpConfig,
      nodeConnectionConfig,
      skipPersistence,
    }: {
      httpConfig?: Partial<ClientTypes.IHttpDataAccessConfig>;
      nodeConnectionConfig?: Partial<NodeConnectionConfig>;
      skipPersistence?: boolean;
    } = {
      httpConfig: {},
      nodeConnectionConfig: {},
      skipPersistence: true,
    },
  ) {
    const dataAccessConfig = new HttpDataAccessConfig({ httpConfig, nodeConnectionConfig });
    const transaction = new HttpTransaction(dataAccessConfig);
    const reader = new HttpDataRead(dataAccessConfig);
    const writer = skipPersistence
      ? new NoPersistDataWrite()
      : new HttpDataWrite(dataAccessConfig, transaction);

    super(reader, writer);

    this.dataAccessConfig = dataAccessConfig;
    this.transaction = transaction;
  }
  /**
   * Initialize the module. Does nothing, exists only to implement IDataAccess
   *
   * @returns nothing
   */
  public async initialize(): Promise<void> {
    // no-op, nothing to do
    return;
  }

  /**
   * Closes the module. Does nothing, exists only to implement IDataAccess
   *
   * @returns nothing
   */
  public async close(): Promise<void> {
    // no-op, nothing to do
    return;
  }

  /**
   * Persists a new transaction on a node through HTTP.
   *
   * @param transactionData The transaction data
   * @param topics The topics used to index the transaction
   */
  public async persistTransaction(
    transactionData: DataAccessTypes.ITransaction,
    channelId: string,
    topics?: string[],
  ): Promise<DataAccessTypes.IReturnPersistTransaction> {
    return await this.writer.persistTransaction(transactionData, channelId, topics);
  }

  /**
   * Gets a transaction from the node through HTTP.
   * @param transactionData The transaction data
   */
  public async getConfirmedTransaction(
    transactionData: DataAccessTypes.ITransaction,
  ): Promise<DataAccessTypes.IReturnPersistTransaction> {
    return await this.transaction.getConfirmedTransaction(transactionData);
  }

  /**
   * Gets the transactions for a channel from the node through HTTP.
   *
   * @param channelId The channel id to search for
   * @param timestampBoundaries filter timestamp boundaries
   */
  public async getTransactionsByChannelId(
    channelId: string,
    timestampBoundaries?: DataAccessTypes.ITimestampBoundaries,
  ): Promise<DataAccessTypes.IReturnGetTransactions> {
    return await this.reader.getTransactionsByChannelId(channelId, timestampBoundaries);
  }

  /**
   * Gets all the transactions of channel indexed by topic from the node through HTTP.
   *
   * @param topic topic to search for
   * @param updatedBetween filter timestamp boundaries
   */
  public async getChannelsByTopic(
    topic: string,
    updatedBetween?: DataAccessTypes.ITimestampBoundaries,
  ): Promise<DataAccessTypes.IReturnGetChannelsByTopic> {
<<<<<<< HEAD
    const params = {
      topic,
      updatedBetween,
    };

    return await this.fetchAndRetry('/getChannelsByTopic', params);
=======
    return await this.reader.getChannelsByTopic(topic, updatedBetween, page, pageSize);
>>>>>>> 59c889dc
  }

  /**
   * Gets all the transactions of channel indexed by multiple topics from the node through HTTP.
   *
   * @param topics topics to search for
   * @param updatedBetween filter timestamp boundaries
   */
  public async getChannelsByMultipleTopics(
    topics: string[],
    updatedBetween?: DataAccessTypes.ITimestampBoundaries,
  ): Promise<DataAccessTypes.IReturnGetChannelsByTopic> {
<<<<<<< HEAD
    return await this.fetchAndRetry('/getChannelsByMultipleTopics', {
      topics,
      updatedBetween,
    });
=======
    return await this.reader.getChannelsByMultipleTopics(topics, updatedBetween, page, pageSize);
>>>>>>> 59c889dc
  }

  /**
   * Gets information from the node (version, files etc...)
   *
   */
  public async _getStatus(): Promise<any> {
    return await this.dataAccessConfig.fetchAndRetry('/information', {});
  }

  /**
   * Gets the Lit Protocol capacity delegation auth sig from the node through HTTP.
   *
   * @param delegateeAddress the address of the delegatee
   */
  public async getLitCapacityDelegationAuthSig(
    delegateeAddress: string,
  ): Promise<DataAccessTypes.AuthSig> {
    if (!delegateeAddress || typeof delegateeAddress !== 'string') {
      throw new Error('delegateeAddress must be a non-empty string');
    }
    if (!utils.isAddress(delegateeAddress)) {
      throw new Error('delegateeAddress must be a valid Ethereum address');
    }
    return await this.dataAccessConfig.fetchAndRetry('/getLitCapacityDelegationAuthSig', {
      delegateeAddress,
    });
  }
}<|MERGE_RESOLUTION|>--- conflicted
+++ resolved
@@ -1,11 +1,4 @@
 import { ClientTypes, DataAccessTypes } from '@requestnetwork/types';
-<<<<<<< HEAD
-import { EventEmitter } from 'events';
-import httpConfigDefaults from './http-config-defaults';
-import { normalizeKeccak256Hash, retry } from '@requestnetwork/utils';
-import { stringify } from 'qs';
-=======
->>>>>>> 59c889dc
 import { utils } from 'ethers';
 import { CombinedDataAccess, NoPersistDataWrite } from '@requestnetwork/data-access';
 import { HttpDataRead } from './http-data-read';
@@ -118,16 +111,7 @@
     topic: string,
     updatedBetween?: DataAccessTypes.ITimestampBoundaries,
   ): Promise<DataAccessTypes.IReturnGetChannelsByTopic> {
-<<<<<<< HEAD
-    const params = {
-      topic,
-      updatedBetween,
-    };
-
-    return await this.fetchAndRetry('/getChannelsByTopic', params);
-=======
-    return await this.reader.getChannelsByTopic(topic, updatedBetween, page, pageSize);
->>>>>>> 59c889dc
+    return await this.reader.getChannelsByTopic(topic, updatedBetween);
   }
 
   /**
@@ -140,14 +124,7 @@
     topics: string[],
     updatedBetween?: DataAccessTypes.ITimestampBoundaries,
   ): Promise<DataAccessTypes.IReturnGetChannelsByTopic> {
-<<<<<<< HEAD
-    return await this.fetchAndRetry('/getChannelsByMultipleTopics', {
-      topics,
-      updatedBetween,
-    });
-=======
-    return await this.reader.getChannelsByMultipleTopics(topics, updatedBetween, page, pageSize);
->>>>>>> 59c889dc
+    return await this.reader.getChannelsByMultipleTopics(topics, updatedBetween);
   }
 
   /**
