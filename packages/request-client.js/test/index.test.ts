--- conflicted
+++ resolved
@@ -1532,24 +1532,58 @@
     });
   });
 
-<<<<<<< HEAD
-  it.only('Can create ERC20 declarative requests with non-evm currency', async () => {
+  it('Can create ERC20 declarative requests with non-evm currency', async () => {
     const testErc20TokenAddress = 'usdc.near';
-=======
-  it('cannot create ERC20 address based requests with invalid currency', async () => {
-    const testErc20TokenAddress = 'invalidErc20Address';
->>>>>>> 0e7778f4
-
     const requestNetwork = new RequestNetwork({
       signatureProvider: TestData.fakeSignatureProvider,
       useMockStorage: true,
     });
-<<<<<<< HEAD
 
     const paymentNetwork: PaymentTypes.PaymentNetworkCreateParameters = {
       id: ExtensionTypes.PAYMENT_NETWORK_ID.ANY_DECLARATIVE,
       parameters: {},
-=======
+    };
+
+    const requestInfo = Object.assign({}, TestData.parametersWithoutExtensionsData, {
+      currency: {
+        network: 'aurora',
+        type: RequestLogicTypes.CURRENCY.ERC20,
+        value: testErc20TokenAddress,
+      },
+    });
+
+    const request = await requestNetwork.createRequest({
+      paymentNetwork,
+      requestInfo,
+      signer: TestData.payee.identity,
+    });
+
+    await new Promise((resolve): any => setTimeout(resolve, 150));
+    let data = await request.refresh();
+
+    expect(data).toBeDefined();
+    expect(data.balance?.balance).toBe('0');
+    expect(data.balance?.events.length).toBe(0);
+    expect(data.meta).toBeDefined();
+    expect(data.currency).toBe('unknown');
+
+    expect(data.extensions[ExtensionTypes.PAYMENT_NETWORK_ID.ANY_DECLARATIVE].values).toEqual({
+      receivedPaymentAmount: '0',
+      receivedRefundAmount: '0',
+      sentPaymentAmount: '0',
+      sentRefundAmount: '0',
+    });
+    expect(data.expectedAmount).toBe(requestParameters.expectedAmount);
+  });
+
+  it('cannot create ERC20 address based requests with invalid currency', async () => {
+    const testErc20TokenAddress = 'invalidErc20Address';
+
+    const requestNetwork = new RequestNetwork({
+      signatureProvider: TestData.fakeSignatureProvider,
+      useMockStorage: true,
+    });
+
     // generate address randomly to avoid collisions
     const paymentAddress =
       '0x' + (await Utils.crypto.CryptoWrapper.random32Bytes()).slice(12).toString('hex');
@@ -1562,45 +1596,16 @@
         paymentAddress,
         refundAddress,
       },
->>>>>>> 0e7778f4
     };
 
     const requestInfo = Object.assign({}, TestData.parametersWithoutExtensionsData, {
       currency: {
-<<<<<<< HEAD
         network: 'aurora',
-=======
-        network: 'private',
->>>>>>> 0e7778f4
         type: RequestLogicTypes.CURRENCY.ERC20,
         value: testErc20TokenAddress,
       },
     });
 
-<<<<<<< HEAD
-    const request = await requestNetwork.createRequest({
-      paymentNetwork,
-      requestInfo,
-      signer: TestData.payee.identity,
-    });
-
-    await new Promise((resolve): any => setTimeout(resolve, 150));
-    let data = await request.refresh();
-
-    expect(data).toBeDefined();
-    expect(data.balance?.balance).toBe('0');
-    expect(data.balance?.events.length).toBe(0);
-    expect(data.meta).toBeDefined();
-    expect(data.currency).toBe('unknown');
-
-    expect(data.extensions[ExtensionTypes.PAYMENT_NETWORK_ID.ANY_DECLARATIVE].values).toEqual({
-      receivedPaymentAmount: '0',
-      receivedRefundAmount: '0',
-      sentPaymentAmount: '0',
-      sentRefundAmount: '0',
-    });
-    expect(data.expectedAmount).toBe(requestParameters.expectedAmount);
-=======
     await expect(
       requestNetwork.createRequest({
         paymentNetwork,
@@ -1608,7 +1613,6 @@
         signer: TestData.payee.identity,
       }),
     ).rejects.toThrowError('The currency is not valid');
->>>>>>> 0e7778f4
   });
 
   describe('ERC20 proxy contract requests', () => {
