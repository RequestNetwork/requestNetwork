import axios from 'axios';

import {
  ClientTypes,
  DecryptionProviderTypes,
  EncryptionTypes,
  ExtensionTypes,
  IdentityTypes,
  PaymentTypes,
  RequestLogicTypes,
} from '@requestnetwork/types';
import { decrypt, random32Bytes } from '@requestnetwork/utils';
import { ethers } from 'ethers';

import AxiosMockAdapter from 'axios-mock-adapter';
import { Request, RequestNetwork, RequestNetworkBase } from '../src/index';
import * as TestData from './data-test';
import * as TestDataRealBTC from './data-test-real-btc';

import { PaymentReferenceCalculator } from '@requestnetwork/payment-detection';
import { BigNumber } from 'ethers';
import EtherscanProviderMock from './etherscan-mock';
import httpConfigDefaults from '../src/http-config-defaults';
import { IRequestDataWithEvents } from '../src/types';
import HttpMetaMaskDataAccess from '../src/http-metamask-data-access';
import MockDataAccess from '../src/mock-data-access';
import MockStorage from '../src/mock-storage';

const packageJson = require('../package.json');

const httpConfig: Partial<ClientTypes.IHttpDataAccessConfig> = {
  getConfirmationDeferDelay: 0,
};

const idRaw1 = {
  decryptionParams: {
    key: '0x04674d2e53e0e14653487d7323cc5f0a7959c83067f5654cafe4094bde90fa8a',
    method: EncryptionTypes.METHOD.ECIES,
  },
  encryptionParams: {
    key: '299708c07399c9b28e9870c4e643742f65c94683f35d1b3fc05d0478344ee0cc5a6a5e23f78b5ff8c93a04254232b32350c8672d2873677060d5095184dad422',
    method: EncryptionTypes.METHOD.ECIES,
  },
  identity: {
    type: IdentityTypes.TYPE.ETHEREUM_ADDRESS,
    value: '0xaf083f77f1ffd54218d91491afd06c9296eac3ce',
  },
};

const idRaw2 = {
  decryptionParams: {
    key: '0x0906ff14227cead2b25811514302d57706e7d5013fcc40eca5985b216baeb998',
    method: EncryptionTypes.METHOD.ECIES,
  },
  encryptionParams: {
    key: '9008306d319755055226827c22f4b95552c799bae7af0e99780cf1b5500d9d1ecbdbcf6f27cdecc72c97fef3703c54b717bca613894212e0b2525cbb2d1161b9',
    method: EncryptionTypes.METHOD.ECIES,
  },
  identity: {
    type: IdentityTypes.TYPE.ETHEREUM_ADDRESS,
    value: '0x740fc87Bd3f41d07d23A01DEc90623eBC5fed9D6',
  },
};

const idRaw3 = {
  decryptionParams: {
    key: '0x4025da5692759add08f98f4b056c41c71916a671cedc7584a80d73adc7fb43c0',
    method: EncryptionTypes.METHOD.ECIES,
  },
  encryptionParams: {
    key: 'cf4a1d0bbef8bf0e3fa479a9def565af1b22ea6266294061bfb430701b54a83699e3d47bf52e9f0224dcc29a02721810f1f624f1f70ea3cc5f1fb752cfed379d',
    method: EncryptionTypes.METHOD.ECIES,
  },
  identity: {
    type: IdentityTypes.TYPE.ETHEREUM_ADDRESS,
    value: '0x818b6337657a23f58581715fc610577292e521d0',
  },
};

const fakeDecryptionProvider: DecryptionProviderTypes.IDecryptionProvider = {
  decrypt: (
    data: EncryptionTypes.IEncryptedData,
    identity: IdentityTypes.IIdentity,
  ): Promise<string> => {
    switch (identity.value.toLowerCase()) {
<<<<<<< HEAD
      case idRaw1.identity.value:
        return Utils.encryption.decrypt(data, idRaw1.decryptionParams);

      case idRaw2.identity.value:
        return Utils.encryption.decrypt(data, idRaw2.decryptionParams);
=======
      case encryptionData.identity.value:
        return decrypt(data, encryptionData.decryptionParams);
>>>>>>> 7965ebcd

      default:
        throw new Error('Identity not registered');
    }
  },
  isIdentityRegistered: async (identity: IdentityTypes.IIdentity): Promise<boolean> => {
    return [idRaw1.identity.value, idRaw2.identity.value].includes(identity.value.toLowerCase());
  },
  supportedIdentityTypes: [IdentityTypes.TYPE.ETHEREUM_ADDRESS],
  supportedMethods: [EncryptionTypes.METHOD.ECIES],
};

const thirdPartyDecryptionProvider: DecryptionProviderTypes.IDecryptionProvider = {
  decrypt: (
    data: EncryptionTypes.IEncryptedData,
    identity: IdentityTypes.IIdentity,
  ): Promise<string> => {
    switch (identity.value.toLowerCase()) {
      case idRaw3.identity.value:
        return Utils.encryption.decrypt(data, idRaw3.decryptionParams);

      default:
        throw new Error('Identity not registered');
    }
  },
  isIdentityRegistered: async (identity: IdentityTypes.IIdentity): Promise<boolean> => {
    return [idRaw3.identity.value].includes(identity.value.toLowerCase());
  },
  supportedIdentityTypes: [IdentityTypes.TYPE.ETHEREUM_ADDRESS],
  supportedMethods: [EncryptionTypes.METHOD.ECIES],
};

const requestParameters: RequestLogicTypes.ICreateParameters = {
  currency: {
    network: 'mainnet',
    type: RequestLogicTypes.CURRENCY.BTC,
    value: 'BTC',
  },
  expectedAmount: '100000000000',
  payee: TestData.payee.identity,
  payer: TestData.payer.identity,
  timestamp: 1549956270,
};

const mockBTCProvider = {
  getAddressBalanceWithEvents: (): Promise<
    PaymentTypes.IBalanceWithEvents<PaymentTypes.IBTCPaymentEventParameters>
  > => {
    return Promise.resolve({
      balance: '666743',
      events: [
        {
          amount: '666743',
          name: PaymentTypes.EVENTS_NAMES.PAYMENT,
          parameters: {
            block: 561874,
            txHash: '4024936746a0994cf5cdf9c8b55e03b288a251ad172682e8e94b7806a4e3dace',
          },
        },
      ],
    });
  },
};

const salt = 'ea3bc7caf64110ca';

const waitForConfirmation = async (
  dataOrPromise: IRequestDataWithEvents | Promise<IRequestDataWithEvents>,
): Promise<ClientTypes.IRequestDataWithEvents> => {
  const data = await dataOrPromise;
  return new Promise((resolve, reject) => {
    data.on('confirmed', resolve);
    data.on('error', reject);
  });
};

// Integration tests
/* eslint-disable @typescript-eslint/no-unused-expressions */
describe('request-client.js', () => {
  afterEach(() => {
    jest.clearAllMocks();
  });

  describe('API', () => {
    const requestCreationParams: ClientTypes.ICreateRequestParameters = {
      paymentNetwork: TestData.declarativePaymentNetworkNoPaymentInfo,
      requestInfo: TestData.parametersWithoutExtensionsData,
      signer: TestData.payee.identity,
    };
    const mockedTransactions = {
      transactions: [TestData.timestampedTransactionWithoutPaymentInfo],
    };
    it('specify the Request Client version in the header', async () => {
      const mock = new AxiosMockAdapter(axios);

      const callback = (config: any): any => {
        expect(config.headers[httpConfigDefaults.requestClientVersionHeader]).toBe(
          packageJson.version,
        );
        return [200, {}];
      };
      const spy = jest.fn(callback);
      mock.onPost('/persistTransaction').reply(spy);
      mock.onGet('/getTransactionsByChannelId').reply(200, {
        result: mockedTransactions,
      });
      mock.onGet('/getConfirmedTransaction').reply(200, { result: {} });

      const requestNetwork = new RequestNetwork({
        httpConfig,
        signatureProvider: TestData.fakeSignatureProvider,
        paymentOptions: {
          bitcoinDetectionProvider: mockBTCProvider,
        },
      });

      const request = await requestNetwork.createRequest(requestCreationParams);
      expect(spy).toHaveBeenCalledTimes(1);

      await request.waitForConfirmation();
    });

    it('uses http://localhost:3000 with signatureProvider and paymentNetwork', async () => {
      const mock = new AxiosMockAdapter(axios);

      const callback = (config: any): any => {
        expect(config.baseURL).toBe('http://localhost:3000');
        return [200, {}];
      };
      const spy = jest.fn(callback);
      mock.onPost('/persistTransaction').reply(spy);
      mock.onGet('/getTransactionsByChannelId').reply(200, { result: mockedTransactions });
      mock.onGet('/getConfirmedTransaction').reply(200, { result: {} });

      const requestNetwork = new RequestNetwork({
        httpConfig,
        signatureProvider: TestData.fakeSignatureProvider,
        paymentOptions: {
          bitcoinDetectionProvider: mockBTCProvider,
        },
      });

      const request = await requestNetwork.createRequest(requestCreationParams);
      expect(spy).toHaveBeenCalledTimes(1);

      await request.waitForConfirmation();
    });

    it('uses http://localhost:3000 with persist from local', async () => {
      const mock = new AxiosMockAdapter(axios);
      const callback = (): any => {
        return [200, { ipfsSize: 100, ipfsHash: 'QmZLqH4EsjmB79gjvyzXWBcihbNBZkw8YuELco84PxGzQY' }];
      };
      // const spyPersistTransaction = jest.fn();
      const spyIpfsAdd = jest.fn(callback);
      // mock.onPost('/persistTransaction').reply(spyPersistTransaction);
      mock.onPost('/persistTransaction').reply(200, { meta: {}, result: {} });
      mock.onPost('/ipfsAdd').reply(spyIpfsAdd);
      mock.onGet('/getTransactionsByChannelId').reply(200, {
        meta: { storageMeta: [], transactionsStorageLocation: [] },
        result: { transactions: [] },
      });

      const requestNetwork = new RequestNetworkBase({
        dataAccess: new HttpMetaMaskDataAccess({
          httpConfig,
          ethereumProviderUrl: 'http://localhost:8545',
        }),
        signatureProvider: TestData.fakeSignatureProvider,
        paymentOptions: {
          bitcoinDetectionProvider: mockBTCProvider,
        },
      });

      const paymentNetwork: PaymentTypes.PaymentNetworkCreateParameters = {
        id: ExtensionTypes.PAYMENT_NETWORK_ID.TESTNET_BITCOIN_ADDRESS_BASED,
        parameters: {
          paymentAddress: 'mgPKDuVmuS9oeE2D9VPiCQriyU14wxWS1v',
        },
      };

      const request = await requestNetwork.createRequest({
        paymentNetwork,
        requestInfo: TestData.parametersWithoutExtensionsData,
        signer: TestData.payee.identity,
      });
      expect(spyIpfsAdd).toHaveBeenCalledTimes(1);

      await request.waitForConfirmation();
    });

    it('uses http://localhost:3000 with signatureProvider and paymentNetwork real btc', async () => {
      const mock = new AxiosMockAdapter(axios);

      const callback = (config: any): any => {
        expect(config.baseURL).toBe('http://localhost:3000');
        return [200, {}];
      };
      const spy = jest.fn(callback);
      mock.onPost('/persistTransaction').reply(spy);
      mock.onGet('/getTransactionsByChannelId').reply(200, {
        result: { transactions: [TestDataRealBTC.timestampedTransaction] },
      });
      mock.onGet('/getConfirmedTransaction').reply(200, { result: {} });

      const requestNetwork = new RequestNetwork({
        httpConfig,
        signatureProvider: TestData.fakeSignatureProvider,
        paymentOptions: {
          bitcoinDetectionProvider: mockBTCProvider,
        },
      });

      const paymentNetwork: PaymentTypes.PaymentNetworkCreateParameters = {
        id: ExtensionTypes.PAYMENT_NETWORK_ID.BITCOIN_ADDRESS_BASED,
        parameters: {
          paymentAddress: '1FersucwSqufU26w9GrGz9M3KcwuNmy6a9',
        },
      };

      const request = await requestNetwork.createRequest({
        paymentNetwork,
        requestInfo: requestParameters,
        signer: TestData.payee.identity,
      });
      expect(spy).toHaveBeenCalledTimes(1);

      await request.waitForConfirmation();
    });

    it('uses http://localhost:3000 with signatureProvider', async () => {
      const mock = new AxiosMockAdapter(axios);

      const callback = (config: any): any => {
        expect(config.baseURL).toBe('http://localhost:3000');
        return [200, {}];
      };
      const spy = jest.fn(callback);
      mock.onPost('/persistTransaction').reply(spy);
      mock.onGet('/getTransactionsByChannelId').reply(200, {
        result: { transactions: [TestData.timestampedTransactionWithoutExtensionsData] },
      });
      mock.onGet('/getConfirmedTransaction').reply(200, { result: {} });

      const requestNetwork = new RequestNetwork({
        httpConfig,
        signatureProvider: TestData.fakeSignatureProvider,
      });

      await requestNetwork.createRequest({
        requestInfo: TestData.parametersWithoutExtensionsData,
        signer: TestData.payee.identity,
      });
      expect(spy).toHaveBeenCalledTimes(1);
    });

    it('uses baseUrl given in parameter', async () => {
      const baseURL = 'http://request.network/api';
      const mock = new AxiosMockAdapter(axios);

      const callback = (config: any): any => {
        expect(config.baseURL).toBe(baseURL);
        return [200, {}];
      };
      const spy = jest.fn(callback);
      mock.onPost('/persistTransaction').reply(spy);
      mock.onGet('/getTransactionsByChannelId').reply(200, {
        result: { transactions: [TestData.timestampedTransactionWithoutExtensionsData] },
      });
      mock.onGet('/getConfirmedTransaction').reply(200, { result: {} });

      const requestNetwork = new RequestNetwork({
        httpConfig,
        nodeConnectionConfig: { baseURL },
        signatureProvider: TestData.fakeSignatureProvider,
      });
      const request = await requestNetwork.createRequest({
        requestInfo: TestData.parametersWithoutExtensionsData,
        signer: TestData.payee.identity,
      });
      expect(spy).toHaveBeenCalledTimes(1);

      await request.waitForConfirmation();
    });
  });

  describe('Request Logic without encryption', () => {
    it('allows to create a request', async () => {
      const mock = TestData.mockAxiosRequestNode();
      const requestNetwork = new RequestNetwork({
        httpConfig,
        signatureProvider: TestData.fakeSignatureProvider,
      });

      const request = await requestNetwork.createRequest({
        requestInfo: TestData.parametersWithoutExtensionsData,
        signer: TestData.payee.identity,
      });
      await request.waitForConfirmation();

      expect(request).toBeInstanceOf(Request);
      expect(request.requestId).toBeDefined();
      expect(mock.history.get).toHaveLength(3);
      expect(mock.history.post).toHaveLength(1);

      // Assert on the length to avoid unnecessary maintenance of the test. 66 = 64 char + '0x'
      const requestIdLength = 66;
      expect(request.requestId.length).toBe(requestIdLength);
    });

    it('allows to compute a request id', async () => {
      const mock = TestData.mockAxiosRequestNode();
      const requestNetwork = new RequestNetwork({
        httpConfig,
        signatureProvider: TestData.fakeSignatureProvider,
      });

      mock.resetHistory();

      const requestId = await requestNetwork.computeRequestId({
        requestInfo: TestData.parametersWithoutExtensionsData,
        signer: TestData.payee.identity,
      });

      expect(mock.history.get).toHaveLength(0);
      expect(mock.history.post).toHaveLength(0);

      // Assert on the length to avoid unnecessary maintenance of the test. 66 = 64 char + '0x'
      const requestIdLength = 66;
      expect(requestId.length).toBe(requestIdLength);
    });

    it('allows to compute a request id, then generate the request with the same id', async () => {
      const mock = TestData.mockAxiosRequestNode();
      const requestNetwork = new RequestNetwork({
        httpConfig,
        signatureProvider: TestData.fakeSignatureProvider,
      });

      const requestId = await requestNetwork.computeRequestId({
        requestInfo: TestData.parametersWithoutExtensionsData,
        signer: TestData.payee.identity,
      });
      // Assert on the length to avoid unnecessary maintenance of the test. 66 = 64 char + '0x'
      const requestIdLength = 66;
      expect(requestId.length).toBe(requestIdLength);

      await new Promise((resolve): any => setTimeout(resolve, 150));
      const request = await requestNetwork.createRequest({
        requestInfo: TestData.parametersWithoutExtensionsData,
        signer: TestData.payee.identity,
      });
      await request.waitForConfirmation();

      expect(request).toBeInstanceOf(Request);
      expect(request.requestId).toBe(requestId);
      expect(mock.history.get).toHaveLength(3);
      expect(mock.history.post).toHaveLength(1);
    });

    it('allows to get a request from its ID', async () => {
      TestData.mockAxiosRequestNode();
      const requestNetwork = new RequestNetwork({
        httpConfig,
        signatureProvider: TestData.fakeSignatureProvider,
      });

      const request = await requestNetwork.createRequest({
        requestInfo: TestData.parametersWithoutExtensionsData,
        signer: TestData.payee.identity,
      });
      await request.waitForConfirmation();

      const requestFromId = await requestNetwork.fromRequestId(request.requestId);

      expect(requestFromId.requestId).toBe(request.requestId);
    });

    it('allows to get a request from its ID with a payment network', async () => {
      const requestNetwork = new RequestNetwork({
        signatureProvider: TestData.fakeSignatureProvider,
        useMockStorage: true,
      });

      const paymentNetwork: PaymentTypes.PaymentNetworkCreateParameters = {
        id: ExtensionTypes.PAYMENT_NETWORK_ID.ANY_DECLARATIVE,
        parameters: {},
      };

      const request = await requestNetwork.createRequest({
        paymentNetwork,
        requestInfo: TestData.parametersWithoutExtensionsData,
        signer: TestData.payee.identity,
      });
      await request.waitForConfirmation();

      const requestFromId = await requestNetwork.fromRequestId(request.requestId);

      expect(requestFromId.getData()).toMatchObject({
        requestId: request.requestId,
        currency: 'BTC-testnet-testnet',
        currencyInfo: {
          network: 'testnet',
          type: RequestLogicTypes.CURRENCY.BTC,
          value: 'BTC',
        },
        balance: {
          balance: '0',
          events: [],
        },
      });
    });

    it('allows to refresh a request', async () => {
      const mock = new AxiosMockAdapter(axios);
      mock.onPost('/persistTransaction').reply(200, { result: {} });
      mock.onGet('/getTransactionsByChannelId').reply(200, {
        result: { transactions: [TestData.timestampedTransactionWithoutExtensionsData] },
      });
      mock.onGet('/getConfirmedTransaction').reply(200, { result: {} });

      const requestNetwork = new RequestNetwork({
        httpConfig,
        signatureProvider: TestData.fakeSignatureProvider,
      });
      const request = await requestNetwork.createRequest({
        requestInfo: TestData.parametersWithoutExtensionsData,
        signer: TestData.payee.identity,
      });
      await request.waitForConfirmation();

      mock.resetHistory();

      const data = await request.refresh();

      expect(data).toBeDefined();
      expect(data.balance).toBeNull();
      expect(data.meta).toBeDefined();
      expect(mock.history.get).toHaveLength(1);
      expect(mock.history.post).toHaveLength(0);
    });

    it('works with mocked storage', async () => {
      const mockStorage = new MockStorage();
      const mockDataAccess = new MockDataAccess(mockStorage);
      const requestNetwork = new RequestNetworkBase({
        dataAccess: mockDataAccess,
        signatureProvider: TestData.fakeSignatureProvider,
      });
      const request = await requestNetwork.createRequest({
        requestInfo: TestData.parametersWithoutExtensionsData,
        signer: TestData.payee.identity,
      });

      const data = request.getData();
      expect(data).toBeDefined();
      expect(data.balance).toBeNull();
      expect(data.meta).toBeDefined();
      expect(data.currencyInfo).toMatchObject(TestData.parametersWithoutExtensionsData.currency);
      expect(data.state).toBe(RequestLogicTypes.STATE.PENDING);
      expect(data.pending?.state).toBe(RequestLogicTypes.STATE.CREATED);

      const dataConfirmed = await request.waitForConfirmation();
      expect(dataConfirmed.state).toBe(RequestLogicTypes.STATE.CREATED);
      expect(dataConfirmed.pending).toBeNull();
    });

    it('works with mocked storage emitting error when append', async () => {
      const mockStorage = new MockStorage();
      const mockDataAccess = new MockDataAccess(mockStorage);
      const requestNetwork = new RequestNetworkBase({
        signatureProvider: TestData.fakeSignatureProvider,
        dataAccess: mockDataAccess,
      });

      // ask mock up storage to emit error next append call()
      mockStorage._makeNextAppendFailInsteadOfConfirmed();

      const request = await requestNetwork.createRequest({
        requestInfo: TestData.parametersWithoutExtensionsData,
        signer: TestData.payee.identity,
      });

      const data = request.getData();
      expect(data).toBeDefined();
      expect(data.balance).toBeNull();
      expect(data.meta).toBeDefined();
      expect(data.currencyInfo).toMatchObject(TestData.parametersWithoutExtensionsData.currency);
      expect(data.state).toBe(RequestLogicTypes.STATE.PENDING);
      expect(data.pending?.state).toBe(RequestLogicTypes.STATE.CREATED);

      const errorEmitted: string = await new Promise((resolve): any =>
        request.on('error', resolve),
      );
      expect(errorEmitted).toBe('forced error asked by _makeNextAppendFailInsteadOfConfirmed()');

      expect(() => request.getData()).toThrow('request confirmation failed');
      await expect(request.refresh()).rejects.toThrowError('request confirmation failed');
    });

    it('works with mocked storage emitting error when append waitForConfirmation will throw', async () => {
      const mockStorage = new MockStorage();
      const mockDataAccess = new MockDataAccess(mockStorage);
      const requestNetworkInside = new RequestNetworkBase({
        signatureProvider: TestData.fakeSignatureProvider,
        dataAccess: mockDataAccess,
      });

      // ask mock up storage to emit error next append call()
      mockStorage._makeNextAppendFailInsteadOfConfirmed();

      const request = await requestNetworkInside.createRequest({
        requestInfo: TestData.parametersWithoutExtensionsData,
        signer: TestData.payee.identity,
      });

      const data = request.getData();
      expect(data).toBeDefined();
      expect(data.balance).toBeNull();
      expect(data.meta).toBeDefined();
      expect(data.currencyInfo).toMatchObject(TestData.parametersWithoutExtensionsData.currency);
      expect(data.state).toBe(RequestLogicTypes.STATE.PENDING);
      expect(data.pending?.state).toBe(RequestLogicTypes.STATE.CREATED);

      await expect(request.waitForConfirmation()).rejects.toBe(
        'forced error asked by _makeNextAppendFailInsteadOfConfirmed()',
      );

      expect(() => request.getData()).toThrowError('request confirmation failed');
      await expect(request.refresh()).rejects.toThrowError('request confirmation failed');
    });

    it('creates a request with error event', async () => {
      const requestNetwork = new RequestNetwork({
        signatureProvider: TestData.fakeSignatureProvider,
        useMockStorage: true,
      });

      const request = await requestNetwork.createRequest({
        requestInfo: TestData.parametersWithoutExtensionsData,
        signer: TestData.payee.identity,
      });

      const data = request.getData();
      expect(data).toBeDefined();
      expect(data.balance).toBeNull();
      expect(data.meta).toBeDefined();
      expect(data.currencyInfo).toMatchObject(TestData.parametersWithoutExtensionsData.currency);
      expect(data.state).toBe(RequestLogicTypes.STATE.PENDING);
      expect(data.pending?.state).toBe(RequestLogicTypes.STATE.CREATED);

      const dataConfirmed = await request.waitForConfirmation();
      expect(dataConfirmed.state).toBe(RequestLogicTypes.STATE.CREATED);
      expect(dataConfirmed.pending).toBeNull();
    });

    it('works with mocked storage and mocked payment network', async () => {
      const requestNetwork = new RequestNetwork({
        signatureProvider: TestData.fakeSignatureProvider,
        useMockStorage: true,
        paymentOptions: {
          bitcoinDetectionProvider: mockBTCProvider,
        },
      });

      const paymentNetwork: PaymentTypes.PaymentNetworkCreateParameters = {
        id: ExtensionTypes.PAYMENT_NETWORK_ID.TESTNET_BITCOIN_ADDRESS_BASED,
        parameters: {
          paymentAddress: 'mgPKDuVmuS9oeE2D9VPiCQriyU14wxWS1v',
        },
      };

      const request = await requestNetwork.createRequest({
        paymentNetwork,
        requestInfo: TestData.parametersWithoutExtensionsData,
        signer: TestData.payee.identity,
      });

      const data = request.getData();
      expect(data).toBeDefined();
      expect(data.balance).toBeNull();
      expect(data.meta).toBeDefined();
      expect(data.currencyInfo).toMatchObject(TestData.parametersWithoutExtensionsData.currency);
      expect(data.state).toBe(RequestLogicTypes.STATE.PENDING);
      expect(data.pending?.state).toBe(RequestLogicTypes.STATE.CREATED);

      const dataConfirmed = await request.waitForConfirmation();
      expect(dataConfirmed.state).toBe(RequestLogicTypes.STATE.CREATED);
      expect(dataConfirmed.pending).toBeNull();
      expect(dataConfirmed.balance?.balance).toBe('666743');
      expect(dataConfirmed.balance?.events.length).toBe(1);
    });

    it('works with mocked storage and content data', async () => {
      const requestNetwork = new RequestNetwork({
        signatureProvider: TestData.fakeSignatureProvider,
        useMockStorage: true,
      });

      const contentData = {
        invoice: true,
        what: 'ever',
      };

      const request = await requestNetwork.createRequest({
        contentData,
        requestInfo: TestData.parametersWithoutExtensionsData,
        signer: TestData.payee.identity,
      });

      const data = request.getData();
      expect(data).toBeDefined();
      expect(data.balance).toBeNull();
      expect(data.meta).toBeDefined();

      await request.waitForConfirmation();
    });

    it('allows to accept a request', async () => {
      const mock = TestData.mockAxiosRequestNode();
      const requestNetwork = new RequestNetwork({
        httpConfig,
        signatureProvider: TestData.fakeSignatureProvider,
      });
      const request = await requestNetwork.createRequest({
        requestInfo: TestData.parametersWithoutExtensionsData,
        signer: TestData.payee.identity,
      });
      await request.waitForConfirmation();

      mock.resetHistory();

      const requestDataWithEvents = await request.accept(TestData.payer.identity);
      await waitForConfirmation(requestDataWithEvents);

      expect(mock.history.get).toHaveLength(5);
      expect(mock.history.post).toHaveLength(1);
    });

    it('works with mocked storage emitting error when append an accept', async () => {
      const mockStorage = new MockStorage();
      const mockDataAccess = new MockDataAccess(mockStorage);
      const requestNetwork = new RequestNetworkBase({
        signatureProvider: TestData.fakeSignatureProvider,
        dataAccess: mockDataAccess,
      });

      const request = await requestNetwork.createRequest({
        requestInfo: TestData.parametersWithoutExtensionsData,
        signer: TestData.payee.identity,
      });
      await request.waitForConfirmation();

      // ask mock up storage to emit error next append call()
      mockStorage._makeNextAppendFailInsteadOfConfirmed();
      await request.accept(TestData.payer.identity);

      let data = request.getData();
      expect(data).toBeDefined();
      expect(data.balance).toBeNull();
      expect(data.meta).toBeDefined();
      expect(data.currencyInfo).toMatchObject(TestData.parametersWithoutExtensionsData.currency);
      expect(data.state).toBe(RequestLogicTypes.STATE.CREATED);
      expect(data.pending?.state).toBe(RequestLogicTypes.STATE.ACCEPTED);

      const errorEmitted: string = await new Promise((resolve): any =>
        request.on('error', resolve),
      );
      expect(errorEmitted).toBe('forced error asked by _makeNextAppendFailInsteadOfConfirmed()');

      data = request.getData();
      expect(data.state).toBe(RequestLogicTypes.STATE.CREATED);
      expect(data.pending?.state).toBe(RequestLogicTypes.STATE.ACCEPTED);

      // TODO: For now data will be pending forever.
      // Ethereum-storage should treat the errors and clean up.
      data = await request.refresh();
      expect(data.state).toBe(RequestLogicTypes.STATE.CREATED);
      expect(data.pending?.state).toBe(RequestLogicTypes.STATE.ACCEPTED);
    });

    it('allows to cancel a request', async () => {
      const mock = TestData.mockAxiosRequestNode();
      const requestNetwork = new RequestNetwork({
        httpConfig,
        signatureProvider: TestData.fakeSignatureProvider,
      });
      const request = await requestNetwork.createRequest({
        requestInfo: TestData.parametersWithoutExtensionsData,
        signer: TestData.payee.identity,
      });
      await request.waitForConfirmation();

      mock.resetHistory();

      await waitForConfirmation(request.cancel(TestData.payee.identity));

      expect(mock.history.get).toHaveLength(5);
      expect(mock.history.post).toHaveLength(1);
    });

    it('allows to increase the expected amount a request', async () => {
      const mock = TestData.mockAxiosRequestNode();
      const requestNetwork = new RequestNetwork({
        httpConfig,
        signatureProvider: TestData.fakeSignatureProvider,
      });
      const request = await requestNetwork.createRequest({
        requestInfo: TestData.parametersWithoutExtensionsData,
        signer: TestData.payee.identity,
      });
      await request.waitForConfirmation();

      mock.resetHistory();

      await waitForConfirmation(request.increaseExpectedAmountRequest(3, TestData.payer.identity));

      expect(mock.history.get).toHaveLength(5);
      expect(mock.history.post).toHaveLength(1);
    });

    it('allows to reduce the expected amount a request', async () => {
      const mock = TestData.mockAxiosRequestNode();
      const requestNetwork = new RequestNetwork({
        httpConfig,
        signatureProvider: TestData.fakeSignatureProvider,
      });
      const request = await requestNetwork.createRequest({
        requestInfo: TestData.parametersWithoutExtensionsData,
        signer: TestData.payee.identity,
      });
      await request.waitForConfirmation();

      mock.resetHistory();

      await waitForConfirmation(request.reduceExpectedAmountRequest(3, TestData.payee.identity));

      expect(mock.history.get).toHaveLength(5);
      expect(mock.history.post).toHaveLength(1);
    });
  });

  describe('Request Logic with encryption', () => {
    afterEach(() => {
      jest.clearAllMocks();
    });
    it('creates and reads an encrypted request', async () => {
      const requestNetwork = new RequestNetwork({
        decryptionProvider: fakeDecryptionProvider,
        signatureProvider: TestData.fakeSignatureProvider,
        useMockStorage: true,
      });

      const request = await requestNetwork._createEncryptedRequest(
        {
          requestInfo: TestData.parametersWithoutExtensionsData,
          signer: TestData.payee.identity,
        },
        [idRaw1.encryptionParams],
      );

      const requestFromId = await requestNetwork.fromRequestId(request.requestId);

      expect(requestFromId).toMatchObject(request);

      const requestData = requestFromId.getData();
      expect(requestData.meta).not.toBeNull();
      expect(requestData.meta!.transactionManagerMeta.encryptionMethod).toBe('ecies-aes256-gcm');
    });

    it('cannot create an encrypted request without encryption parameters', async () => {
      const requestNetwork = new RequestNetwork({
        decryptionProvider: fakeDecryptionProvider,
        signatureProvider: TestData.fakeSignatureProvider,
        useMockStorage: true,
      });

      await expect(
        requestNetwork._createEncryptedRequest(
          {
            requestInfo: TestData.parametersWithoutExtensionsData,
            signer: TestData.payee.identity,
          },
          [],
        ),
      ).rejects.toThrowError(
        'You must give at least one encryption parameter to create an encrypted request',
      );
    });

    it('creates an encrypted request and recovers it by topic', async () => {
      const requestNetwork = new RequestNetwork({
        decryptionProvider: fakeDecryptionProvider,
        signatureProvider: TestData.fakeSignatureProvider,
        useMockStorage: true,
      });

      const request = await requestNetwork._createEncryptedRequest(
        {
          requestInfo: TestData.parametersWithoutExtensionsData,
          signer: TestData.payee.identity,
          topics: ['my amazing test topic'],
        },
        [idRaw1.encryptionParams],
      );

      const requestsFromTopic = await requestNetwork.fromTopic('my amazing test topic');
      expect(requestsFromTopic).not.toHaveLength(0);
      expect(requestsFromTopic[0]).toMatchObject(request);

      const requestData = requestsFromTopic[0].getData();
      expect(requestData.meta).not.toBeNull();
      expect(requestData.meta!.transactionManagerMeta.encryptionMethod).toBe('ecies-aes256-gcm');
    });

    it('creates multiple encrypted requests and recovers it by multiple topic', async () => {
      const requestNetwork = new RequestNetwork({
        decryptionProvider: fakeDecryptionProvider,
        signatureProvider: TestData.fakeSignatureProvider,
        useMockStorage: true,
      });

      const request = await requestNetwork._createEncryptedRequest(
        {
          requestInfo: TestData.parametersWithoutExtensionsData,
          signer: TestData.payee.identity,
          topics: ['my amazing test topic'],
        },
        [idRaw1.encryptionParams],
      );

      const request2 = await requestNetwork._createEncryptedRequest(
        {
          requestInfo: {
            ...TestData.parametersWithoutExtensionsData,
            timestamp: (TestData.parametersWithoutExtensionsData.timestamp || 1) + 1,
          },
          signer: TestData.payee.identity,
          topics: ['my second best test topic'],
        },
        [idRaw1.encryptionParams],
      );

      const requestsFromTopic = await requestNetwork.fromMultipleTopics([
        'my amazing test topic',
        'my second best test topic',
      ]);
      expect(requestsFromTopic).toHaveLength(2);
      expect(requestsFromTopic[0]).toMatchObject(request);
      expect(requestsFromTopic[1]).toMatchObject(request2);

      requestsFromTopic.forEach((req) => {
        const requestData = req.getData();
        expect(requestData.meta).not.toBeNull();
        expect(requestData.meta!.transactionManagerMeta.encryptionMethod).toBe('ecies-aes256-gcm');
      });
    }, 10000);

    it('creates an encrypted request and recovers it by identity', async () => {
      const requestNetwork = new RequestNetwork({
        decryptionProvider: fakeDecryptionProvider,
        signatureProvider: TestData.fakeSignatureProvider,
        useMockStorage: true,
      });

      const request = await requestNetwork._createEncryptedRequest(
        {
          requestInfo: TestData.parametersWithoutExtensionsData,
          signer: TestData.payee.identity,
          topics: ['my amazing test topic'],
        },
        [idRaw1.encryptionParams],
      );

      const requestFromIdentity = await requestNetwork.fromIdentity(TestData.payee.identity);
      expect(requestFromIdentity).not.toBe('');
      expect(requestFromIdentity[0]).toMatchObject(request);

      const requestData = requestFromIdentity[0].getData();
      expect(requestData.meta).not.toBeNull();
      expect(requestData.meta!.transactionManagerMeta.encryptionMethod).toBe('ecies-aes256-gcm');
    });

    it('creates an encrypted request and accept it', async () => {
      const requestNetwork = new RequestNetwork({
        decryptionProvider: fakeDecryptionProvider,
        signatureProvider: TestData.fakeSignatureProvider,
        useMockStorage: true,
      });

      const request = await requestNetwork._createEncryptedRequest(
        {
          requestInfo: TestData.parametersWithoutExtensionsData,
          signer: TestData.payee.identity,
        },
        [idRaw1.encryptionParams],
      );
      await request.waitForConfirmation();

      const fetchedRequest = await requestNetwork.fromRequestId(request.requestId);

      const requestData = fetchedRequest.getData();
      expect(requestData).toMatchObject(request.getData());
      expect(requestData.meta).not.toBeNull();
      expect(requestData.meta!.transactionManagerMeta.encryptionMethod).toBe('ecies-aes256-gcm');

      const acceptResult = await fetchedRequest.accept(TestData.payer.identity);
      expect(acceptResult.state).toBe(RequestLogicTypes.STATE.CREATED);
      expect(acceptResult.pending?.state).toBe(RequestLogicTypes.STATE.ACCEPTED);

      const dataConfirmed = await waitForConfirmation(acceptResult);
      expect(dataConfirmed.state).toBe(RequestLogicTypes.STATE.ACCEPTED);
      expect(dataConfirmed.pending).toBeNull();
    });

    it('creates an encrypted request and cancel it', async () => {
      jest.useFakeTimers('modern');
      const requestNetwork = new RequestNetwork({
        decryptionProvider: fakeDecryptionProvider,
        signatureProvider: TestData.fakeSignatureProvider,
        useMockStorage: true,
      });

      const request = await requestNetwork._createEncryptedRequest(
        {
          requestInfo: TestData.parametersWithoutExtensionsData,
          signer: TestData.payee.identity,
        },
        [idRaw1.encryptionParams],
      );

      const fetchedRequest = await requestNetwork.fromRequestId(request.requestId);

      expect(fetchedRequest).toMatchObject(request);

      const requestData = fetchedRequest.getData();
      expect(requestData.meta).not.toBeNull();
      expect(requestData.meta!.transactionManagerMeta.encryptionMethod).toBe('ecies-aes256-gcm');

      jest.advanceTimersByTime(150);
      await fetchedRequest.cancel(TestData.payee.identity);
      jest.advanceTimersByTime(150);
      expect((await fetchedRequest.refresh()).state).toBe(RequestLogicTypes.STATE.CANCELED);
      jest.useRealTimers();
    });

    it('creates an encrypted request, increase and decrease the amount', async () => {
      jest.useFakeTimers('modern');
      const requestNetwork = new RequestNetwork({
        decryptionProvider: fakeDecryptionProvider,
        signatureProvider: TestData.fakeSignatureProvider,
        useMockStorage: true,
      });

      const request = await requestNetwork._createEncryptedRequest(
        {
          requestInfo: TestData.parametersWithoutExtensionsData,
          signer: TestData.payee.identity,
        },
        [idRaw1.encryptionParams],
      );

      const fetchedRequest = await requestNetwork.fromRequestId(request.requestId);
      expect(fetchedRequest).toMatchObject(request);

      const requestData = fetchedRequest.getData();
      expect(requestData.meta).not.toBeNull();
      expect(requestData.meta!.transactionManagerMeta.encryptionMethod).toBe('ecies-aes256-gcm');

      jest.advanceTimersByTime(150);
      await fetchedRequest.increaseExpectedAmountRequest(
        TestData.parametersWithoutExtensionsData.expectedAmount,
        TestData.payer.identity,
      );

      jest.advanceTimersByTime(150);
      expect((await fetchedRequest.refresh()).expectedAmount).toBe(
        String(BigNumber.from(TestData.parametersWithoutExtensionsData.expectedAmount).mul(2)),
      );

      await fetchedRequest.reduceExpectedAmountRequest(
        BigNumber.from(TestData.parametersWithoutExtensionsData.expectedAmount).mul(2).toString(),
        TestData.payee.identity,
      );

      jest.advanceTimersByTime(150);
      expect((await fetchedRequest.refresh()).expectedAmount).toBe('0');
      jest.useRealTimers();
    });

    it('creates an encrypted declarative request, accepts it and declares a payment on it', async () => {
      const requestNetwork = new RequestNetwork({
        decryptionProvider: fakeDecryptionProvider,
        signatureProvider: TestData.fakeSignatureProvider,
        useMockStorage: true,
      });

      const request = await requestNetwork._createEncryptedRequest(
        {
          paymentNetwork: TestData.declarativePaymentNetwork,
          requestInfo: TestData.parametersWithoutExtensionsData,
          signer: TestData.payee.identity,
        },
        [idRaw1.encryptionParams],
      );

      const fetchedRequest = await requestNetwork.fromRequestId(request.requestId);
      const requestData = fetchedRequest.getData();
      expect(requestData).toMatchObject(request.getData());
      expect(requestData.meta).not.toBeNull();
      expect(requestData.meta!.transactionManagerMeta.encryptionMethod).toBe('ecies-aes256-gcm');

      const dataConfirmed = await waitForConfirmation(
        fetchedRequest.accept(TestData.payer.identity),
      );

      expect(dataConfirmed.state).toBe(RequestLogicTypes.STATE.ACCEPTED);

      const declareSentPaymentResult = await waitForConfirmation(
        fetchedRequest.declareSentPayment(
          TestData.parametersWithoutExtensionsData.expectedAmount,
          'PAID',
          TestData.payer.identity,
        ),
      );

      expect(declareSentPaymentResult.balance!.balance).toBe('0');

      const declareReceivedPaymentResult = await waitForConfirmation(
        fetchedRequest.declareReceivedPayment(
          TestData.parametersWithoutExtensionsData.expectedAmount as string,
          'payment received',
          TestData.payee.identity,
        ),
      );

      expect(declareReceivedPaymentResult.balance!.balance).toBe(
        TestData.parametersWithoutExtensionsData.expectedAmount,
      );
    });

    it('creates an encrypted request, adds a stakeholder, and fetches request by id using 2nd request network instance', async () => {
      const mockStorage = new MockStorage();
      const mockDataAccess = new MockDataAccess(mockStorage);

      const payeeRequestNetwork = new RequestNetworkBase({
        decryptionProvider: fakeDecryptionProvider,
        signatureProvider: TestData.fakeSignatureProvider,
        dataAccess: mockDataAccess,
      });

      // Create encrypted request with 2 stakeholders
      const request = await payeeRequestNetwork._createEncryptedRequest(
        {
          requestInfo: TestData.parametersWithoutExtensionsData,
          signer: TestData.payee.identity,
        },
        [idRaw1.encryptionParams, idRaw2.encryptionParams],
      );
      const fetchedRequest = await payeeRequestNetwork.fromRequestId(request.requestId);
      const requestData = fetchedRequest.getData();
      expect(requestData).toMatchObject(request.getData());
      expect(requestData.meta).not.toBeNull();
      expect(requestData.meta!.transactionManagerMeta.encryptionMethod).toBe('ecies-aes256-gcm');
      expect(requestData.events).toHaveLength(1);
      expect(requestData.events[0].name).toBe('create');

      // Add a 3rd stakeholder
      const requestDataAfterAddStakeholders = await waitForConfirmation(
        fetchedRequest.addStakeholders([idRaw3.encryptionParams], TestData.payee.identity),
      );
      expect(requestDataAfterAddStakeholders.state).toBe(RequestLogicTypes.STATE.CREATED);
      expect(requestDataAfterAddStakeholders.meta).not.toBeNull();
      expect(requestDataAfterAddStakeholders.meta!.transactionManagerMeta.encryptionMethod).toBe(
        'ecies-aes256-gcm',
      );
      expect(requestDataAfterAddStakeholders.events).toHaveLength(2);
      expect(requestDataAfterAddStakeholders.events[1].name).toBe('addStakeholders');

      // Fetch request by id using third party request network instance
      const thirdPartyRequestNetwork = new RequestNetworkBase({
        decryptionProvider: thirdPartyDecryptionProvider,
        signatureProvider: TestData.fakeSignatureProvider,
        dataAccess: mockDataAccess,
      });
      const thirdPartyFetchedRequest = await thirdPartyRequestNetwork.fromRequestId(
        request.requestId,
      );
      const thirdPartyRequestData = thirdPartyFetchedRequest.getData();

      expect(thirdPartyRequestData).toMatchObject(requestDataAfterAddStakeholders);
    });
  });

  describe('ETH requests', () => {
    beforeEach(() => {
      jest.clearAllMocks();
      jest.restoreAllMocks();
    });

    it('can create ETH requests with given salt', async () => {
      jest.useFakeTimers('modern');

      const requestNetwork = new RequestNetwork({
        signatureProvider: TestData.fakeSignatureProvider,
        useMockStorage: true,
      });
      const paymentNetwork: PaymentTypes.PaymentNetworkCreateParameters = {
        id: ExtensionTypes.PAYMENT_NETWORK_ID.ETH_INPUT_DATA,
        parameters: {
          paymentAddress: '0xc12F17Da12cd01a9CDBB216949BA0b41A6Ffc4EB',
          refundAddress: '0xc12F17Da12cd01a9CDBB216949BA0b41A6Ffc4EB',
          salt,
        },
      };

      const requestInfo = Object.assign({}, TestData.parametersWithoutExtensionsData, {
        currency: {
          network: 'rinkeby',
          type: RequestLogicTypes.CURRENCY.ETH,
          value: 'ETH',
        },
      });

      const request = await requestNetwork.createRequest({
        disablePaymentDetection: true,
        paymentNetwork,
        requestInfo,
        signer: TestData.payee.identity,
      });

      jest.advanceTimersByTime(150);
      const data = await request.refresh();

      expect(data).toBeDefined();
      expect(data.balance).toBeDefined();
      expect(data.meta).toBeDefined();
      expect(data.currency).toBe('ETH-rinkeby-rinkeby');
      expect(data.extensionsData[0].parameters.salt).toBe(salt);
      expect(data.expectedAmount).toBe(requestParameters.expectedAmount);
      jest.useRealTimers();
    });

    it('can create ETH requests without given salt', async () => {
      jest.useFakeTimers('modern');

      const requestNetwork = new RequestNetwork({
        signatureProvider: TestData.fakeSignatureProvider,
        useMockStorage: true,
      });

      const paymentNetwork: PaymentTypes.PaymentNetworkCreateParameters = {
        id: ExtensionTypes.PAYMENT_NETWORK_ID.ETH_INPUT_DATA,
        parameters: {
          paymentAddress: '0xc12F17Da12cd01a9CDBB216949BA0b41A6Ffc4EB',
          refundAddress: '0xc12F17Da12cd01a9CDBB216949BA0b41A6Ffc4EB',
        },
      };

      const requestInfo = Object.assign({}, TestData.parametersWithoutExtensionsData, {
        currency: {
          network: 'rinkeby',
          type: RequestLogicTypes.CURRENCY.ETH,
          value: 'ETH',
        },
      });

      const request = await requestNetwork.createRequest({
        disablePaymentDetection: true,
        paymentNetwork,
        requestInfo,
        signer: TestData.payee.identity,
      });

      jest.advanceTimersByTime(150);
      const data = await request.refresh();

      expect(data.extensionsData[0].parameters.salt.length).toBe(16);
      jest.useRealTimers();
    });

    it('can create ETH requests without refund address', async () => {
      jest.useFakeTimers('modern');

      const requestNetwork = new RequestNetwork({
        signatureProvider: TestData.fakeSignatureProvider,
        useMockStorage: true,
      });

      const paymentNetwork: PaymentTypes.PaymentNetworkCreateParameters = {
        id: ExtensionTypes.PAYMENT_NETWORK_ID.ETH_INPUT_DATA,
        parameters: {
          paymentAddress: '0xc12F17Da12cd01a9CDBB216949BA0b41A6Ffc4EB',
        },
      };

      const requestInfo = Object.assign({}, TestData.parametersWithoutExtensionsData, {
        currency: {
          network: 'rinkeby',
          type: RequestLogicTypes.CURRENCY.ETH,
          value: 'ETH',
        },
      });

      const request = await requestNetwork.createRequest({
        disablePaymentDetection: true,
        paymentNetwork,
        requestInfo,
        signer: TestData.payee.identity,
      });

      jest.advanceTimersByTime(150);
      const data = await request.refresh();

      expect(data.extensionsData[0].parameters.salt.length).toBe(16);
      jest.useRealTimers();
    });

    // This test checks that 2 payments with reference `c19da4923539c37f` have reached 0xc12F17Da12cd01a9CDBB216949BA0b41A6Ffc4EB
    it('can get the balance of an ETH request', async () => {
      jest.useFakeTimers('modern');
      const etherscanMock = new EtherscanProviderMock();
      ethers.providers.EtherscanProvider.prototype.getHistory = jest
        .fn()
        .mockImplementation(etherscanMock.getHistory);
      ethers.providers.EtherscanProvider.prototype.getNetwork = jest
        .fn()
        .mockImplementation(etherscanMock.getNetwork);

      const requestNetwork = new RequestNetwork({
        signatureProvider: TestData.fakeSignatureProvider,
        useMockStorage: true,
      });

      const paymentNetwork: PaymentTypes.PaymentNetworkCreateParameters = {
        id: ExtensionTypes.PAYMENT_NETWORK_ID.ETH_INPUT_DATA,
        parameters: {
          paymentAddress: '0xc12F17Da12cd01a9CDBB216949BA0b41A6Ffc4EB',
          refundAddress: '0x0000000000000000000000000000000000000002',
          salt: 'a1a2a3a4a5a6a7a8',
        },
      };

      const requestInfo = Object.assign({}, TestData.parametersWithoutExtensionsData, {
        currency: {
          network: 'mainnet',
          type: RequestLogicTypes.CURRENCY.ETH,
          value: 'ETH',
        },
      });

      const request = await requestNetwork.createRequest({
        paymentNetwork,
        requestInfo,
        signer: TestData.payee.identity,
      });

      jest.advanceTimersByTime(150);
      const data = await request.refresh();

      // Payment reference should be fixed
      expect(
        PaymentReferenceCalculator.calculate(
          data.requestId,
          data.extensionsData[0].parameters.salt,
          data.extensionsData[0].parameters.paymentAddress,
        ),
      ).toBe('efce79375b2db9f7');

      jest.advanceTimersByTime(150);
      const dataAfterRefresh = await request.refresh();

      expect(dataAfterRefresh.balance?.balance).toBe('12300000000');
      expect(dataAfterRefresh.balance?.events.length).toBe(1);

      expect(dataAfterRefresh.balance?.events[0].name).toBe('payment');
      expect(dataAfterRefresh.balance?.events[0].amount).toBe('12300000000');
      expect(dataAfterRefresh.balance?.events[0].parameters!.txHash).toBe(
        '0x06d95c3889dcd974106e82fa27358549d9392d6fee6ea14fe1acedadc1013114',
      );
      jest.useRealTimers();
    });

    it('can disable and enable the get the balance of a request', async () => {
      jest.useFakeTimers('modern');

      const etherscanMock = new EtherscanProviderMock();
      ethers.providers.EtherscanProvider.prototype.getHistory = jest
        .fn()
        .mockImplementation(etherscanMock.getHistory);
      ethers.providers.EtherscanProvider.prototype.getNetwork = jest
        .fn()
        .mockImplementation(etherscanMock.getNetwork);

      const requestNetwork = new RequestNetwork({
        signatureProvider: TestData.fakeSignatureProvider,
        useMockStorage: true,
      });

      const paymentNetwork: PaymentTypes.PaymentNetworkCreateParameters = {
        id: ExtensionTypes.PAYMENT_NETWORK_ID.ETH_INPUT_DATA,
        parameters: {
          paymentAddress: '0xc12F17Da12cd01a9CDBB216949BA0b41A6Ffc4EB',
          refundAddress: '0x0000000000000000000000000000000000000002',
          salt: 'a1a2a3a4a5a6a7a8',
        },
      };

      const requestInfo = Object.assign({}, TestData.parametersWithoutExtensionsData, {
        currency: {
          network: 'mainnet',
          type: RequestLogicTypes.CURRENCY.ETH,
          value: 'ETH',
        },
      });

      const request = await requestNetwork.createRequest({
        disablePaymentDetection: true,
        paymentNetwork,
        requestInfo,
        signer: TestData.payee.identity,
      });

      jest.advanceTimersByTime(150);
      const data = await request.refresh();

      // Payment reference should be fixed
      expect(
        PaymentReferenceCalculator.calculate(
          data.requestId,
          data.extensionsData[0].parameters.salt,
          data.extensionsData[0].parameters.paymentAddress,
        ),
      ).toBe('efce79375b2db9f7');

      jest.advanceTimersByTime(150);
      let dataAfterRefresh = await request.refresh();
      expect(dataAfterRefresh.balance).toBeNull();

      request.enablePaymentDetection();
      jest.advanceTimersByTime(150);
      dataAfterRefresh = await request.refresh();

      expect(dataAfterRefresh.balance?.balance).toBe('12300000000');
      expect(dataAfterRefresh.balance?.events.length).toBe(1);

      expect(dataAfterRefresh.balance?.events[0].name).toBe('payment');
      expect(dataAfterRefresh.balance?.events[0].amount).toBe('12300000000');
      expect(dataAfterRefresh.balance?.events[0].parameters!.txHash).toBe(
        '0x06d95c3889dcd974106e82fa27358549d9392d6fee6ea14fe1acedadc1013114',
      );

      request.disablePaymentDetection();
      jest.advanceTimersByTime(150);
      dataAfterRefresh = await request.refresh();

      expect(dataAfterRefresh.balance?.balance).toBe('12300000000');
      expect(dataAfterRefresh.balance?.events.length).toBe(1);

      expect(dataAfterRefresh.balance?.events[0].name).toBe('payment');
      expect(dataAfterRefresh.balance?.events[0].amount).toBe('12300000000');
      expect(dataAfterRefresh.balance?.events[0].parameters!.txHash).toBe(
        '0x06d95c3889dcd974106e82fa27358549d9392d6fee6ea14fe1acedadc1013114',
      );
      jest.useRealTimers();
    });

    it('can get the balance on a skipped payment detection request', async () => {
      jest.useFakeTimers('modern');

      const etherscanMock = new EtherscanProviderMock();
      ethers.providers.EtherscanProvider.prototype.getHistory = jest
        .fn()
        .mockImplementation(etherscanMock.getHistory);
      ethers.providers.EtherscanProvider.prototype.getNetwork = jest
        .fn()
        .mockImplementation(etherscanMock.getNetwork);

      const requestNetwork = new RequestNetwork({
        signatureProvider: TestData.fakeSignatureProvider,
        useMockStorage: true,
      });

      const paymentNetwork: PaymentTypes.PaymentNetworkCreateParameters = {
        id: ExtensionTypes.PAYMENT_NETWORK_ID.ETH_INPUT_DATA,
        parameters: {
          paymentAddress: '0xc12F17Da12cd01a9CDBB216949BA0b41A6Ffc4EB',
          refundAddress: '0x0000000000000000000000000000000000000002',
          salt: 'a1a2a3a4a5a6a7a8',
        },
      };

      const requestInfo = Object.assign({}, TestData.parametersWithoutExtensionsData, {
        currency: {
          network: 'mainnet',
          type: RequestLogicTypes.CURRENCY.ETH,
          value: 'ETH',
        },
      });

      const request = await requestNetwork.createRequest({
        disablePaymentDetection: true,
        paymentNetwork,
        requestInfo,
        signer: TestData.payee.identity,
      });

      jest.advanceTimersByTime(150);
      const data = await request.refresh();

      // Payment reference should be fixed
      expect(
        PaymentReferenceCalculator.calculate(
          data.requestId,
          data.extensionsData[0].parameters.salt,
          data.extensionsData[0].parameters.paymentAddress,
        ),
      ).toBe('efce79375b2db9f7');

      jest.advanceTimersByTime(150);
      let dataAfterRefresh = await request.refresh();
      expect(dataAfterRefresh.balance).toBeNull();

      const balance = await request.refreshBalance();
      expect(balance?.balance).toBe('12300000000');
      expect(balance?.events.length).toBe(1);

      expect(balance?.events[0].name).toBe('payment');
      expect(balance?.events[0].amount).toBe('12300000000');
      expect(balance?.events[0].parameters!.txHash).toBe(
        '0x06d95c3889dcd974106e82fa27358549d9392d6fee6ea14fe1acedadc1013114',
      );
      dataAfterRefresh = request.getData();

      expect(dataAfterRefresh.balance?.balance).toBe('12300000000');
      expect(dataAfterRefresh.balance?.events.length).toBe(1);

      expect(dataAfterRefresh.balance?.events[0].name).toBe('payment');
      expect(dataAfterRefresh.balance?.events[0].amount).toBe('12300000000');
      expect(dataAfterRefresh.balance?.events[0].parameters!.txHash).toBe(
        '0x06d95c3889dcd974106e82fa27358549d9392d6fee6ea14fe1acedadc1013114',
      );

      jest.useRealTimers();
    });
  });

  describe('ERC20 address based requests', () => {
    it('can create ERC20 address based requests', async () => {
      const testErc20TokenAddress = '0x9FBDa871d559710256a2502A2517b794B482Db40';

      const requestNetwork = new RequestNetwork({
        signatureProvider: TestData.fakeSignatureProvider,
        useMockStorage: true,
      });
      // generate address randomly to avoid collisions
      const paymentAddress = '0x' + (await random32Bytes()).slice(12).toString('hex');
      const refundAddress = '0x' + (await random32Bytes()).slice(12).toString('hex');

      const paymentNetwork: PaymentTypes.PaymentNetworkCreateParameters = {
        id: ExtensionTypes.PAYMENT_NETWORK_ID.ERC20_ADDRESS_BASED,
        parameters: {
          paymentAddress,
          refundAddress,
        },
      };

      const requestInfo = Object.assign({}, TestData.parametersWithoutExtensionsData, {
        currency: {
          network: 'private',
          type: RequestLogicTypes.CURRENCY.ERC20,
          value: testErc20TokenAddress,
        },
      });

      const request = await requestNetwork.createRequest({
        paymentNetwork,
        requestInfo,
        signer: TestData.payee.identity,
      });

      await new Promise((resolve): any => setTimeout(resolve, 150));
      let data = await request.refresh();

      expect(data).toBeDefined();
      expect(data.balance?.balance).toBe('0');
      expect(data.balance?.events.length).toBe(0);
      expect(data.meta).toBeDefined();
      expect(data.currency).toBe('unknown');

      expect(
        data.extensions[ExtensionTypes.PAYMENT_NETWORK_ID.ERC20_ADDRESS_BASED].values
          .paymentAddress,
      ).toBe(paymentAddress);
      expect(
        data.extensions[ExtensionTypes.PAYMENT_NETWORK_ID.ERC20_ADDRESS_BASED].values.refundAddress,
      ).toBe(refundAddress);
      expect(data.expectedAmount).toBe(requestParameters.expectedAmount);

      const provider = new ethers.providers.JsonRpcProvider('http://localhost:8545');
      const erc20abiFragment = [
        'function transfer(address _to, uint _value) returns (bool transfer)',
      ];

      // Set up the ERC20 contract interface
      const contract = new ethers.Contract(
        testErc20TokenAddress,
        erc20abiFragment,
        provider.getSigner(0),
      );
      // check payment
      await contract.transfer(paymentAddress, 2);

      data = await request.refresh();
      expect(data.balance?.balance).toBe('2');
      expect(data.balance?.events.length).toBe(1);
      expect(data.balance?.events[0].amount).toBe('2');
      expect(data.balance?.events[0].name).toBe('payment');
      expect(data.balance?.events[0].timestamp).toBeDefined();
      expect(data.balance?.events[0].parameters.block).toBeDefined();
      expect(data.balance?.events[0].parameters.from.length).toBe(42);
      expect(data.balance?.events[0].parameters.to.toLowerCase()).toBe(paymentAddress);
      expect(data.balance?.events[0].parameters.txHash.length).toBe(66);

      // check refund
      await contract.transfer(refundAddress, 1);

      data = await request.refresh();
      expect(data.balance?.balance).toBe('1');
      expect(data.balance?.events.length).toBe(2);
      expect(data.balance?.events[0].amount).toBe('2');
      expect(data.balance?.events[0].name).toBe('payment');
      expect(data.balance?.events[0].timestamp).toBeDefined();
      expect(data.balance?.events[0].parameters.block).toBeDefined();
      expect(data.balance?.events[0].parameters.from.length).toBe(42);
      expect(data.balance?.events[0].parameters.to.toLowerCase()).toBe(paymentAddress);
      expect(data.balance?.events[0].parameters.txHash.length).toBe(66);
      expect(data.balance?.events[1].amount).toBe('1');
      expect(data.balance?.events[1].name).toBe('refund');
      expect(data.balance?.events[1].timestamp).toBeDefined();
      expect(data.balance?.events[1].parameters.block).toBeDefined();
      expect(data.balance?.events[1].parameters.from.length).toBe(42);
      expect(data.balance?.events[1].parameters.to.toLowerCase()).toBe(refundAddress);
      expect(data.balance?.events[1].parameters.txHash.length).toBe(66);
    });
  });

  it('Can create ERC20 declarative requests with non-evm currency', async () => {
    const testErc20TokenAddress = 'usdc.near';
    const requestNetwork = new RequestNetwork({
      signatureProvider: TestData.fakeSignatureProvider,
      useMockStorage: true,
    });

    const paymentNetwork: PaymentTypes.PaymentNetworkCreateParameters = {
      id: ExtensionTypes.PAYMENT_NETWORK_ID.ANY_DECLARATIVE,
      parameters: {},
    };

    const requestInfo = Object.assign({}, TestData.parametersWithoutExtensionsData, {
      currency: {
        network: 'aurora',
        type: RequestLogicTypes.CURRENCY.ERC20,
        value: testErc20TokenAddress,
      },
    });

    const request = await requestNetwork.createRequest({
      paymentNetwork,
      requestInfo,
      signer: TestData.payee.identity,
    });

    await new Promise((resolve): any => setTimeout(resolve, 150));
    let data = await request.refresh();

    expect(data).toBeDefined();
    expect(data.balance?.balance).toBe('0');
    expect(data.balance?.events.length).toBe(0);
    expect(data.meta).toBeDefined();
    expect(data.currency).toBe('unknown');

    expect(data.extensions[ExtensionTypes.PAYMENT_NETWORK_ID.ANY_DECLARATIVE].values).toEqual({
      receivedPaymentAmount: '0',
      receivedRefundAmount: '0',
      sentPaymentAmount: '0',
      sentRefundAmount: '0',
    });
    expect(data.expectedAmount).toBe(requestParameters.expectedAmount);
  });

  it('cannot create ERC20 address based requests with invalid currency', async () => {
    const testErc20TokenAddress = 'invalidErc20Address';

    const requestNetwork = new RequestNetwork({
      signatureProvider: TestData.fakeSignatureProvider,
      useMockStorage: true,
    });

    // generate address randomly to avoid collisions
    const paymentAddress = '0x' + (await random32Bytes()).slice(12).toString('hex');
    const refundAddress = '0x' + (await random32Bytes()).slice(12).toString('hex');

    const paymentNetwork: PaymentTypes.PaymentNetworkCreateParameters = {
      id: ExtensionTypes.PAYMENT_NETWORK_ID.ERC20_ADDRESS_BASED,
      parameters: {
        paymentAddress,
        refundAddress,
      },
    };

    const requestInfo = Object.assign({}, TestData.parametersWithoutExtensionsData, {
      currency: {
        network: 'aurora',
        type: RequestLogicTypes.CURRENCY.ERC20,
        value: testErc20TokenAddress,
      },
    });

    await expect(
      requestNetwork.createRequest({
        paymentNetwork,
        requestInfo,
        signer: TestData.payee.identity,
      }),
    ).rejects.toThrowError('The currency is not valid');
  });

  describe('ERC20 proxy contract requests', () => {
    it('can create ERC20 requests with given salt', async () => {
      const requestNetwork = new RequestNetwork({
        signatureProvider: TestData.fakeSignatureProvider,
        useMockStorage: true,
      });
      const paymentNetwork: PaymentTypes.PaymentNetworkCreateParameters = {
        id: ExtensionTypes.PAYMENT_NETWORK_ID.ERC20_PROXY_CONTRACT,
        parameters: {
          paymentAddress: '0x6330A553Fc93768F612722BB8c2eC78aC90B3bbc',
          refundAddress: '0x5AEDA56215b167893e80B4fE645BA6d5Bab767DE',
          salt,
        },
      };

      const requestInfo = Object.assign({}, TestData.parametersWithoutExtensionsData, {
        currency: {
          network: 'private',
          type: RequestLogicTypes.CURRENCY.ERC20,
          value: '0x9FBDa871d559710256a2502A2517b794B482Db40', // Test Erc20
        },
      });

      const request = await requestNetwork.createRequest({
        paymentNetwork,
        requestInfo,
        signer: TestData.payee.identity,
        disablePaymentDetection: true,
      });
      const data = await request.waitForConfirmation();

      expect(data).toBeDefined();
      expect(data.balance?.error).toBeUndefined();
      expect(data.balance?.balance).toBeUndefined();
      expect(data.meta).toBeDefined();
      expect(data.currency).toBe('unknown');
      expect(data.extensionsData[0].parameters.salt).toBe(salt);
      expect(data.expectedAmount).toBe(requestParameters.expectedAmount);
    });

    it('can create ERC20 requests without given salt', async () => {
      const requestNetwork = new RequestNetwork({
        signatureProvider: TestData.fakeSignatureProvider,
        useMockStorage: true,
      });

      const paymentNetwork: PaymentTypes.PaymentNetworkCreateParameters = {
        id: ExtensionTypes.PAYMENT_NETWORK_ID.ERC20_PROXY_CONTRACT,
        parameters: {
          paymentAddress: '0xc12F17Da12cd01a9CDBB216949BA0b41A6Ffc4EB',
          refundAddress: '0xc12F17Da12cd01a9CDBB216949BA0b41A6Ffc4EB',
        },
      };

      const requestInfo = Object.assign({}, TestData.parametersWithoutExtensionsData, {
        currency: {
          network: 'private',
          type: RequestLogicTypes.CURRENCY.ERC20,
          value: '0x9FBDa871d559710256a2502A2517b794B482Db40',
        },
      });

      const request = await requestNetwork.createRequest({
        paymentNetwork,
        requestInfo,
        signer: TestData.payee.identity,
      });

      await new Promise((resolve): any => setTimeout(resolve, 150));
      const data = await request.refresh();

      expect(data.extensionsData[0].parameters.salt.length).toBe(16);
    });
  });

  describe('Conversion requests: payment chain should be deduced from the payment network parameters', () => {
    it('creates any-to-erc20 requests', async () => {
      const requestNetwork = new RequestNetwork({
        signatureProvider: TestData.fakeSignatureProvider,
        useMockStorage: true,
      });

      const paymentNetwork: PaymentTypes.PaymentNetworkCreateParameters = {
        id: ExtensionTypes.PAYMENT_NETWORK_ID.ANY_TO_ERC20_PROXY,
        parameters: {
          network: 'goerli',
          paymentAddress: '0x6330A553Fc93768F612722BB8c2eC78aC90B3bbc',
          acceptedTokens: ['0xBA62BCfcAaFc6622853cca2BE6Ac7d845BC0f2Dc'],
          salt,
        },
      };

      const requestInfo = Object.assign({}, TestData.parametersUSDWithoutExtensionsData);

      const request = await requestNetwork.createRequest({
        requestInfo,
        paymentNetwork,
        signer: TestData.payee.identity,
        disablePaymentDetection: true,
      });
      const data = await request.waitForConfirmation();

      expect(data).toBeDefined();
      expect(data.balance?.error).toBeUndefined();
      expect(data.balance?.balance).toBeUndefined();
      expect(data.meta).toBeDefined();
      expect(data.currency).toBe('USD');
      expect(data.extensionsData.length).toBe(1);
      expect(data.extensionsData[0].parameters.network).toBe('goerli');
      expect(data.extensionsData[0].id).toBe('pn-any-to-erc20-proxy');
      expect(data.expectedAmount).toBe(TestData.parametersUSDWithoutExtensionsData.expectedAmount);
    });
    it('can create any-to-native requests', async () => {
      const requestNetwork = new RequestNetwork({
        signatureProvider: TestData.fakeSignatureProvider,
        useMockStorage: true,
      });

      const paymentNetwork: PaymentTypes.PaymentNetworkCreateParameters = {
        id: ExtensionTypes.PAYMENT_NETWORK_ID.ANY_TO_NATIVE_TOKEN,
        parameters: {
          network: 'aurora',
          paymentAddress: 'paymentaddress.near',
          salt,
        },
      };

      const requestInfo = Object.assign({}, TestData.parametersUSDWithoutExtensionsData);

      const request = await requestNetwork.createRequest({
        requestInfo,
        paymentNetwork,
        signer: TestData.payee.identity,
        disablePaymentDetection: true,
      });
      const data = await request.waitForConfirmation();

      expect(data).toBeDefined();
      expect(data.balance?.error).toBeUndefined();
      expect(data.balance?.balance).toBeUndefined();
      expect(data.meta).toBeDefined();
      expect(data.currency).toBe('USD');
      expect(data.extensionsData.length).toBe(1);
      expect(data.extensionsData[0].parameters.network).toBe('aurora');
      expect(data.extensionsData[0].id).toBe('pn-any-to-native-token');
      expect(data.expectedAmount).toBe(TestData.parametersUSDWithoutExtensionsData.expectedAmount);
    });
    it('cannot create conversion requests on networks not supported', async () => {
      const requestNetwork = new RequestNetwork({
        signatureProvider: TestData.fakeSignatureProvider,
        useMockStorage: true,
      });

      const paymentNetwork: PaymentTypes.PaymentNetworkCreateParameters = {
        id: ExtensionTypes.PAYMENT_NETWORK_ID.ANY_TO_NATIVE_TOKEN,
        parameters: {
          network: 'mainnet', // This network is not supported for any-to-native
          paymentAddress: 'paymentaddress.near',
          salt,
        },
      };

      const requestInfo = Object.assign({}, TestData.parametersUSDWithoutExtensionsData);

      await expect(
        requestNetwork.createRequest({
          requestInfo,
          paymentNetwork,
          signer: TestData.payee.identity,
          disablePaymentDetection: true,
        }),
      ).rejects.toThrowError(
        'the pn-any-to-native-token extension is not supported for the network mainnet',
      );
    });
  });

  describe('Token lists', () => {
    const testErc20Data = {
      ...TestData.parametersWithoutExtensionsData,
      currency: {
        network: 'private',
        type: RequestLogicTypes.CURRENCY.ERC20,
        value: '0x9FBDa871d559710256a2502A2517b794B482Db40', // Test Erc20
      },
    };
    const daiData = {
      ...TestData.parametersWithoutExtensionsData,
      currency: {
        network: 'mainnet',
        type: RequestLogicTypes.CURRENCY.ERC20,
        value: '0x6B175474E89094C44Da98b954EedeAC495271d0F', // DAI
      },
    };
    const paymentNetwork: PaymentTypes.PaymentNetworkCreateParameters = {
      id: ExtensionTypes.PAYMENT_NETWORK_ID.ERC20_PROXY_CONTRACT,
      parameters: {
        paymentAddress: '0xc12F17Da12cd01a9CDBB216949BA0b41A6Ffc4EB',
        refundAddress: '0xc12F17Da12cd01a9CDBB216949BA0b41A6Ffc4EB',
      },
    };

    it('supports a default list when nothing is provided', async () => {
      const requestNetwork = new RequestNetwork({
        signatureProvider: TestData.fakeSignatureProvider,
        useMockStorage: true,
      });
      const request = await requestNetwork.createRequest({
        requestInfo: daiData,
        paymentNetwork,
        signer: TestData.payee.identity,
      });

      expect(request.getData().currency).toBe('DAI-mainnet');
    });

    it('shows unknown when the currency is not known', async () => {
      const requestNetwork = new RequestNetwork({
        signatureProvider: TestData.fakeSignatureProvider,
        useMockStorage: true,
      });
      const request = await requestNetwork.createRequest({
        requestInfo: testErc20Data,
        paymentNetwork,
        signer: TestData.payee.identity,
      });

      expect(request.getData().currency).toBe('unknown');
    });

    describe('allows overriding the default currencies', () => {
      const requestNetwork = new RequestNetwork({
        signatureProvider: TestData.fakeSignatureProvider,
        useMockStorage: true,
        currencies: [
          {
            network: 'private',
            address: testErc20Data.currency.value,
            type: RequestLogicTypes.CURRENCY.ERC20,
            decimals: 18,
            symbol: '_TEST',
          },
        ],
      });

      it('allows creating a request by currency properties', async () => {
        const request = await requestNetwork.createRequest({
          requestInfo: testErc20Data,
          paymentNetwork,
          signer: TestData.payee.identity,
        });

        expect(request.getData().currency).toBe('_TEST-private');
      });

      it('allows creating a request by currency name', async () => {
        const request = await requestNetwork.createRequest({
          requestInfo: {
            ...testErc20Data,
            currency: '_TEST',
          },
          paymentNetwork,
          signer: TestData.payee.identity,
        });

        expect(request.getData().currency).toBe('_TEST-private');
      });

      it('overrides the default token list', async () => {
        const daiRequest = await requestNetwork.createRequest({
          requestInfo: daiData,
          paymentNetwork,
          signer: TestData.payee.identity,
        });

        // the currencyManager provided to the requestNetwork object does not contain DAI
        expect(daiRequest.getData().currency).toBe('unknown');
      });
    });
  });
});<|MERGE_RESOLUTION|>--- conflicted
+++ resolved
@@ -83,16 +83,11 @@
     identity: IdentityTypes.IIdentity,
   ): Promise<string> => {
     switch (identity.value.toLowerCase()) {
-<<<<<<< HEAD
       case idRaw1.identity.value:
-        return Utils.encryption.decrypt(data, idRaw1.decryptionParams);
+        return decrypt(data, idRaw1.decryptionParams);
 
       case idRaw2.identity.value:
-        return Utils.encryption.decrypt(data, idRaw2.decryptionParams);
-=======
-      case encryptionData.identity.value:
-        return decrypt(data, encryptionData.decryptionParams);
->>>>>>> 7965ebcd
+        return decrypt(data, idRaw2.decryptionParams);
 
       default:
         throw new Error('Identity not registered');
