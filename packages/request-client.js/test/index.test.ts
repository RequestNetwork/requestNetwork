--- conflicted
+++ resolved
@@ -1912,15 +1912,10 @@
       expect(data.extensionsData[0].parameters.network).toBe('goerli');
       expect(data.extensionsData[0].id).toBe('pn-any-to-erc20-proxy');
       expect(data.expectedAmount).toBe(TestData.parametersUSDWithoutExtensionsData.expectedAmount);
-<<<<<<< HEAD
-    });
+    }, 10000);
+    
     // FIXME: Near should get conversion again with Pyth.
     it.skip('can create any-to-native requests', async () => {
-=======
-    }, 10000);
-
-    it('can create any-to-native requests', async () => {
->>>>>>> fcbf982e
       const requestNetwork = new RequestNetwork({
         signatureProvider: TestData.fakeSignatureProvider,
         useMockStorage: true,
