{
  "name": "@requestnetwork/request-client.js",
  "version": "0.39.0",
  "publishConfig": {
    "access": "public"
  },
  "description": "Client side library for Request Network.",
  "keywords": [
    "requestnetwork",
    "request-client.js"
  ],
  "repository": {
    "type": "git",
    "url": "git+https://github.com/RequestNetwork/requestNetwork.git"
  },
  "homepage": "https://github.com/RequestNetwork/requestNetwork/tree/master/packages/request-client.js#readme",
  "bugs": {
    "url": "https://github.com/RequestNetwork/requestNetwork/issues"
  },
  "license": "MIT",
  "engines": {
    "node": ">=8.0.0"
  },
  "main": "dist/index.js",
  "types": "dist/index.d.ts",
  "directories": {
    "lib": "src",
    "test": "test"
  },
  "files": [
    "dist"
  ],
  "scripts": {
    "build": "run-s build:commonjs build:umd",
    "build:commonjs": "tsc -b",
    "build:umd": "webpack",
    "clean": "shx rm -rf dist tsconfig.tsbuildinfo",
    "docs": "shx rm -rf ./docs && compodoc -p tsconfig.json --output docs --disablePrivate --gaID UA-105153327-8",
    "lint": "eslint \"src/**/*.ts\"",
    "prepare": "yarn run build",
    "test": "jest",
    "test:watch": "yarn test --watch"
  },
  "dependencies": {
    "@requestnetwork/advanced-logic": "0.34.0",
    "@requestnetwork/currency": "0.8.0",
    "@requestnetwork/data-access": "0.26.0",
    "@requestnetwork/data-format": "0.9.0",
    "@requestnetwork/epk-signature": "0.5.34",
    "@requestnetwork/multi-format": "0.15.9",
    "@requestnetwork/payment-detection": "0.35.0",
    "@requestnetwork/request-logic": "0.26.9",
    "@requestnetwork/smart-contracts": "0.28.0",
    "@requestnetwork/transaction-manager": "0.26.9",
    "@requestnetwork/types": "0.35.0",
    "@requestnetwork/utils": "0.35.0",
    "axios": "0.21.1",
<<<<<<< HEAD
    "ethers": "5.5.1"
=======
    "ethers": "5.5.1",
    "tslib": "2.3.1"
>>>>>>> 2c879a60
  },
  "devDependencies": {
    "@compodoc/compodoc": "1.1.11",
    "@types/jest": "26.0.13",
    "amd-loader": "0.0.8",
    "axios-mock-adapter": "1.19.0",
    "duplicate-package-checker-webpack-plugin": "3.0.0",
    "jest": "26.4.2",
    "npm-run-all": "4.1.5",
    "nyc": "15.1.0",
    "prettier": "2.2.1",
    "shx": "0.3.2",
    "source-map-support": "0.5.19",
    "terser-webpack-plugin": "4.2.3",
    "ts-jest": "26.3.0",
    "ts-loader": "8.3.0",
    "ts-node": "9.0.0",
    "typescript": "4.4.4",
    "webpack": "4.44.2",
    "webpack-bundle-analyzer": "4.2.0",
    "webpack-cli": "3.3.12"
  },
  "gitHead": "6155223cfce769e48ccae480c510b35b4f54b4d0"
}<|MERGE_RESOLUTION|>--- conflicted
+++ resolved
@@ -55,12 +55,8 @@
     "@requestnetwork/types": "0.35.0",
     "@requestnetwork/utils": "0.35.0",
     "axios": "0.21.1",
-<<<<<<< HEAD
-    "ethers": "5.5.1"
-=======
     "ethers": "5.5.1",
     "tslib": "2.3.1"
->>>>>>> 2c879a60
   },
   "devDependencies": {
     "@compodoc/compodoc": "1.1.11",
