import * as MultiFormat from '@requestnetwork/multi-format';
import { normalizeKeccak256Hash } from '@requestnetwork/utils';

import { EventEmitter } from 'events';

import { DataAccessTypes, EncryptionTypes, TransactionTypes } from '@requestnetwork/types';

import { TransactionManager } from '../src/index';
import TransactionsFactory from '../src/transactions-factory';
import TransactionsParser from '../src/transactions-parser';

import * as TestData from './unit/utils/test-data';

const extraTopics = ['topic1', 'topic2'];

const data = '{ "what": "ever", "it": "is,", "this": "must", "work": true }';
const data2 = '{"or": "can", "be":false}';

const tx: DataAccessTypes.ITimestampedTransaction = {
  state: TransactionTypes.TransactionState.PENDING,
  timestamp: 1,
  transaction: { data },
};
const tx2: DataAccessTypes.ITimestampedTransaction = {
  state: TransactionTypes.TransactionState.PENDING,
  timestamp: 1,
  transaction: { data: data2 },
};

const dataHash = normalizeKeccak256Hash(JSON.parse(data));
const channelId = MultiFormat.serialize(dataHash);
const dataHash2 = normalizeKeccak256Hash(JSON.parse(data2));
const channelId2 = MultiFormat.serialize(dataHash2);

const fakeMetaDataAccessPersistReturn: DataAccessTypes.IReturnPersistTransaction = Object.assign(
  new EventEmitter() as DataAccessTypes.PersistTransactionEmitter,
  {
    meta: { transactionStorageLocation: 'fakeDataId', topics: extraTopics },
    result: {},
  },
);

const fakeMetaDataAccessGetReturn: DataAccessTypes.IReturnGetTransactions = {
  meta: { transactionsStorageLocation: ['fakeDataId1', 'fakeDataId2'] },
  result: { transactions: [tx, tx2] },
};

const fakeMetaDataAccessGetChannelsReturn: DataAccessTypes.IReturnGetChannelsByTopic = {
  meta: { transactionsStorageLocation: { [channelId]: ['fakeDataId1', 'fakeDataId2'] } },
  result: { transactions: { [channelId]: [tx, tx2] } },
};
let fakeDataAccess: DataAccessTypes.IDataAccess;

/* eslint-disable @typescript-eslint/no-unused-expressions */
describe('index', () => {
  beforeEach(() => {
    fakeDataAccess = {
      _getStatus: jest.fn(),
      getChannelsByMultipleTopics: jest.fn().mockReturnValue(fakeMetaDataAccessGetChannelsReturn),
      getChannelsByTopic: jest.fn().mockReturnValue(fakeMetaDataAccessGetChannelsReturn),
      getTransactionsByChannelId: jest.fn().mockReturnValue(fakeMetaDataAccessGetReturn),
      initialize: jest.fn(),
      close: jest.fn(),
      persistTransaction: jest.fn((): any => {
        setTimeout(
          () => {
            fakeMetaDataAccessPersistReturn.emit('confirmed', {
              meta: { transactionStorageLocation: 'fakeDataId', topics: extraTopics },
              result: {},
            });
          },
          // eslint-disable-next-line no-magic-numbers
          100,
        );
        return fakeMetaDataAccessPersistReturn;
      }),
    };
  });

  describe('persistTransaction', () => {
    describe('in a new channel', () => {
      it('can persist a clear transaction in a new channel', async () => {
        const transactionManager = new TransactionManager(fakeDataAccess);

        const ret = await transactionManager.persistTransaction(data, channelId, extraTopics);

        const resultConfirmed1 = await new Promise((resolve) => ret.on('confirmed', resolve));
        // 'result Confirmed wrong'
        expect(resultConfirmed1).toEqual({
          meta: {
            dataAccessMeta: { transactionStorageLocation: 'fakeDataId', topics: extraTopics },
            encryptionMethod: undefined,
          },
          result: {},
        });

        // 'ret.result is wrong'
        expect(ret.result).toEqual({});
        // 'ret.meta is wrong'
        expect(ret.meta).toEqual(
          expect.objectContaining({
            dataAccessMeta: fakeMetaDataAccessPersistReturn.meta,
            encryptionMethod: undefined,
          }),
        );
        expect(fakeDataAccess.persistTransaction).toHaveBeenCalledWith(
          await TransactionsFactory.createClearTransaction(data),
          channelId,
          extraTopics.concat([channelId]),
        );
      });

      it('can persist an encrypted transaction in a new channel', async () => {
        const transactionManager = new TransactionManager(fakeDataAccess);

        const ret = await transactionManager.persistTransaction(data, channelId, extraTopics, [
          TestData.idRaw1.encryptionParams,
          TestData.idRaw2.encryptionParams,
          TestData.idRaw3.encryptionParams,
        ]);

        // 'ret.result is wrong'
        expect(ret.result).toEqual({});
        // 'ret.meta is wrong'
        expect(ret.meta).toEqual(
          expect.objectContaining({
            dataAccessMeta: fakeMetaDataAccessPersistReturn.meta,
            encryptionMethod: 'ecies-aes256-gcm',
          }),
        );
        expect(fakeDataAccess.persistTransaction).toHaveBeenCalledTimes(1);
      }, 10000);

      it('cannot persist a transaction if data access emit error', async () => {
        const fakeDataAccessEmittingError = Object.assign({}, fakeDataAccess);
        fakeDataAccessEmittingError.persistTransaction = jest.fn((): any => {
          const persistWithEvent = Object.assign(
            new EventEmitter(),
            fakeMetaDataAccessPersistReturn,
          );
          setTimeout(() => {
            // eslint-disable-next-line no-magic-numbers
            persistWithEvent.emit('error', 'error for test purpose', 100);
          });
          return persistWithEvent;
        });

        const transactionManager = new TransactionManager(fakeDataAccess);

        const ret = await transactionManager.persistTransaction(data, channelId, extraTopics);

        ret.on('error', (error) => {
          // 'result Confirmed wrong'
          expect(error).toBe('error for test purpose');
        });

        // 'ret.result is wrong'
        expect(ret.result).toEqual({});
        // 'ret.meta is wrong'
        expect(ret.meta).toEqual(
          expect.objectContaining({
            dataAccessMeta: fakeMetaDataAccessPersistReturn.meta,
            encryptionMethod: undefined,
          }),
        );
        expect(fakeDataAccess.persistTransaction).toHaveBeenCalledWith(
          await TransactionsFactory.createClearTransaction(data),
          channelId,
          extraTopics.concat([channelId]),
        );
      });
    });

    describe('in an existing new channel', () => {
      afterEach(() => {
        jest.clearAllMocks();
      });
      it('can persist a clear transaction in an existing channel', async () => {
        const transactionManager = new TransactionManager(fakeDataAccess);

        const ret = await transactionManager.persistTransaction(data2, channelId, extraTopics);

        // 'ret.result is wrong'
        expect(ret.result).toEqual({});
        // 'ret.meta is wrong'
        expect(ret.meta).toEqual(
          expect.objectContaining({
            dataAccessMeta: fakeMetaDataAccessPersistReturn.meta,
            encryptionMethod: undefined,
          }),
        );
        expect(fakeDataAccess.persistTransaction).toHaveBeenCalledWith(
          await TransactionsFactory.createClearTransaction(data2),
          channelId,
          extraTopics.concat([channelId2]),
        );
      });

      it('can persist a encrypted transaction in an existing channel', async () => {
        const encryptedTx = await TransactionsFactory.createEncryptedTransactionInNewChannel(data, [
          TestData.idRaw1.encryptionParams,
        ]);

        const fakeMetaDataAccessGetReturnWithEncryptedTransaction: DataAccessTypes.IReturnGetTransactions =
          {
            meta: {
              transactionsStorageLocation: ['fakeDataId1'],
            },
            result: {
              transactions: [
                {
                  state: TransactionTypes.TransactionState.PENDING,
                  timestamp: 1,
                  transaction: encryptedTx,
                },
              ],
            },
          };

        fakeDataAccess = {
          _getStatus: jest.fn(),
          getChannelsByMultipleTopics: jest.fn(),
          getChannelsByTopic: jest.fn(),
          getTransactionsByChannelId: jest
            .fn()
            .mockReturnValue(fakeMetaDataAccessGetReturnWithEncryptedTransaction),
          initialize: jest.fn(),
          close: jest.fn(),
          persistTransaction: jest.fn().mockReturnValue(fakeMetaDataAccessPersistReturn),
        };

        const transactionManager = new TransactionManager(
          fakeDataAccess,
          TestData.fakeDecryptionProvider,
        );
        const ret = await transactionManager.persistTransaction(data2, channelId, extraTopics);

        // 'ret.result is wrong'
        expect(ret.result).toEqual({});
        // 'ret.meta is wrong'
        expect(ret.meta).toEqual(
          expect.objectContaining({
            dataAccessMeta: fakeMetaDataAccessPersistReturn.meta,
            encryptionMethod: 'ecies-aes256-gcm',
          }),
        );

        expect(fakeDataAccess.persistTransaction).toHaveBeenCalledTimes(1);
        expect(fakeDataAccess.persistTransaction).toHaveBeenCalledWith(
          {
            encryptedData: expect.stringMatching(/^04.{76}/),
          },
          channelId,
          extraTopics.concat([channelId2]),
        );
      });

      it('cannot persist a encrypted transaction on a channel not found', async () => {
        const fakeMetaDataAccessGetReturnEmpty: DataAccessTypes.IReturnGetTransactions = {
          meta: {
            transactionsStorageLocation: [],
          },
          result: {
            transactions: [],
          },
        };

        fakeDataAccess = {
          _getStatus: jest.fn(),
          getChannelsByMultipleTopics: jest.fn(),
          getChannelsByTopic: jest.fn(),
          getTransactionsByChannelId: jest.fn().mockReturnValue(fakeMetaDataAccessGetReturnEmpty),
          initialize: jest.fn(),
          close: jest.fn(),
          persistTransaction: jest.fn().mockReturnValue(fakeMetaDataAccessPersistReturn),
        };

        const transactionManager = new TransactionManager(
          fakeDataAccess,
          TestData.fakeDecryptionProvider,
        );
        await expect(
          transactionManager.persistTransaction(data2, channelId, extraTopics),
        ).rejects.toThrowError(`Impossible to retrieve the channel: ${channelId}`);
      });

      it('can persist a encrypted transaction in an existing channel with encryption parameters given', async () => {
        const encryptedTx = await TransactionsFactory.createEncryptedTransactionInNewChannel(data, [
          TestData.idRaw1.encryptionParams,
        ]);

        const fakeMetaDataAccessGetReturnWithEncryptedTransaction: DataAccessTypes.IReturnGetTransactions =
          {
            meta: {
              transactionsStorageLocation: ['fakeDataId1'],
            },
            result: {
              transactions: [
                {
                  state: TransactionTypes.TransactionState.PENDING,
                  timestamp: 1,
                  transaction: encryptedTx,
                },
              ],
            },
          };

        fakeDataAccess = {
          _getStatus: jest.fn(),
          getChannelsByMultipleTopics: jest.fn(),
          getChannelsByTopic: jest.fn(),
          getTransactionsByChannelId: jest
            .fn()
            .mockReturnValue(fakeMetaDataAccessGetReturnWithEncryptedTransaction),
          initialize: jest.fn(),
          close: jest.fn(),
          persistTransaction: jest.fn().mockReturnValue(fakeMetaDataAccessPersistReturn),
        };

        const transactionManager = new TransactionManager(
          fakeDataAccess,
          TestData.fakeDecryptionProvider,
        );

        const ret = await transactionManager.persistTransaction(data2, channelId, extraTopics, [
          TestData.idRaw2.encryptionParams,
        ]);

        // 'ret.result is wrong'
        expect(ret.result).toEqual({});
        // 'ret.meta is wrong'
        expect(ret.meta).toEqual(
          expect.objectContaining({
            dataAccessMeta: fakeMetaDataAccessPersistReturn.meta,
            encryptionMethod: 'ecies-aes256-gcm',
          }),
        );

        expect(fakeDataAccess.persistTransaction).toHaveBeenCalledTimes(1);
        expect(fakeDataAccess.persistTransaction).toHaveBeenCalledWith(
          {
            encryptedData: expect.stringMatching(/^04.{76}/),
            keys: {
              '20740fc87bd3f41d07d23a01dec90623ebc5fed9d6': expect.stringMatching(/^02.{258}/),
            },
          },
          channelId,
          extraTopics.concat([channelId2]),
        );
      });
    });
  });

  describe('getTransactionsByChannelId', () => {
    it('can get transactions by channel id', async () => {
      const transactionManager = new TransactionManager(fakeDataAccess);

      const ret = await transactionManager.getTransactionsByChannelId(channelId);

      // 'ret.result is wrong'
      expect(ret.result).toEqual(fakeMetaDataAccessGetReturn.result);
      // 'ret.meta is wrong'
      expect(ret.meta).toEqual(
        expect.objectContaining({
          dataAccessMeta: fakeMetaDataAccessGetReturn.meta,
          ignoredTransactions: [null, null],
        }),
      );
      expect(fakeDataAccess.getTransactionsByChannelId).toHaveBeenCalledWith(channelId, undefined);
    });

    it('can getTransactionsByChannelId() with channelId not matching the first transaction hash', async () => {
      const txWrongHash: DataAccessTypes.ITimestampedTransaction = {
        state: TransactionTypes.TransactionState.PENDING,
        timestamp: 1,
        transaction: { data: '{"wrong": "hash"}' },
      };

      const fakeMetaDataAccessGetReturnFirstHashWrong: DataAccessTypes.IReturnGetTransactions = {
        meta: { transactionsStorageLocation: ['fakeDataId1', 'fakeDataId1', 'fakeDataId2'] },
        result: { transactions: [txWrongHash, tx, tx2] },
      };

      fakeDataAccess = {
        _getStatus: jest.fn(),
        getChannelsByMultipleTopics: jest.fn(),
        getChannelsByTopic: jest.fn(),
        getTransactionsByChannelId: jest
          .fn()
          .mockReturnValue(fakeMetaDataAccessGetReturnFirstHashWrong),
        initialize: jest.fn(),
        close: jest.fn(),
        persistTransaction: jest.fn(),
      };

      const transactionManager = new TransactionManager(fakeDataAccess);

      const ret = await transactionManager.getTransactionsByChannelId(channelId);

      // 'ret.meta is wrong'
      expect(ret.meta).toEqual(
        expect.objectContaining({
          dataAccessMeta: fakeMetaDataAccessGetReturnFirstHashWrong.meta,
          ignoredTransactions: [
            {
              reason:
                'as first transaction, the hash of the transaction do not match the channelId',
              transaction: txWrongHash,
            },
            null,
            null,
          ],
        }),
      );

      // 'ret.result is wrong'
      expect(ret.result).toEqual({
        transactions: [null, tx, tx2],
      });
      expect(fakeDataAccess.getTransactionsByChannelId).toHaveBeenCalledWith(channelId, undefined);
    });

    it('can getTransactionsByChannelId() the first transaction data not parsable', async () => {
      const txWrongHash: DataAccessTypes.ITimestampedTransaction = {
        state: TransactionTypes.TransactionState.PENDING,
        timestamp: 1,
        transaction: { data: 'Not parsable' },
      };

      const fakeMetaDataAccessGetReturnFirstHashWrong: DataAccessTypes.IReturnGetTransactions = {
        meta: { transactionsStorageLocation: ['fakeDataId1', 'fakeDataId1', 'fakeDataId2'] },
        result: { transactions: [txWrongHash, tx, tx2] },
      };

      fakeDataAccess = {
        _getStatus: jest.fn(),
        getChannelsByMultipleTopics: jest.fn(),
        getChannelsByTopic: jest.fn(),
        getTransactionsByChannelId: jest
          .fn()
          .mockReturnValue(fakeMetaDataAccessGetReturnFirstHashWrong),
        initialize: jest.fn(),
        close: jest.fn(),
        persistTransaction: jest.fn(),
      };

      const transactionManager = new TransactionManager(fakeDataAccess);

      const ret = await transactionManager.getTransactionsByChannelId(channelId);

      // 'ret.meta is wrong'
      expect(ret.meta).toEqual(
        expect.objectContaining({
          dataAccessMeta: fakeMetaDataAccessGetReturnFirstHashWrong.meta,
          ignoredTransactions: [
            {
              reason: 'Impossible to JSON parse the transaction',
              transaction: txWrongHash,
            },
            null,
            null,
          ],
        }),
      );

      // 'ret.result is wrong'
      expect(ret.result).toEqual({
        transactions: [null, tx, tx2],
      });
      expect(fakeDataAccess.getTransactionsByChannelId).toHaveBeenCalledWith(channelId, undefined);
    });

    it('can get a transaction from an encrypted channel', async () => {
      const encryptedTx = await TransactionsFactory.createEncryptedTransactionInNewChannel(data, [
        TestData.idRaw1.encryptionParams,
        TestData.idRaw2.encryptionParams,
        TestData.idRaw3.encryptionParams,
      ]);
      const fakeMetaDataAccessGetReturnWithEncryptedTransaction: DataAccessTypes.IReturnGetTransactions =
        {
          meta: { transactionsStorageLocation: ['fakeDataId1'] },
          result: {
            transactions: [
              {
                state: TransactionTypes.TransactionState.PENDING,
                timestamp: 1,
                transaction: encryptedTx,
              },
            ],
          },
        };

      fakeDataAccess = {
        _getStatus: jest.fn(),
        getChannelsByMultipleTopics: jest.fn(),
        getChannelsByTopic: jest.fn(),
        getTransactionsByChannelId: jest
          .fn()
          .mockReturnValue(fakeMetaDataAccessGetReturnWithEncryptedTransaction),
        initialize: jest.fn(),
        close: jest.fn(),
        persistTransaction: jest.fn(),
      };

      const transactionManager = new TransactionManager(
        fakeDataAccess,
        TestData.fakeDecryptionProvider,
      );
      const ret = await transactionManager.getTransactionsByChannelId(channelId);

      // 'return is wrong'
      expect(ret).toEqual({
        meta: {
          dataAccessMeta: { transactionsStorageLocation: ['fakeDataId1'] },
          encryptionMethod: 'ecies-aes256-gcm',
          ignoredTransactions: [null],
        },
        result: {
          transactions: [
            {
              state: TransactionTypes.TransactionState.PENDING,
              timestamp: 1,
              transaction: { data },
            },
          ],
        },
      });
    });

    it('cannot get a transaction from an encrypted channel without decryption provider', async () => {
      const encryptedTx = await TransactionsFactory.createEncryptedTransactionInNewChannel(data, [
        TestData.idRaw1.encryptionParams,
        TestData.idRaw2.encryptionParams,
        TestData.idRaw3.encryptionParams,
      ]);
      const fakeMetaDataAccessGetReturnWithEncryptedTransaction: DataAccessTypes.IReturnGetTransactions =
        {
          meta: { transactionsStorageLocation: ['fakeDataId1'] },
          result: {
            transactions: [
              {
                state: TransactionTypes.TransactionState.PENDING,
                timestamp: 1,
                transaction: encryptedTx,
              },
            ],
          },
        };

      fakeDataAccess = {
        _getStatus: jest.fn(),
        getChannelsByMultipleTopics: jest.fn(),
        getChannelsByTopic: jest.fn(),
        getTransactionsByChannelId: jest
          .fn()
          .mockReturnValue(fakeMetaDataAccessGetReturnWithEncryptedTransaction),
        initialize: jest.fn(),
        close: jest.fn(),
        persistTransaction: jest.fn(),
      };

      const transactionManager = new TransactionManager(fakeDataAccess);
      const ret = await transactionManager.getTransactionsByChannelId(channelId);

      // 'return is wrong'
      expect(ret).toEqual({
        meta: {
          dataAccessMeta: { transactionsStorageLocation: ['fakeDataId1'] },
          ignoredTransactions: [
            {
              reason: 'No decryption or cipher provider given',
              transaction: {
                state: TransactionTypes.TransactionState.PENDING,
                timestamp: 1,
                transaction: encryptedTx,
              },
            },
          ],
        },
        result: { transactions: [null] },
      });
    });

    it('can get two transactions from the same encrypted channel both have encryption method', async () => {
      const encryptedTx = await TransactionsFactory.createEncryptedTransactionInNewChannel(data, [
        TestData.idRaw1.encryptionParams,
        TestData.idRaw2.encryptionParams,
      ]);

      // Get channel key of 1st encrypted transaction
      const transactionsParser = new TransactionsParser(TestData.fakeDecryptionProvider);
      let { channelKey } = await transactionsParser.parsePersistedTransaction(
        encryptedTx,
        TransactionTypes.ChannelType.ENCRYPTED,
      );
      channelKey = <EncryptionTypes.IEncryptionParameters>channelKey;

      // Create 2nd encrypted transaction using same channel key
      let encryptedTx2 = await TransactionsFactory.createEncryptedTransaction(data2, channelKey);
      encryptedTx2.encryptionMethod = 'diffferent-encryption-method';

      const fakeMetaDataAccessGetReturnWithEncryptedTransaction: DataAccessTypes.IReturnGetTransactions =
        {
          meta: {
            transactionsStorageLocation: ['fakeDataId1', 'fakeDataId2'],
          },
          result: {
            transactions: [
              {
                state: TransactionTypes.TransactionState.PENDING,
                timestamp: 1,
                transaction: encryptedTx,
              },
              {
                state: TransactionTypes.TransactionState.PENDING,
                timestamp: 2,
                transaction: encryptedTx2,
              },
            ],
          },
        };

      fakeDataAccess = {
        _getStatus: jest.fn(),
        getChannelsByMultipleTopics: jest.fn(),
        getChannelsByTopic: jest.fn(),
        getTransactionsByChannelId: jest
          .fn()
          .mockReturnValue(fakeMetaDataAccessGetReturnWithEncryptedTransaction),
        initialize: jest.fn(),
        close: jest.fn(),
        persistTransaction: jest.fn(),
      };

      const transactionManager = new TransactionManager(
        fakeDataAccess,
        TestData.fakeDecryptionProvider,
      );
      const ret = await transactionManager.getTransactionsByChannelId(channelId);

      // 'return is wrong'
      expect(ret).toEqual({
        meta: {
          dataAccessMeta: {
            transactionsStorageLocation: ['fakeDataId1', 'fakeDataId2'],
          },
          encryptionMethod: 'ecies-aes256-gcm',
          ignoredTransactions: [
            null,
            {
              reason: 'the "encryptionMethod" property has been already given for this channel',
              transaction: {
                state: TransactionTypes.TransactionState.PENDING,
                timestamp: 2,
                transaction: encryptedTx2,
              },
            },
          ],
        },
        result: {
          transactions: [
            {
              state: TransactionTypes.TransactionState.PENDING,
              timestamp: 1,
              transaction: { data },
            },
            null,
          ],
        },
      });
    }, 10000);

    it('can get two transactions with different encryptions from the same encrypted channel the first has the right hash but wrong data', async () => {
      const encryptedTxFakeHash = await TransactionsFactory.createEncryptedTransactionInNewChannel(
        data2,
        [TestData.idRaw1.encryptionParams, TestData.idRaw2.encryptionParams],
      );

      // Get channel key of 1st encrypted transaction
      const transactionsParser = new TransactionsParser(TestData.fakeDecryptionProvider);
      let { channelKey } = await transactionsParser.parsePersistedTransaction(
        encryptedTxFakeHash,
        TransactionTypes.ChannelType.ENCRYPTED,
      );
      channelKey = <EncryptionTypes.IEncryptionParameters>channelKey;

      // Create 2nd encrypted transaction using same channel key
      let encryptedTx2 = await TransactionsFactory.createEncryptedTransaction(data, channelKey);
      const fakeMetaDataAccessGetReturnWithEncryptedTransaction: DataAccessTypes.IReturnGetTransactions =
        {
          meta: {
            transactionsStorageLocation: ['fakeDataId1', 'fakeDataId2'],
          },
          result: {
            transactions: [
              {
                state: TransactionTypes.TransactionState.PENDING,
                timestamp: 1,
                transaction: encryptedTxFakeHash,
              },
              {
                state: TransactionTypes.TransactionState.PENDING,
                timestamp: 2,
                transaction: encryptedTx2,
              },
            ],
          },
        };

      fakeDataAccess = {
        _getStatus: jest.fn(),
        getChannelsByMultipleTopics: jest.fn(),
        getChannelsByTopic: jest.fn(),
        getTransactionsByChannelId: jest
          .fn()
          .mockReturnValue(fakeMetaDataAccessGetReturnWithEncryptedTransaction),
        initialize: jest.fn(),
        close: jest.fn(),
        persistTransaction: jest.fn(),
      };

      const transactionManager = new TransactionManager(
        fakeDataAccess,
        TestData.fakeDecryptionProvider,
      );
      const ret = await transactionManager.getTransactionsByChannelId(channelId);

      // 'return is wrong'
      expect(ret).toEqual({
        meta: {
          dataAccessMeta: {
            transactionsStorageLocation: ['fakeDataId1', 'fakeDataId2'],
          },
          ignoredTransactions: [
            {
              reason:
                'as first transaction, the hash of the transaction do not match the channelId',
              transaction: {
                state: TransactionTypes.TransactionState.PENDING,
                timestamp: 1,
                transaction: encryptedTxFakeHash,
              },
            },
            {
              reason: 'the "encryptionMethod" property is needed to use the channel key',
              transaction: {
                state: TransactionTypes.TransactionState.PENDING,
                timestamp: 2,
                transaction: encryptedTx2,
              },
            },
          ],
        },
        result: {
          transactions: [null, null],
        },
      });
    }, 10000);

    it('can get two transactions, the first is encrypted but the second is clear (will be ignored)', async () => {
      const encryptedTx = await TransactionsFactory.createEncryptedTransactionInNewChannel(data, [
        TestData.idRaw1.encryptionParams,
        TestData.idRaw2.encryptionParams,
      ]);
      const fakeMetaDataAccessGetReturnWithEncryptedTransaction: DataAccessTypes.IReturnGetTransactions =
        {
          meta: {
            transactionsStorageLocation: ['fakeDataId1', 'fakeDataId2'],
          },
          result: {
            transactions: [
              {
                state: TransactionTypes.TransactionState.PENDING,
                timestamp: 1,
                transaction: encryptedTx,
              },
              {
                state: TransactionTypes.TransactionState.PENDING,
                timestamp: 2,
                transaction: { data: data2 },
              },
            ],
          },
        };

      fakeDataAccess = {
        _getStatus: jest.fn(),
        getChannelsByMultipleTopics: jest.fn(),
        getChannelsByTopic: jest.fn(),
        getTransactionsByChannelId: jest
          .fn()
          .mockReturnValue(fakeMetaDataAccessGetReturnWithEncryptedTransaction),
        initialize: jest.fn(),
        close: jest.fn(),
        persistTransaction: jest.fn(),
      };

      const transactionManager = new TransactionManager(
        fakeDataAccess,
        TestData.fakeDecryptionProvider,
      );
      const ret = await transactionManager.getTransactionsByChannelId(channelId);

      // 'return is wrong'
      expect(ret).toEqual({
        meta: {
          dataAccessMeta: {
            transactionsStorageLocation: ['fakeDataId1', 'fakeDataId2'],
          },
          encryptionMethod: 'ecies-aes256-gcm',
          ignoredTransactions: [
            null,
            {
              reason: `Clear transactions are not allowed in encrypted channel`,
              transaction: {
                state: TransactionTypes.TransactionState.PENDING,
                timestamp: 2,
                transaction: { data: data2 },
              },
            },
          ],
        },
        result: {
          transactions: [
            {
              state: TransactionTypes.TransactionState.PENDING,
              timestamp: 1,
              transaction: { data },
            },
            null,
          ],
        },
      });
    }, 10000);

    it('can get two transactions first encrypted but decrypt impossible and second clear', async () => {
      const encryptedTx = await TransactionsFactory.createEncryptedTransactionInNewChannel(data, [
        {
          key: '0396212fc129c2f78771218b2e93da7a5aac63490a42bb41b97848c39c14fe65cd',
          method: EncryptionTypes.METHOD.ECIES,
        },
      ]);
      const fakeMetaDataAccessGetReturnWithEncryptedTransaction: DataAccessTypes.IReturnGetTransactions =
        {
          meta: {
            transactionsStorageLocation: ['fakeDataId1', 'fakeDataId2'],
          },
          result: {
            transactions: [
              {
                state: TransactionTypes.TransactionState.PENDING,
                timestamp: 1,
                transaction: encryptedTx,
              },
              {
                state: TransactionTypes.TransactionState.PENDING,
                timestamp: 2,
                transaction: { data: data2 },
              },
            ],
          },
        };

      fakeDataAccess = {
        _getStatus: jest.fn(),
        getChannelsByMultipleTopics: jest.fn(),
        getChannelsByTopic: jest.fn(),
        getTransactionsByChannelId: jest
          .fn()
          .mockReturnValue(fakeMetaDataAccessGetReturnWithEncryptedTransaction),
        initialize: jest.fn(),
        close: jest.fn(),
        persistTransaction: jest.fn(),
      };

      const transactionManager = new TransactionManager(
        fakeDataAccess,
        TestData.fakeDecryptionProvider,
      );

      const ret = await transactionManager.getTransactionsByChannelId(channelId);

      // 'return is wrong'
      expect(ret).toEqual({
        meta: {
          dataAccessMeta: {
            transactionsStorageLocation: ['fakeDataId1', 'fakeDataId2'],
          },
          ignoredTransactions: [
            {
              reason: 'Impossible to decrypt the channel key from this transaction ()',
              transaction: {
                state: TransactionTypes.TransactionState.PENDING,
                timestamp: 1,
                transaction: encryptedTx,
              },
            },
            {
              reason:
                'as first transaction, the hash of the transaction do not match the channelId',
              transaction: {
                state: TransactionTypes.TransactionState.PENDING,
                timestamp: 2,
                transaction: { data: data2 },
              },
            },
          ],
        },
        result: {
          transactions: [null, null],
        },
      });
    });

    it('can get two transactions first clear and second encrypted', async () => {
      const encryptedTx = await TransactionsFactory.createEncryptedTransactionInNewChannel(data2, [
        TestData.idRaw1.encryptionParams,
        TestData.idRaw2.encryptionParams,
      ]);
      const fakeMetaDataAccessGetReturnWithEncryptedTransaction: DataAccessTypes.IReturnGetTransactions =
        {
          meta: {
            transactionsStorageLocation: ['fakeDataId1', 'fakeDataId2'],
          },
          result: {
            transactions: [
              {
                state: TransactionTypes.TransactionState.PENDING,
                timestamp: 1,
                transaction: { data },
              },
              {
                state: TransactionTypes.TransactionState.PENDING,
                timestamp: 2,
                transaction: encryptedTx,
              },
            ],
          },
        };

      fakeDataAccess = {
        _getStatus: jest.fn(),
        getChannelsByMultipleTopics: jest.fn(),
        getChannelsByTopic: jest.fn(),
        getTransactionsByChannelId: jest
          .fn()
          .mockReturnValue(fakeMetaDataAccessGetReturnWithEncryptedTransaction),
        initialize: jest.fn(),
        close: jest.fn(),
        persistTransaction: jest.fn(),
      };

      const transactionManager = new TransactionManager(
        fakeDataAccess,
        TestData.fakeDecryptionProvider,
      );
      const ret = await transactionManager.getTransactionsByChannelId(channelId);

      // 'return is wrong'
      expect(ret).toEqual({
        meta: {
          dataAccessMeta: {
            transactionsStorageLocation: ['fakeDataId1', 'fakeDataId2'],
          },
          ignoredTransactions: [
            null,
            {
              reason: 'Encrypted transactions are not allowed in clear channel',
              transaction: {
                state: TransactionTypes.TransactionState.PENDING,
                timestamp: 2,
                transaction: encryptedTx,
              },
            },
          ],
        },
        result: {
          transactions: [
            {
              state: TransactionTypes.TransactionState.PENDING,
              timestamp: 1,
              transaction: { data },
            },
            null,
          ],
        },
      });
    });

    it('can get transactions from an encrypted channel with spam and added stakeholder', async () => {
      // Create encrypted transation with ID1 and ID2 as stakeholders
      const encryptedTx = await TransactionsFactory.createEncryptedTransactionInNewChannel(data, [
        TestData.idRaw1.encryptionParams,
        TestData.idRaw2.encryptionParams,
      ]);

      // Get channel key from 1st encrypted transaction
      const transactionsParser = new TransactionsParser(TestData.fakeDecryptionProvider);
      let { channelKey } = await transactionsParser.parsePersistedTransaction(
        encryptedTx,
        TransactionTypes.ChannelType.ENCRYPTED,
      );
      channelKey = <EncryptionTypes.IEncryptionParameters>channelKey;

      // Create spam transaction that pretends to add ID3 as a stakeholder
      // but uses garbage as the encrypted channel key
      const spamData = '{ "spammy": "spam" }';
      const garbage =
        '029f00713571588a32dc91c948c5cbb09a0293d20c3a0a32879581dfad210526ac5d6b978fe81b55a26344ff6eb5d231f331bd9d215d61c3d21a219a96a81ff713d6b67aa62d7e4c119ca16031c6d3d67d45d7b27ebc03f3961843cd3228c08b43224916370147182322c058fe1a25d1dd52b23ec0438180d229ebdeb41b39f6e95d';
      let spamTx = await TransactionsFactory.createEncryptedTransaction(spamData, channelKey, [
        TestData.idRaw3.encryptionParams,
      ]);
      spamTx!.keys!['20818b6337657a23f58581715fc610577292e521d0'] = garbage;

      // Create real transaction that adds ID3 as a stakeholder
      let encryptedTx2 = await TransactionsFactory.createEncryptedTransaction(data2, channelKey, [
        TestData.idRaw3.encryptionParams,
      ]);

      const fakeMetaDataAccessGetReturnWithEncryptedTransaction: DataAccessTypes.IReturnGetTransactions =
        {
          meta: {
            transactionsStorageLocation: ['fakeDataId1', 'fakeDataId3'],
          },
          result: {
            transactions: [
              {
                state: TransactionTypes.TransactionState.PENDING,
                timestamp: 1,
                transaction: encryptedTx,
              },
              //  <== Spam transactions inserted here
              {
                state: TransactionTypes.TransactionState.PENDING,
                timestamp: 3,
                transaction: encryptedTx2,
              },
            ],
          },
        };

      const expectedRet = {
        meta: {
          dataAccessMeta: {
            transactionsStorageLocation: ['fakeDataId1', 'fakeDataId3'],
          },
          encryptionMethod: 'ecies-aes256-gcm',
          ignoredTransactions: [null, null],
        },
        result: {
          transactions: [
            {
              state: TransactionTypes.TransactionState.PENDING,
              timestamp: 1,
              transaction: { data },
            },
            //  <== Spam transactions inserted here
            {
              state: TransactionTypes.TransactionState.PENDING,
              timestamp: 3,
              transaction: { data: data2 },
            },
          ],
        },
      };

      // Insert spam transactions
      for (let i = 0; i < 10; i++) {
        fakeMetaDataAccessGetReturnWithEncryptedTransaction.meta.transactionsStorageLocation.splice(
          1,
          0,
          'fakeDataId2',
        );
        fakeMetaDataAccessGetReturnWithEncryptedTransaction.result.transactions.splice(1, 0, {
          state: TransactionTypes.TransactionState.PENDING,
          timestamp: 2,
          transaction: spamTx,
        });

        expectedRet.meta.dataAccessMeta.transactionsStorageLocation.splice(1, 0, 'fakeDataId2');
        expectedRet.meta.ignoredTransactions.splice(1, 0, null);
        expectedRet.result.transactions.splice(1, 0, {
          state: TransactionTypes.TransactionState.PENDING,
          timestamp: 2,
          transaction: { data: spamData },
        });
      }

      fakeDataAccess = {
        _getStatus: jest.fn(),
        getChannelsByMultipleTopics: jest.fn(),
        getChannelsByTopic: jest.fn(),
        getTransactionsByChannelId: jest
          .fn()
          .mockReturnValue(fakeMetaDataAccessGetReturnWithEncryptedTransaction),
        initialize: jest.fn(),
        close: jest.fn(),
        persistTransaction: jest.fn(),
      };

      const transactionManager = new TransactionManager(
        fakeDataAccess,
        TestData.id3DecryptionProvider,
      );
      const ret = await transactionManager.getTransactionsByChannelId(channelId);

      // 'return is wrong'
      expect(ret).toEqual(expectedRet);
    }, 20000);
  });

  describe('getChannelsByTopic', () => {
    it('can get channels indexed by topics', async () => {
      const transactionManager = new TransactionManager(fakeDataAccess);

      const ret = await transactionManager.getChannelsByTopic(extraTopics[0]);

      // 'ret.result is wrong'
      expect(ret.result).toEqual(fakeMetaDataAccessGetChannelsReturn.result);
      // 'ret.meta is wrong'
      expect(ret.meta).toEqual(
        expect.objectContaining({
          dataAccessMeta: fakeMetaDataAccessGetChannelsReturn.meta,
          ignoredTransactions: {
            '01a98f126de3fab2b5130af5161998bf6e59b2c380deafeff938ff3f798281bf23': [null, null],
          },
        }),
      );
      expect(fakeDataAccess.getChannelsByTopic).toHaveBeenCalledWith(
        extraTopics[0],
        undefined,
        undefined,
        undefined,
      );
    });

    it('can get an encrypted channel indexed by topic', async () => {
      const encryptedTx = await TransactionsFactory.createEncryptedTransactionInNewChannel(data, [
        TestData.idRaw1.encryptionParams,
        TestData.idRaw2.encryptionParams,
        TestData.idRaw3.encryptionParams,
      ]);

      const fakeMetaDataAccessGetReturnWithEncryptedTransaction: DataAccessTypes.IReturnGetChannelsByTopic =
        {
          meta: {
            transactionsStorageLocation: {
              [channelId]: ['fakeDataId1'],
            },
          },
          result: {
            transactions: {
              [channelId]: [
                {
                  state: TransactionTypes.TransactionState.PENDING,
                  timestamp: 1,
                  transaction: encryptedTx,
                },
              ],
            },
          },
        };
      fakeDataAccess = {
        _getStatus: jest.fn(),
        getChannelsByMultipleTopics: jest.fn(),
        getChannelsByTopic: jest
          .fn()
          .mockReturnValue(fakeMetaDataAccessGetReturnWithEncryptedTransaction),
        getTransactionsByChannelId: jest.fn(),
        initialize: jest.fn(),
        close: jest.fn(),
        persistTransaction: jest.fn(),
      };

      const transactionManager = new TransactionManager(
        fakeDataAccess,
        TestData.fakeDecryptionProvider,
      );

      const ret = await transactionManager.getChannelsByTopic(extraTopics[0]);

      // 'ret.result is wrong'
      expect(ret.result).toEqual({
        transactions: {
          [channelId]: [tx],
        },
      });
      // 'ret.meta is wrong'
      expect(ret.meta).toEqual(
        expect.objectContaining({
          dataAccessMeta: fakeMetaDataAccessGetReturnWithEncryptedTransaction.meta,
          ignoredTransactions: {
            [channelId]: [null],
          },
        }),
      );
<<<<<<< HEAD
      expect(fakeDataAccess.getChannelsByTopic).toHaveBeenCalledWith(
        extraTopics[0],
        undefined,
        undefined,
        undefined,
      );
    });
=======
      expect(fakeDataAccess.getChannelsByTopic).toHaveBeenCalledWith(extraTopics[0], undefined);
    }, 15000);
>>>>>>> 7643e82b

    it('cannot get an encrypted channel indexed by topic without decryptionProvider', async () => {
      const encryptedTx = await TransactionsFactory.createEncryptedTransactionInNewChannel(data, [
        TestData.idRaw1.encryptionParams,
        TestData.idRaw2.encryptionParams,
        TestData.idRaw3.encryptionParams,
      ]);

      const fakeMetaDataAccessGetReturnWithEncryptedTransaction: DataAccessTypes.IReturnGetChannelsByTopic =
        {
          meta: {
            transactionsStorageLocation: {
              [channelId]: ['fakeDataId1'],
            },
          },
          result: {
            transactions: {
              [channelId]: [
                {
                  state: TransactionTypes.TransactionState.PENDING,
                  timestamp: 1,
                  transaction: encryptedTx,
                },
              ],
            },
          },
        };
      fakeDataAccess = {
        _getStatus: jest.fn(),
        getChannelsByMultipleTopics: jest.fn(),
        getChannelsByTopic: jest
          .fn()
          .mockReturnValue(fakeMetaDataAccessGetReturnWithEncryptedTransaction),
        getTransactionsByChannelId: jest.fn(),
        initialize: jest.fn(),
        close: jest.fn(),
        persistTransaction: jest.fn(),
      };

      const transactionManager = new TransactionManager(fakeDataAccess);

      const ret = await transactionManager.getChannelsByTopic(extraTopics[0]);

      // 'ret.result is wrong'
      expect(ret.result).toEqual({
        transactions: {
          [channelId]: [null],
        },
      });
      // 'ret.meta is wrong'
      expect(ret.meta).toEqual(
        expect.objectContaining({
          dataAccessMeta: fakeMetaDataAccessGetReturnWithEncryptedTransaction.meta,
          ignoredTransactions: {
            [channelId]: [
              {
                reason: 'No decryption or cipher provider given',
                transaction: {
                  state: TransactionTypes.TransactionState.PENDING,
                  timestamp: 1,
                  transaction: encryptedTx,
                },
              },
            ],
          },
        }),
      );
<<<<<<< HEAD
      expect(fakeDataAccess.getChannelsByTopic).toHaveBeenCalledWith(
        extraTopics[0],
        undefined,
        undefined,
        undefined,
      );
    });
=======
      expect(fakeDataAccess.getChannelsByTopic).toHaveBeenCalledWith(extraTopics[0], undefined);
    }, 10000);
>>>>>>> 7643e82b

    it('can get an clear channel indexed by topic without decryptionProvider even if an encrypted transaction happen first', async () => {
      const encryptedTx = await TransactionsFactory.createEncryptedTransactionInNewChannel(data, [
        TestData.idRaw1.encryptionParams,
        TestData.idRaw2.encryptionParams,
        TestData.idRaw3.encryptionParams,
      ]);

      const fakeMetaDataAccessGetReturnWithEncryptedTransaction: DataAccessTypes.IReturnGetChannelsByTopic =
        {
          meta: {
            transactionsStorageLocation: {
              [channelId]: ['fakeDataId1', 'fakeDataId2'],
            },
          },
          result: {
            transactions: {
              [channelId]: [
                {
                  state: TransactionTypes.TransactionState.PENDING,
                  timestamp: 1,
                  transaction: encryptedTx,
                },
                {
                  state: TransactionTypes.TransactionState.PENDING,
                  timestamp: 2,
                  transaction: { data },
                },
              ],
            },
          },
        };
      fakeDataAccess = {
        _getStatus: jest.fn(),
        getChannelsByMultipleTopics: jest.fn(),
        getChannelsByTopic: jest
          .fn()
          .mockReturnValue(fakeMetaDataAccessGetReturnWithEncryptedTransaction),
        getTransactionsByChannelId: jest.fn(),
        initialize: jest.fn(),
        close: jest.fn(),
        persistTransaction: jest.fn(),
      };

      const transactionManager = new TransactionManager(fakeDataAccess);

      const ret = await transactionManager.getChannelsByTopic(extraTopics[0]);

      // 'ret.result is wrong'
      expect(ret.result).toEqual({
        transactions: {
          [channelId]: [
            null,
            {
              state: TransactionTypes.TransactionState.PENDING,
              timestamp: 2,
              transaction: { data },
            },
          ],
        },
      });
      // 'ret.meta is wrong'
      expect(ret.meta).toEqual(
        expect.objectContaining({
          dataAccessMeta: fakeMetaDataAccessGetReturnWithEncryptedTransaction.meta,
          ignoredTransactions: {
            [channelId]: [
              {
                reason: 'No decryption or cipher provider given',
                transaction: {
                  state: TransactionTypes.TransactionState.PENDING,
                  timestamp: 1,
                  transaction: encryptedTx,
                },
              },
              null,
            ],
          },
        }),
      );
<<<<<<< HEAD
      expect(fakeDataAccess.getChannelsByTopic).toHaveBeenCalledWith(
        extraTopics[0],
        undefined,
        undefined,
        undefined,
      );
    });
=======
      expect(fakeDataAccess.getChannelsByTopic).toHaveBeenCalledWith(extraTopics[0], undefined);
    }, 10000);
>>>>>>> 7643e82b

    it('can get channels indexed by topics with channelId not matching the first transaction hash', async () => {
      const txWrongHash: DataAccessTypes.ITimestampedTransaction = {
        state: TransactionTypes.TransactionState.PENDING,
        timestamp: 1,
        transaction: { data: '{"wrong": "hash"}' },
      };

      const fakeMetaDataAccessGetReturnFirstHashWrong: DataAccessTypes.IReturnGetChannelsByTopic = {
        meta: {
          transactionsStorageLocation: {
            [channelId]: ['fakeDataId1', 'fakeDataId1', 'fakeDataId2'],
          },
        },
        result: { transactions: { [channelId]: [txWrongHash, tx, tx2] } },
      };
      fakeDataAccess = {
        _getStatus: jest.fn(),
        getChannelsByMultipleTopics: jest.fn(),
        getChannelsByTopic: jest.fn().mockReturnValue(fakeMetaDataAccessGetReturnFirstHashWrong),
        getTransactionsByChannelId: jest.fn(),
        initialize: jest.fn(),
        close: jest.fn(),
        persistTransaction: jest.fn(),
      };

      const transactionManager = new TransactionManager(fakeDataAccess);

      const ret = await transactionManager.getChannelsByTopic(extraTopics[0]);

      // 'ret.result is wrong'
      expect(ret.result).toEqual({
        transactions: { [channelId]: [null, tx, tx2] },
      });
      // 'ret.meta is wrong'
      expect(ret.meta).toEqual(
        expect.objectContaining({
          dataAccessMeta: fakeMetaDataAccessGetReturnFirstHashWrong.meta,
          ignoredTransactions: {
            [channelId]: [
              {
                reason:
                  'as first transaction, the hash of the transaction do not match the channelId',
                transaction: txWrongHash,
              },
              null,
              null,
            ],
          },
        }),
      );
      expect(fakeDataAccess.getChannelsByTopic).toHaveBeenCalledWith(
        extraTopics[0],
        undefined,
        undefined,
        undefined,
      );
    });

    it('can get channels encrypted and clear', async () => {
      const encryptedTx = await TransactionsFactory.createEncryptedTransactionInNewChannel(data, [
        TestData.idRaw1.encryptionParams,
        TestData.idRaw2.encryptionParams,
        TestData.idRaw3.encryptionParams,
      ]);

      const fakeMetaDataAccessGetReturnWithEncryptedTransaction: DataAccessTypes.IReturnGetChannelsByTopic =
        {
          meta: {
            transactionsStorageLocation: {
              [channelId]: ['fakeDataId1'],
              [channelId2]: ['fakeDataId2'],
            },
          },
          result: {
            transactions: {
              [channelId]: [
                {
                  state: TransactionTypes.TransactionState.PENDING,
                  timestamp: 1,
                  transaction: encryptedTx,
                },
              ],
              [channelId2]: [
                {
                  state: TransactionTypes.TransactionState.PENDING,
                  timestamp: 1,
                  transaction: { data: data2 },
                },
              ],
            },
          },
        };
      fakeDataAccess = {
        _getStatus: jest.fn(),
        getChannelsByMultipleTopics: jest.fn(),
        getChannelsByTopic: jest
          .fn()
          .mockReturnValue(fakeMetaDataAccessGetReturnWithEncryptedTransaction),
        getTransactionsByChannelId: jest.fn(),
        initialize: jest.fn(),
        close: jest.fn(),
        persistTransaction: jest.fn(),
      };

      const transactionManager = new TransactionManager(
        fakeDataAccess,
        TestData.fakeDecryptionProvider,
      );

      const ret = await transactionManager.getChannelsByTopic(extraTopics[0]);

      // 'ret.result is wrong'
      expect(ret.result).toEqual({
        transactions: {
          [channelId]: [tx],
          [channelId2]: [tx2],
        },
      });
      // 'ret.meta is wrong'
      expect(ret.meta).toEqual(
        expect.objectContaining({
          dataAccessMeta: fakeMetaDataAccessGetReturnWithEncryptedTransaction.meta,
          ignoredTransactions: {
            [channelId]: [null],
            [channelId2]: [null],
          },
        }),
      );
<<<<<<< HEAD
      expect(fakeDataAccess.getChannelsByTopic).toHaveBeenCalledWith(
        extraTopics[0],
        undefined,
        undefined,
        undefined,
      );
    });

    it('should return paginated results when page and pageSize are specified', async () => {
      const fakeMetaDataAccessGetChannelsReturn: DataAccessTypes.IReturnGetChannelsByTopic = {
        meta: {
          transactionsStorageLocation: {
            [channelId]: ['fakeDataId1', 'fakeDataId2'],
            [channelId2]: ['fakeDataId12', 'fakeDataId22'],
          },
        },
        result: { transactions: { [channelId]: [tx, tx2], [channelId2]: [tx, tx2] } },
      };

      fakeDataAccess.getChannelsByTopic = jest
        .fn()
        .mockReturnValue(fakeMetaDataAccessGetChannelsReturn);
      const transactionManager = new TransactionManager(fakeDataAccess);

      // Test first page with 2 transactions
      const page1 = await transactionManager.getChannelsByTopic(extraTopics[0], undefined, 1, 2);
      expect(Object.keys(page1.result.transactions)).toHaveLength(2);
    });
=======
      expect(fakeDataAccess.getChannelsByTopic).toHaveBeenCalledWith(extraTopics[0], undefined);
    }, 10000);
>>>>>>> 7643e82b
  });

  describe('getChannelsByMultipleTopic', () => {
    it('can get channels indexed by topics', async () => {
      const transactionManager = new TransactionManager(fakeDataAccess);

      const ret = await transactionManager.getChannelsByMultipleTopics([extraTopics[0]]);

      // 'ret.result is wrong'
      expect(ret.result).toEqual(fakeMetaDataAccessGetChannelsReturn.result);
      // 'ret.meta is wrong'
      expect(ret.meta).toEqual(
        expect.objectContaining({
          dataAccessMeta: fakeMetaDataAccessGetChannelsReturn.meta,
          ignoredTransactions: {
            '01a98f126de3fab2b5130af5161998bf6e59b2c380deafeff938ff3f798281bf23': [null, null],
          },
        }),
      );
      // eslint-disable-next-line @typescript-eslint/unbound-method
      expect(fakeDataAccess.getChannelsByMultipleTopics).toHaveBeenCalledWith(
        [extraTopics[0]],
        undefined,
        undefined,
        undefined,
      );
    });

    it('should return paginated results when querying multiple topics', async () => {
      const fakeMetaDataAccessGetChannelsReturn: DataAccessTypes.IReturnGetChannelsByTopic = {
        meta: {
          transactionsStorageLocation: {
            [channelId]: ['fakeDataId1', 'fakeDataId2'],
            [channelId2]: ['fakeDataId12', 'fakeDataId22'],
          },
        },
        result: { transactions: { [channelId]: [tx, tx2], [channelId2]: [tx, tx2] } },
      };

      fakeDataAccess.getChannelsByMultipleTopics = jest
        .fn()
        .mockReturnValue(fakeMetaDataAccessGetChannelsReturn);
      const transactionManager = new TransactionManager(fakeDataAccess);

      const result = await transactionManager.getChannelsByMultipleTopics(
        [extraTopics[0], extraTopics[1]],
        undefined,
        1, // page
        2, // pageSize
      );

      expect(Object.keys(result.result.transactions)).toHaveLength(2);
      expect(fakeDataAccess.getChannelsByMultipleTopics).toHaveBeenCalledWith(
        [extraTopics[0], extraTopics[1]],
        undefined,
        1,
        2,
      );
    });
  });
});<|MERGE_RESOLUTION|>--- conflicted
+++ resolved
@@ -1194,18 +1194,13 @@
           },
         }),
       );
-<<<<<<< HEAD
       expect(fakeDataAccess.getChannelsByTopic).toHaveBeenCalledWith(
         extraTopics[0],
         undefined,
         undefined,
         undefined,
       );
-    });
-=======
-      expect(fakeDataAccess.getChannelsByTopic).toHaveBeenCalledWith(extraTopics[0], undefined);
     }, 15000);
->>>>>>> 7643e82b
 
     it('cannot get an encrypted channel indexed by topic without decryptionProvider', async () => {
       const encryptedTx = await TransactionsFactory.createEncryptedTransactionInNewChannel(data, [
@@ -1273,18 +1268,13 @@
           },
         }),
       );
-<<<<<<< HEAD
       expect(fakeDataAccess.getChannelsByTopic).toHaveBeenCalledWith(
         extraTopics[0],
         undefined,
         undefined,
         undefined,
       );
-    });
-=======
-      expect(fakeDataAccess.getChannelsByTopic).toHaveBeenCalledWith(extraTopics[0], undefined);
-    }, 10000);
->>>>>>> 7643e82b
+    }, 15000);
 
     it('can get an clear channel indexed by topic without decryptionProvider even if an encrypted transaction happen first', async () => {
       const encryptedTx = await TransactionsFactory.createEncryptedTransactionInNewChannel(data, [
@@ -1365,18 +1355,13 @@
           },
         }),
       );
-<<<<<<< HEAD
       expect(fakeDataAccess.getChannelsByTopic).toHaveBeenCalledWith(
         extraTopics[0],
         undefined,
         undefined,
         undefined,
       );
-    });
-=======
-      expect(fakeDataAccess.getChannelsByTopic).toHaveBeenCalledWith(extraTopics[0], undefined);
-    }, 10000);
->>>>>>> 7643e82b
+    }, 15000);
 
     it('can get channels indexed by topics with channelId not matching the first transaction hash', async () => {
       const txWrongHash: DataAccessTypes.ITimestampedTransaction = {
@@ -1506,7 +1491,6 @@
           },
         }),
       );
-<<<<<<< HEAD
       expect(fakeDataAccess.getChannelsByTopic).toHaveBeenCalledWith(
         extraTopics[0],
         undefined,
@@ -1534,11 +1518,7 @@
       // Test first page with 2 transactions
       const page1 = await transactionManager.getChannelsByTopic(extraTopics[0], undefined, 1, 2);
       expect(Object.keys(page1.result.transactions)).toHaveLength(2);
-    });
-=======
-      expect(fakeDataAccess.getChannelsByTopic).toHaveBeenCalledWith(extraTopics[0], undefined);
-    }, 10000);
->>>>>>> 7643e82b
+    }, 15000);
   });
 
   describe('getChannelsByMultipleTopic', () => {
