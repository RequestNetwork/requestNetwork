{
  "name": "@requestnetwork/request-node",
  "version": "0.23.6",
  "publishConfig": {
    "access": "public"
  },
  "description": "Basic node for request network v2.",
  "keywords": [
    "requestnetwork",
    "request-node"
  ],
  "repository": {
    "type": "git",
    "url": "git+https://github.com/RequestNetwork/requestNetwork.git"
  },
  "homepage": "https://github.com/RequestNetwork/requestNetwork/tree/master/packages/request-node",
  "bugs": {
    "url": "https://github.com/RequestNetwork/requestNetwork/issues"
  },
  "license": "MIT",
  "engines": {
    "node": ">=8.0.0"
  },
  "main": "dist/server",
  "bin": {
    "request-node": "dist/server.js"
  },
  "files": [
    "dist"
  ],
  "scripts": {
    "build": "tsc -b",
    "build:watch": "tsc -b --watch",
    "test": "jest --runInBand --forceExit",
    "test:watch": "yarn test --watch",
    "start": "ts-node src/server.ts",
    "start:watch": "ts-node-dev src/server.ts",
    "clean": "shx rm -rf dist tsconfig.tsbuildinfo",
    "lint": "eslint \"src/**/*.ts\"",
    "init-ipfs": "node init-ipfs.js"
  },
  "dependencies": {
<<<<<<< HEAD
    "@requestnetwork/data-access": "0.23.4",
    "@requestnetwork/ethereum-storage": "0.22.4",
    "@requestnetwork/types": "0.30.0",
    "@requestnetwork/utils": "0.30.0",
    "@truffle/hdwallet-provider": "1.2.4",
=======
    "@requestnetwork/data-access": "0.23.6",
    "@requestnetwork/ethereum-storage": "0.23.0",
    "@requestnetwork/types": "0.32.0",
    "@requestnetwork/utils": "0.32.0",
    "@truffle/hdwallet-provider": "1.2.3",
>>>>>>> fd3dcb6d
    "chalk": "4.1.0",
    "cors": "2.8.5",
    "dotenv": "8.2.0",
    "express": "4.17.1",
    "http-status-codes": "2.1.4",
    "keyv": "4.0.3",
    "keyv-file": "0.2.0",
    "shelljs": "0.8.4",
    "yargs": "16.2.0"
  },
  "devDependencies": {
    "@types/cors": "2.8.9",
    "@types/express": "4.17.8",
    "@types/jest": "26.0.13",
    "@types/node": "14.14.16",
    "@types/supertest": "2.0.10",
    "@types/yargs": "15.0.5",
    "jest": "26.4.2",
    "prettier": "2.2.1",
    "shx": "0.3.2",
    "source-map-support": "0.5.19",
    "supertest": "5.0.0",
    "ts-jest": "26.3.0",
    "ts-node": "9.0.0",
    "ts-node-dev": "1.0.0-pre.62",
    "typescript": "4.1.3"
  },
  "gitHead": "6155223cfce769e48ccae480c510b35b4f54b4d0"
}<|MERGE_RESOLUTION|>--- conflicted
+++ resolved
@@ -40,19 +40,11 @@
     "init-ipfs": "node init-ipfs.js"
   },
   "dependencies": {
-<<<<<<< HEAD
-    "@requestnetwork/data-access": "0.23.4",
-    "@requestnetwork/ethereum-storage": "0.22.4",
-    "@requestnetwork/types": "0.30.0",
-    "@requestnetwork/utils": "0.30.0",
-    "@truffle/hdwallet-provider": "1.2.4",
-=======
     "@requestnetwork/data-access": "0.23.6",
     "@requestnetwork/ethereum-storage": "0.23.0",
     "@requestnetwork/types": "0.32.0",
     "@requestnetwork/utils": "0.32.0",
-    "@truffle/hdwallet-provider": "1.2.3",
->>>>>>> fd3dcb6d
+    "@truffle/hdwallet-provider": "1.2.4",
     "chalk": "4.1.0",
     "cors": "2.8.5",
     "dotenv": "8.2.0",
