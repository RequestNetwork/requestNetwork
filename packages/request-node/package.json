--- conflicted
+++ resolved
@@ -41,14 +41,10 @@
     "init-ipfs": "node init-ipfs.js"
   },
   "dependencies": {
-<<<<<<< HEAD
-    "@ethersproject/experimental": "5.5.0",
     "@lit-protocol/constants": "6.11.0",
     "@lit-protocol/contracts-sdk": "6.11.0",
     "@lit-protocol/lit-node-client": "6.11.0",
-=======
     "@ethersproject/experimental": "5.7.0",
->>>>>>> c9b79e09
     "@requestnetwork/currency": "0.18.0",
     "@requestnetwork/data-access": "0.36.0",
     "@requestnetwork/ethereum-storage": "0.36.0",
