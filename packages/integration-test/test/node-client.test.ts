import { EthereumPrivateKeyDecryptionProvider } from '@requestnetwork/epk-decryption';
import MultiFormat from '@requestnetwork/multi-format';
import { Request, RequestNetwork, Types } from '@requestnetwork/request-client.js';
import { ClientTypes, IdentityTypes, PaymentTypes, RequestLogicTypes } from '@requestnetwork/types';
import Utils from '@requestnetwork/utils';
import {
  payRequest,
  approveErc20ForProxyConversionIfNeeded,
} from '@requestnetwork/payment-processor';
import { CurrencyManager } from '@requestnetwork/currency';

import { Wallet, providers, BigNumber } from 'ethers';
import {
  erc20requestCreationHash,
  httpConfig,
  payeeIdentity,
  payerIdentity,
  requestNetwork,
  signatureProvider,
} from './scheduled/fixtures';

const mnemonic = 'candy maple cake sugar pudding cream honey rich smooth crumble sweet treat';
const provider = new providers.JsonRpcProvider('http://localhost:8545');
const wallet = Wallet.fromMnemonic(mnemonic).connect(provider);

// eslint-disable-next-line no-magic-numbers
jest.setTimeout(10000);

const requestCreationHashBTC: Types.IRequestInfo = {
  currency: 'BTC',
  expectedAmount: '1000',
  payee: payeeIdentity,
  payer: payerIdentity,
};

const requestCreationHashUSD: Types.IRequestInfo = {
  currency: 'USD',
  expectedAmount: '1000',
  payee: payeeIdentity,
  payer: payerIdentity,
};

const encryptionData = {
  decryptionParams: {
    key: '0x04674d2e53e0e14653487d7323cc5f0a7959c83067f5654cafe4094bde90fa8a',
    method: Types.Encryption.METHOD.ECIES,
  },
  encryptionParams: {
    key:
      '299708c07399c9b28e9870c4e643742f65c94683f35d1b3fc05d0478344ee0cc5a6a5e23f78b5ff8c93a04254232b32350c8672d2873677060d5095184dad422',
    method: Types.Encryption.METHOD.ECIES,
  },
  privateKey: '0x04674d2e53e0e14653487d7323cc5f0a7959c83067f5654cafe4094bde90fa8a',
  publicKey:
    '299708c07399c9b28e9870c4e643742f65c94683f35d1b3fc05d0478344ee0cc5a6a5e23f78b5ff8c93a04254232b32350c8672d2873677060d5095184dad422',
};

// Decryption provider setup
const decryptionProvider = new EthereumPrivateKeyDecryptionProvider(
  encryptionData.decryptionParams,
);

// Wrong decryption provider
const wrongDecryptionProvider = new EthereumPrivateKeyDecryptionProvider({
  key: '0x0000000000111111111122222222223333333333444444444455555555556666',
  method: Types.Encryption.METHOD.ECIES,
});

const waitForConfirmation = async (
  action: ClientTypes.IRequestDataWithEvents | Promise<ClientTypes.IRequestDataWithEvents>,
): Promise<Types.IRequestDataWithEvents> => {
  const awaited = await action;
  return new Promise((resolve, reject) => {
    awaited.on('confirmed', resolve);
    awaited.on('error', reject);
  });
};

describe('Request client using a request node', () => {
  it('can create a request, change the amount and get data', async () => {
    // Create a request
    const request = await requestNetwork.createRequest({
      requestInfo: requestCreationHashBTC,
      signer: payeeIdentity,
    });
    expect(request).toBeInstanceOf(Request);
    expect(request.requestId).toBeDefined();

    // Get the data
    let requestData = request.getData();
    expect(requestData.expectedAmount).toBe('1000');
    expect(requestData.state).toBe(Types.RequestLogic.STATE.PENDING);
    expect(requestData.balance).toBeNull();
    expect(requestData.meta).toBeDefined();
    expect(requestData.pending!.state).toBe(Types.RequestLogic.STATE.CREATED);

    requestData = await request.waitForConfirmation();
    expect(requestData.state).toBe(Types.RequestLogic.STATE.CREATED);
    expect(requestData.pending).toBeNull();

    // Reduce the amount and get the data
    requestData = await request.reduceExpectedAmountRequest('200', payeeIdentity);
    expect(requestData.expectedAmount).toBe('1000');
    expect(requestData.state).toBe(Types.RequestLogic.STATE.CREATED);
    expect(requestData.balance).toBeNull();
    expect(requestData.meta).toBeDefined();
    expect(requestData.pending!.expectedAmount).toBe('800');

    requestData = await waitForConfirmation(requestData);
    expect(requestData.expectedAmount).toBe('800');
    expect(requestData.pending).toBeNull();
  });

  it('can create a request with declarative payment network and content data', async () => {
    const paymentNetwork: PaymentTypes.IPaymentNetworkCreateParameters = {
      id: PaymentTypes.PAYMENT_NETWORK_ID.DECLARATIVE,
      parameters: {
        paymentInfo: {
          paymentInstruction: 'Arbitrary payment instruction',
        },
      },
    };

    const contentData = {
      it: 'is',
      some: 'content',
      true: true,
    };

    // Create a request
    const request = await requestNetwork.createRequest({
      contentData,
      paymentNetwork,
      requestInfo: requestCreationHashUSD,
      signer: payeeIdentity,
    });
    expect(request).toBeInstanceOf(Request);
    expect(request.requestId).toBeDefined();

    // Get the data
    let requestData = request.getData();
    expect(requestData.expectedAmount).toBe('1000');
    expect(requestData.state).toBe(Types.RequestLogic.STATE.PENDING);
    expect(requestData.balance).toBeNull();
    expect(requestData.meta).toBeDefined();
    expect(requestData.pending!.state).toBe(Types.RequestLogic.STATE.CREATED);

    const extension = requestData.extensions[PaymentTypes.PAYMENT_NETWORK_ID.DECLARATIVE];
    expect(extension).toBeDefined();
    expect(extension.events[0].name).toBe('create');
    expect(extension.events[0].parameters).toEqual(paymentNetwork.parameters);

    requestData = await request.waitForConfirmation();
    expect(requestData.state).toBe(Types.RequestLogic.STATE.CREATED);
    expect(requestData.pending).toBeNull();

    requestData = await request.declareSentPayment('100', 'bank transfer initiated', payerIdentity);
    expect(requestData.balance).toBeDefined();
    expect(requestData.balance!.balance).toBe('0');

    requestData = await waitForConfirmation(requestData);

    expect(requestData.balance!.balance).toBe('0');

    requestData = await request.declareReceivedPayment(
      '100',
      'bank transfer received',
      payeeIdentity,
    );
    expect(requestData.balance).toBeDefined();
    expect(requestData.balance!.balance).toBe('0');

    requestData = await waitForConfirmation(requestData);

    expect(requestData.balance!.balance).toBe('100');
  });

  it('can create requests and get them fromIdentity and with time boundaries', async () => {
    // create request 1
    const requestCreationHash1: Types.IRequestInfo = {
      currency: 'BTC',
      expectedAmount: '100000000',
      payee: payeeIdentity,
      payer: payerIdentity,
      timestamp: Utils.getCurrentTimestampInSecond(),
    };

    const topicsRequest1and2: string[] = [
      MultiFormat.serialize(Utils.crypto.normalizeKeccak256Hash(requestCreationHash1)),
    ];

    const request1: Request = await requestNetwork.createRequest({
      requestInfo: requestCreationHash1,
      signer: payeeIdentity,
      topics: topicsRequest1and2,
    });
    await request1.waitForConfirmation();
    const timestampBeforeReduce = Utils.getCurrentTimestampInSecond();

    // make sure that request 2 timestamp is greater than request 1 timestamp
    const waitNextSecond = (timestampBeforeReduce + 1) * 1000 - Date.now();
    await new Promise((r) => setTimeout(r, waitNextSecond));

    // create request 2
    const requestCreationHash2: Types.IRequestInfo = {
      currency: 'BTC',
      expectedAmount: '1000',
      payee: payeeIdentity,
      payer: payerIdentity,
      timestamp: Utils.getCurrentTimestampInSecond(),
    };

    const request2: Request = await requestNetwork.createRequest({
      requestInfo: requestCreationHash2,
      signer: payeeIdentity,
      topics: topicsRequest1and2,
    });
    await request2.waitForConfirmation();

    // reduce request 1
    await waitForConfirmation(request1.reduceExpectedAmountRequest('10000000', payeeIdentity));

    // cancel request 1
    await waitForConfirmation(request1.cancel(payeeIdentity));

    // get requests without boundaries
    let requests = await requestNetwork.fromTopic(topicsRequest1and2[0]);
    expect(requests.length).toBe(2);
    expect(requests[0].requestId).toBe(request1.requestId);
    expect(requests[1].requestId).toBe(request2.requestId);

    let requestData1 = requests[0].getData();
    expect(requestData1.state).toBe(Types.RequestLogic.STATE.CANCELED);
    expect(requestData1.expectedAmount).toBe('90000000');

    const requestData2 = requests[1].getData();
    expect(requestData2.state).toBe(Types.RequestLogic.STATE.CREATED);

    // get requests with boundaries
    requests = await requestNetwork.fromTopic(topicsRequest1and2[0], {
      to: timestampBeforeReduce,
    });
    expect(requests.length).toBe(1);
    expect(requests[0].requestId).toBe(request1.requestId);

    requestData1 = requests[0].getData();
    expect(requestData1.state).toBe(Types.RequestLogic.STATE.CANCELED);
    expect(requestData1.expectedAmount).toBe('90000000');
  });

  it('can create requests and get them fromIdentity with smart contract identity', async () => {
    const payerSmartContract = {
      network: 'private',
      type: IdentityTypes.TYPE.ETHEREUM_SMART_CONTRACT,
      value: '0xf17f52151ebef6c7334fad080c5704d77216b732',
    };

    const timestampCreation = Utils.getCurrentTimestampInSecond();

    // create request 1
    const topicsRequest1and2: string[] = [
      MultiFormat.serialize(Utils.crypto.normalizeKeccak256Hash(timestampCreation)),
    ];
    const request1: Request = await requestNetwork.createRequest({
      requestInfo: {
        currency: 'BTC',
        expectedAmount: '100000000',
        payee: payeeIdentity,
        payer: payerSmartContract,
        timestamp: Utils.getCurrentTimestampInSecond(),
      },
      signer: payeeIdentity,
      topics: topicsRequest1and2,
    });

    // create request 2 to be sure it is not found when search with smart contract identity
    const request2 = await requestNetwork.createRequest({
      requestInfo: {
        currency: 'BTC',
        expectedAmount: '1000',
        payee: payeeIdentity,
        payer: payerIdentity,
        timestamp: Utils.getCurrentTimestampInSecond(),
      },
      signer: payeeIdentity,
      topics: topicsRequest1and2,
    });
    await request2.waitForConfirmation();

    // get requests with boundaries
    const requests = await requestNetwork.fromIdentity(payerSmartContract, {
      from: timestampCreation,
    });
    expect(requests.length).toBe(1);
    expect(requests[0].requestId).toBe(request1.requestId);
  });

  it('can create an encrypted request and get it back unencrypted', async () => {
    const requestNetwork = new RequestNetwork({
      httpConfig,
      signatureProvider,
      decryptionProvider,
    });
    const timestamp = Date.now();

    // Create an encrypted request
    const request = await requestNetwork._createEncryptedRequest(
      {
        requestInfo: {
          ...requestCreationHashBTC,
          ...{ timestamp },
        },
        signer: payeeIdentity,
      },
      [encryptionData.encryptionParams],
    );

    // Check that a request was returned
    expect(request).toBeInstanceOf(Request);
    expect(request.requestId).toBeDefined();

    // Get the data
    const requestData = request.getData();
    expect(requestData).toBeDefined();
    expect(requestData.expectedAmount).toBe('1000');
    expect(requestData.state).toBe(Types.RequestLogic.STATE.PENDING);
    expect(requestData.balance).toBeNull();
    expect(requestData.meta).toBeDefined();
    expect(requestData.pending!.state).toBe(Types.RequestLogic.STATE.CREATED);
    expect(requestData.meta!.transactionManagerMeta.encryptionMethod).toBe('ecies-aes256-gcm');

    // Fetch the created request by its id
    const fetchedRequest = await requestNetwork.fromRequestId(request.requestId);

    // Verify that the request values are correct
    expect(fetchedRequest).toBeInstanceOf(Request);

    const fetchedRequestData = fetchedRequest.getData();
    expect(requestData.expectedAmount).toBe(fetchedRequestData.expectedAmount);
    expect(requestData.balance).toBeNull();
    expect(requestData.meta).toBeDefined();
    expect(requestData.meta!.transactionManagerMeta.encryptionMethod).toBe('ecies-aes256-gcm');
  });

  it('can create an encrypted request, modify it and get it back unencrypted', async () => {
    const requestNetwork = new RequestNetwork({
      httpConfig,
      signatureProvider,
      decryptionProvider,
    });
    const timestamp = Date.now();

    // Create an encrypted request
    const request = await requestNetwork._createEncryptedRequest(
      {
        requestInfo: {
          ...requestCreationHashBTC,
          ...{ timestamp },
        },
        signer: payeeIdentity,
      },
      [encryptionData.encryptionParams],
    );

    // Check that a request was returned
    expect(request).toBeInstanceOf(Request);
    expect(request.requestId).toBeDefined();

    // Get the data
    const requestData = request.getData();
    expect(requestData.expectedAmount).toBe('1000');
    expect(requestData.state).toBe(Types.RequestLogic.STATE.PENDING);
    expect(requestData.balance).toBeNull();
    expect(requestData.meta).toBeDefined();
    expect(requestData.pending!.state).toBe(Types.RequestLogic.STATE.CREATED);
    expect(requestData.meta!.transactionManagerMeta.encryptionMethod).toBe('ecies-aes256-gcm');

<<<<<<< HEAD
    await new Promise((resolve) => request.on('confirmed', resolve));
=======
    await request.waitForConfirmation();
>>>>>>> 4710326b

    // Fetch the created request by its id
    const fetchedRequest = await requestNetwork.fromRequestId(request.requestId);

    // Verify that the request values are correct
    expect(fetchedRequest).toBeInstanceOf(Request);
    expect(fetchedRequest.requestId).toBeDefined();
    expect(fetchedRequest.requestId).toBe(request.requestId);

    let fetchedRequestData = fetchedRequest.getData();
    expect(fetchedRequestData.expectedAmount).toBe(requestData.expectedAmount);
    expect(fetchedRequestData.balance).toBe(null);
    expect(fetchedRequestData.meta).toBeDefined();
    expect(fetchedRequestData.meta!.transactionManagerMeta.encryptionMethod).toEqual(
      'ecies-aes256-gcm',
    );
    expect(fetchedRequestData.state).toBe(Types.RequestLogic.STATE.CREATED);

<<<<<<< HEAD
    const acceptData = await request.accept(payerIdentity);
    await new Promise((resolve) => acceptData.on('confirmed', resolve));

    await fetchedRequest.refresh();
    fetchedRequestData = fetchedRequest.getData();
    expect(fetchedRequestData.state).toBe(Types.RequestLogic.STATE.ACCEPTED);

    const increaseData = await request.increaseExpectedAmountRequest(
      requestCreationHashBTC.expectedAmount,
      payerIdentity,
=======
    const acceptedRequest = await waitForConfirmation(request.accept(payerIdentity));
    expect(acceptedRequest.state).toBe(Types.RequestLogic.STATE.ACCEPTED);

    const increasedRequest = await waitForConfirmation(
      request.increaseExpectedAmountRequest(requestCreationHashBTC.expectedAmount, payerIdentity),
>>>>>>> 4710326b
    );
    await new Promise((resolve) => increaseData.on('confirmed', resolve));

    expect(increasedRequest.expectedAmount).toEqual(
      String(Number(requestCreationHashBTC.expectedAmount) * 2),
    );

<<<<<<< HEAD
    const reduceData = await request.reduceExpectedAmountRequest(
      Number(requestCreationHashBTC.expectedAmount) * 2,
      payeeIdentity,
    );
    await new Promise((resolve) => reduceData.on('confirmed', resolve));
=======
    const reducedRequest = await waitForConfirmation(
      request.reduceExpectedAmountRequest(
        Number(requestCreationHashBTC.expectedAmount) * 2,
        payeeIdentity,
      ),
    );
    expect(reducedRequest.expectedAmount).toEqual('0');
>>>>>>> 4710326b

    await fetchedRequest.refresh();
    expect(fetchedRequest.getData().expectedAmount).toBe('0');
  });

  it('create an encrypted and unencrypted request with the same content', async () => {
    const requestNetwork = new RequestNetwork({
      httpConfig,
      signatureProvider,
      decryptionProvider,
    });

    const timestamp = Date.now();

    // Create an encrypted request
    const encryptedRequest = await requestNetwork._createEncryptedRequest(
      {
        requestInfo: {
          ...requestCreationHashBTC,
          ...{ timestamp },
        },
        signer: payeeIdentity,
      },
      [encryptionData.encryptionParams],
    );

    // Create a plain request
    const plainRequest = await requestNetwork.createRequest({
      requestInfo: {
        ...requestCreationHashBTC,
        ...{ timestamp },
      },
      signer: payeeIdentity,
    });
    expect(encryptedRequest.requestId).toBe(plainRequest.requestId);

    const encryptedRequestData = encryptedRequest.getData();
    const plainRequestData = plainRequest.getData();

    expect(encryptedRequestData).not.toEqual(plainRequestData);

    expect(plainRequestData.meta!.transactionManagerMeta!.encryptionMethod).toBe(
      'ecies-aes256-gcm',
    );
    expect(plainRequestData.meta!.transactionManagerMeta.ignoredTransactions![0]).toBeNull();
    expect(plainRequestData.meta!.transactionManagerMeta.ignoredTransactions![1].reason).toBe(
      'Clear transactions are not allowed in encrypted channel',
    );
  });

  it('cannot decrypt a request with the wrong decryption provider', async () => {
    const timestamp = Date.now();
    const myRandomTopic = `topic ${Utils.getCurrentTimestampInSecond()}`;
    const requestNetwork = new RequestNetwork({
      httpConfig,
      decryptionProvider,
      signatureProvider,
    });

    const badRequestNetwork = new RequestNetwork({
      httpConfig,
      decryptionProvider: wrongDecryptionProvider,
      signatureProvider,
    });

    const request = await requestNetwork._createEncryptedRequest(
      {
        requestInfo: {
          ...requestCreationHashBTC,
          ...{ timestamp },
        },
        signer: payeeIdentity,
        topics: [myRandomTopic],
      },
      [encryptionData.encryptionParams],
    );

    await expect(badRequestNetwork.fromRequestId(request.requestId)).rejects.toThrowError(
      'Invalid transaction(s) found: [',
    );
    const requests = await badRequestNetwork.fromTopic(myRandomTopic);
    expect(requests).toHaveLength(0);
  });

  it('can create multiple requests in parallel', async () => {
    const nbRequests = 10;
    const paymentNetwork: PaymentTypes.IPaymentNetworkCreateParameters = {
      id: PaymentTypes.PAYMENT_NETWORK_ID.DECLARATIVE,
      parameters: {},
    };
    const requests = await Promise.all(
      Array(nbRequests)
        .fill(0)
        .map(() =>
          requestNetwork
            .createRequest({
              paymentNetwork,
              requestInfo: requestCreationHashUSD,
              signer: payeeIdentity,
            })
            .then((req) => req.waitForConfirmation()),
        ),
    );
    expect(requests).toHaveLength(nbRequests);
    requests.forEach((req) => {
      req.state === RequestLogicTypes.STATE.CREATED;
    });
  });
});

describe('ERC20 localhost request creation and detection test', () => {
  const paymentNetwork: PaymentTypes.IPaymentNetworkCreateParameters = {
    id: PaymentTypes.PAYMENT_NETWORK_ID.ERC20_ADDRESS_BASED,
    parameters: {
      paymentAddress: '0xf17f52151EbEF6C7334FAD080c5704D77216b732',
    },
  };

  it('can create an ERC20 request on localhost', async () => {
    // Create a request
    const request = await requestNetwork.createRequest({
      paymentNetwork,
      requestInfo: erc20requestCreationHash,
      signer: payeeIdentity,
    });

    expect(request).toBeInstanceOf(Request);
    expect(request.requestId).toBeDefined();

    // Get the data
    let requestData = request.getData();
    expect(requestData.expectedAmount).toBe('10');
    expect(requestData.state).toBe(Types.RequestLogic.STATE.PENDING);
    expect(requestData.balance).toBeNull();
    expect(requestData.meta).toBeDefined();
    expect(requestData.pending!.state).toBe(Types.RequestLogic.STATE.CREATED);

    requestData = await request.waitForConfirmation();
    expect(requestData.state).toBe(Types.RequestLogic.STATE.CREATED);
    expect(requestData.pending).toBeNull();
  });

  it('can create ERC20 requests with any to erc20 proxy', async () => {
    const tokenContractAddress = '0x38cf23c52bb4b13f051aec09580a2de845a7fa35';

    const currencies = [
      ...CurrencyManager.getDefaultList(),
      {
        address: tokenContractAddress,
        decimals: 18,
        network: 'private',
        symbol: 'localDAI',
        type: RequestLogicTypes.CURRENCY.ERC20,
      },
    ];
    const requestNetwork = new RequestNetwork({
      signatureProvider,
      useMockStorage: true,
      currencies,
    });

    const paymentNetworkAnyToERC20: PaymentTypes.IPaymentNetworkCreateParameters = {
      id: PaymentTypes.PAYMENT_NETWORK_ID.ANY_TO_ERC20_PROXY,
      parameters: {
        paymentAddress: '0xc12F17Da12cd01a9CDBB216949BA0b41A6Ffc4EB',
        refundAddress: '0x821aEa9a577a9b44299B9c15c88cf3087F3b5544',
        feeAddress: '0x0d1d4e623D10F9FBA5Db95830F7d3839406C6AF2',
        feeAmount: '200',
        network: 'private',
        acceptedTokens: [tokenContractAddress],
        maxRateTimespan: 1000000,
      },
    };

    const request = await requestNetwork.createRequest({
      paymentNetwork: paymentNetworkAnyToERC20,
      requestInfo: requestCreationHashUSD,
      signer: payeeIdentity,
    });

    let data = await request.refresh();
    expect(data.balance).toBeNull();
    const approval = await approveErc20ForProxyConversionIfNeeded(
      data,
      payeeIdentity.value,
      tokenContractAddress,
      wallet,
      '100000000000000000000000000000000000',
    );
    if (approval) {
      await approval.wait();
    }

    // USD => token
    const maxToSpend = BigNumber.from(2).pow(255);
    const paymentTx = await payRequest(data, wallet, undefined, undefined, {
      currency: {
        type: Types.RequestLogic.CURRENCY.ERC20,
        value: tokenContractAddress,
        network: 'private',
      },
      maxToSpend,
      currencyManager: new CurrencyManager(currencies),
    });
    await paymentTx.wait();

    data = await request.refresh();

    expect(data.balance?.balance).toBe('1000');
    expect(data.balance?.events.length).toBe(1);
    const event = data.balance?.events[0];
    expect(event?.amount).toBe('1000');
    expect(event?.name).toBe('payment');

    expect(event?.parameters?.feeAmount).toBe('200');
    expect(event?.parameters?.feeAddress).toBe('0x0d1d4e623D10F9FBA5Db95830F7d3839406C6AF2');
    // amount in crypto after apply the rates of the fake aggregators
    expect(event?.parameters?.feeAmountInCrypto).toBe('1980198019801980198');
    expect(event?.parameters?.to).toBe('0xc12F17Da12cd01a9CDBB216949BA0b41A6Ffc4EB');
    expect(event?.parameters?.tokenAddress).toBe('0x38cF23C52Bb4B13F051Aec09580a2dE845a7FA35');
    // amount in crypto after apply the rates of the fake aggregators
    expect(event?.parameters?.amountInCrypto).toBe('9900990099009900990');
    expect(event?.parameters?.maxRateTimespan).toBe('1000000');
  });
});

describe('ETH localhost request creation and detection test', () => {
  const ethRequestCreationHash: Types.IRequestInfo = {
    currency: {
      network: 'private',
      type: Types.RequestLogic.CURRENCY.ETH,
      value: Types.RequestLogic.CURRENCY.ETH,
    },
    expectedAmount: '1000',
    payee: payeeIdentity,
    payer: payerIdentity,
  };

  it('can create ETH requests and pay with ETH Fee proxy', async () => {
    const currencies = CurrencyManager.getDefaultList();
    const requestNetwork = new RequestNetwork({
      signatureProvider,
      useMockStorage: true,
      currencies,
    });

    const paymentNetworkETHFeeProxy: PaymentTypes.IPaymentNetworkCreateParameters = {
      id: PaymentTypes.PAYMENT_NETWORK_ID.ETH_FEE_PROXY_CONTRACT,
      parameters: {
        paymentAddress: '0xc12F17Da12cd01a9CDBB216949BA0b41A6Ffc4EB',
        feeAddress: '0x0d1d4e623D10F9FBA5Db95830F7d3839406C6AF2',
        feeAmount: '200',
        network: 'private',
        maxRateTimespan: 1000000,
      },
    };

    const request = await requestNetwork.createRequest({
      paymentNetwork: paymentNetworkETHFeeProxy,
      requestInfo: ethRequestCreationHash,
      signer: payeeIdentity,
    });

    let data = await request.waitForConfirmation();

    expect(data.balance?.balance).toBe('0');

    const paymentTx = await payRequest(data, wallet);
    await paymentTx.wait();

    data = await request.refresh();
    expect(data.balance?.error).toBeUndefined();
    expect(data.balance?.balance).toBe('1000');
    expect(data.balance?.events.length).toBe(1);
    const event = data.balance?.events[0];
    expect(event?.amount).toBe('1000');
    expect(event?.name).toBe('payment');

    expect(event?.parameters?.feeAmount).toBe('200');
    expect(event?.parameters?.feeAddress).toBe('0x0d1d4e623D10F9FBA5Db95830F7d3839406C6AF2');
    // amount in crypto after apply the rates of the fake aggregators
    expect(event?.parameters?.to).toBe('0xc12F17Da12cd01a9CDBB216949BA0b41A6Ffc4EB');
  });

  it('can create & pay a request with any to eth proxy', async () => {
    const currencies = [
      ...CurrencyManager.getDefaultList(),
      ...[
        {
          network: 'private',
          symbol: 'ETH',
          decimals: 18,
          type: RequestLogicTypes.CURRENCY.ETH as any,
        },
      ],
    ];

    const requestNetwork = new RequestNetwork({
      signatureProvider,
      useMockStorage: true,
      currencies,
    });

    const paymentNetworkAnyToETH: PaymentTypes.IPaymentNetworkCreateParameters = {
      id: PaymentTypes.PAYMENT_NETWORK_ID.ANY_TO_ETH_PROXY,
      parameters: {
        paymentAddress: '0xc12F17Da12cd01a9CDBB216949BA0b41A6Ffc4EB',
        refundAddress: '0x821aEa9a577a9b44299B9c15c88cf3087F3b5544',
        feeAddress: '0x0d1d4e623D10F9FBA5Db95830F7d3839406C6AF2',
        feeAmount: '200',
        network: 'private',
        maxRateTimespan: 1000000,
      },
    };

    const request = await requestNetwork.createRequest({
      paymentNetwork: paymentNetworkAnyToETH,
      requestInfo: requestCreationHashUSD,
      signer: payeeIdentity,
    });

    let data = await request.refresh();

    // USD => ETH
    const maxToSpend = '30000000000000000';
    const paymentTx = await payRequest(data, wallet, undefined, undefined, {
      maxToSpend,
      currencyManager: new CurrencyManager(currencies),
    });

    await paymentTx.wait();

    data = await request.refresh();

    expect(data.balance?.balance).toBe('1000');
    expect(data.balance?.events.length).toBe(1);
    const event = data.balance?.events[0];
    expect(event?.amount).toBe('1000');
    expect(event?.name).toBe('payment');

    expect(event?.parameters?.feeAmount).toBe('200');
    expect(event?.parameters?.feeAddress).toBe('0x0d1d4e623D10F9FBA5Db95830F7d3839406C6AF2');
    // amount in crypto after apply the rates of the fake aggregators
    //   expectedAmount:       10.00
    //   AggETHUsd.sol       /   500
    //                       =  0.02 (over 18 decimals for this ETH)
    expect(event?.parameters?.amountInCrypto).toBe('20000000000000000');
    // amount in crypto after apply the rates of the fake aggregators
    //   feesAmount:            2.00
    //   AggETHUsd.sol       /   500
    //                       =  0.004 (over 18 decimals for this ETH)
    expect(event?.parameters?.feeAmountInCrypto).toBe('4000000000000000');
    expect(event?.parameters?.to).toBe('0xc12F17Da12cd01a9CDBB216949BA0b41A6Ffc4EB');
    // amount in crypto after apply the rates of the fake aggregators
    expect(event?.parameters?.maxRateTimespan).toBe('1000000');
  });
});<|MERGE_RESOLUTION|>--- conflicted
+++ resolved
@@ -375,11 +375,7 @@
     expect(requestData.pending!.state).toBe(Types.RequestLogic.STATE.CREATED);
     expect(requestData.meta!.transactionManagerMeta.encryptionMethod).toBe('ecies-aes256-gcm');
 
-<<<<<<< HEAD
-    await new Promise((resolve) => request.on('confirmed', resolve));
-=======
     await request.waitForConfirmation();
->>>>>>> 4710326b
 
     // Fetch the created request by its id
     const fetchedRequest = await requestNetwork.fromRequestId(request.requestId);
@@ -398,38 +394,17 @@
     );
     expect(fetchedRequestData.state).toBe(Types.RequestLogic.STATE.CREATED);
 
-<<<<<<< HEAD
-    const acceptData = await request.accept(payerIdentity);
-    await new Promise((resolve) => acceptData.on('confirmed', resolve));
-
-    await fetchedRequest.refresh();
-    fetchedRequestData = fetchedRequest.getData();
-    expect(fetchedRequestData.state).toBe(Types.RequestLogic.STATE.ACCEPTED);
-
-    const increaseData = await request.increaseExpectedAmountRequest(
-      requestCreationHashBTC.expectedAmount,
-      payerIdentity,
-=======
     const acceptedRequest = await waitForConfirmation(request.accept(payerIdentity));
     expect(acceptedRequest.state).toBe(Types.RequestLogic.STATE.ACCEPTED);
 
     const increasedRequest = await waitForConfirmation(
       request.increaseExpectedAmountRequest(requestCreationHashBTC.expectedAmount, payerIdentity),
->>>>>>> 4710326b
-    );
-    await new Promise((resolve) => increaseData.on('confirmed', resolve));
+    );
 
     expect(increasedRequest.expectedAmount).toEqual(
       String(Number(requestCreationHashBTC.expectedAmount) * 2),
     );
 
-<<<<<<< HEAD
-    const reduceData = await request.reduceExpectedAmountRequest(
-      Number(requestCreationHashBTC.expectedAmount) * 2,
-      payeeIdentity,
-    );
-    await new Promise((resolve) => reduceData.on('confirmed', resolve));
-=======
     const reducedRequest = await waitForConfirmation(
       request.reduceExpectedAmountRequest(
         Number(requestCreationHashBTC.expectedAmount) * 2,
@@ -437,7 +412,6 @@
       ),
     );
     expect(reducedRequest.expectedAmount).toEqual('0');
->>>>>>> 4710326b
 
     await fetchedRequest.refresh();
     expect(fetchedRequest.getData().expectedAmount).toBe('0');
