import { EthereumPrivateKeyDecryptionProvider } from '@requestnetwork/epk-decryption';
import MultiFormat from '@requestnetwork/multi-format';
import { Request, RequestNetwork, Types } from '@requestnetwork/request-client.js';
import { IdentityTypes, PaymentTypes, RequestLogicTypes } from '@requestnetwork/types';
import Utils from '@requestnetwork/utils';
import {
  payRequest,
  approveErc20ForProxyConversionIfNeeded,
} from '@requestnetwork/payment-processor';
import { CurrencyManager } from '@requestnetwork/currency';

import { Wallet, providers, BigNumber } from 'ethers';
import {
  erc20requestCreationHash,
  httpConfig,
  payeeIdentity,
  payerIdentity,
  requestNetwork,
  signatureProvider,
} from './scheduled/fixtures';

const mnemonic = 'candy maple cake sugar pudding cream honey rich smooth crumble sweet treat';
const provider = new providers.JsonRpcProvider('http://localhost:8545');
const wallet = Wallet.fromMnemonic(mnemonic).connect(provider);

// eslint-disable-next-line no-magic-numbers
jest.setTimeout(10000);

const requestCreationHashBTC: Types.IRequestInfo = {
  currency: 'BTC',
  expectedAmount: '1000',
  payee: payeeIdentity,
  payer: payerIdentity,
};

const requestCreationHashUSD: Types.IRequestInfo = {
  currency: 'USD',
  expectedAmount: '1000',
  payee: payeeIdentity,
  payer: payerIdentity,
};

const encryptionData = {
  decryptionParams: {
    key: '0x04674d2e53e0e14653487d7323cc5f0a7959c83067f5654cafe4094bde90fa8a',
    method: Types.Encryption.METHOD.ECIES,
  },
  encryptionParams: {
    key:
      '299708c07399c9b28e9870c4e643742f65c94683f35d1b3fc05d0478344ee0cc5a6a5e23f78b5ff8c93a04254232b32350c8672d2873677060d5095184dad422',
    method: Types.Encryption.METHOD.ECIES,
  },
  privateKey: '0x04674d2e53e0e14653487d7323cc5f0a7959c83067f5654cafe4094bde90fa8a',
  publicKey:
    '299708c07399c9b28e9870c4e643742f65c94683f35d1b3fc05d0478344ee0cc5a6a5e23f78b5ff8c93a04254232b32350c8672d2873677060d5095184dad422',
};

// Decryption provider setup
const decryptionProvider = new EthereumPrivateKeyDecryptionProvider(
  encryptionData.decryptionParams,
);

// Wrong decryption provider
const wrongDecryptionProvider = new EthereumPrivateKeyDecryptionProvider({
  key: '0x0000000000111111111122222222223333333333444444444455555555556666',
  method: Types.Encryption.METHOD.ECIES,
});

describe('Request client using a request node', () => {
  it('can create a request, change the amount and get data', async () => {
    // Create a request
    const request = await requestNetwork.createRequest({
      requestInfo: requestCreationHashBTC,
      signer: payeeIdentity,
    });
    expect(request).toBeInstanceOf(Request);
    expect(request.requestId).toBeDefined();

    // Get the data
    let requestData = request.getData();
    expect(requestData.expectedAmount).toBe('1000');
    expect(requestData.state).toBe(Types.RequestLogic.STATE.PENDING);
    expect(requestData.balance).toBeNull();
    expect(requestData.meta).toBeDefined();
    expect(requestData.pending!.state).toBe(Types.RequestLogic.STATE.CREATED);

    requestData = await request.waitForConfirmation();
    expect(requestData.state).toBe(Types.RequestLogic.STATE.CREATED);
    expect(requestData.pending).toBeNull();

    // Reduce the amount and get the data
    requestData = await request.reduceExpectedAmountRequest('200', payeeIdentity);
    expect(requestData.expectedAmount).toBe('1000');
    expect(requestData.state).toBe(Types.RequestLogic.STATE.CREATED);
    expect(requestData.balance).toBeNull();
    expect(requestData.meta).toBeDefined();
    expect(requestData.pending!.expectedAmount).toBe('800');

    requestData = await new Promise((resolve): any => requestData.on('confirmed', resolve));
    expect(requestData.expectedAmount).toBe('800');
    expect(requestData.pending).toBeNull();
  });

  it('can create a request with declarative payment network and content data', async () => {
    const paymentNetwork: PaymentTypes.IPaymentNetworkCreateParameters = {
      id: PaymentTypes.PAYMENT_NETWORK_ID.DECLARATIVE,
      parameters: {
        paymentInfo: {
          paymentInstruction: 'Arbitrary payment instruction',
        },
      },
    };

    const contentData = {
      it: 'is',
      some: 'content',
      true: true,
    };

    // Create a request
    const request = await requestNetwork.createRequest({
      contentData,
      paymentNetwork,
      requestInfo: requestCreationHashUSD,
      signer: payeeIdentity,
    });
    expect(request).toBeInstanceOf(Request);
    expect(request.requestId).toBeDefined();

    // Get the data
    let requestData = request.getData();
    expect(requestData.expectedAmount).toBe('1000');
    expect(requestData.state).toBe(Types.RequestLogic.STATE.PENDING);
    expect(requestData.balance).toBeNull();
    expect(requestData.meta).toBeDefined();
    expect(requestData.pending!.state).toBe(Types.RequestLogic.STATE.CREATED);

    const extension = requestData.extensions[PaymentTypes.PAYMENT_NETWORK_ID.DECLARATIVE];
    expect(extension).toBeDefined();
    expect(extension.events[0].name).toBe('create');
    expect(extension.events[0].parameters).toEqual(paymentNetwork.parameters);

    requestData = await request.waitForConfirmation();
    expect(requestData.state).toBe(Types.RequestLogic.STATE.CREATED);
    expect(requestData.pending).toBeNull();

    requestData = await request.declareSentPayment('100', 'bank transfer initiated', payerIdentity);
    expect(requestData.balance).toBeDefined();
    expect(requestData.balance!.balance).toBe('0');

    requestData = await new Promise((resolve): any => requestData.on('confirmed', resolve));
    expect(requestData.balance!.balance).toBe('0');

    requestData = await request.declareReceivedPayment(
      '100',
      'bank transfer received',
      payeeIdentity,
    );
    expect(requestData.balance).toBeDefined();
    expect(requestData.balance!.balance).toBe('0');

    requestData = await new Promise((resolve): any => requestData.on('confirmed', resolve));
    expect(requestData.balance!.balance).toBe('100');
  });

  it('can create requests and get them fromIdentity and with time boundaries', async () => {
    // create request 1
    const requestCreationHash1: Types.IRequestInfo = {
      currency: 'BTC',
      expectedAmount: '100000000',
      payee: payeeIdentity,
      payer: payerIdentity,
      timestamp: Utils.getCurrentTimestampInSecond(),
    };

    const topicsRequest1and2: string[] = [
      MultiFormat.serialize(Utils.crypto.normalizeKeccak256Hash(requestCreationHash1)),
    ];

    const request1: Request = await requestNetwork.createRequest({
      requestInfo: requestCreationHash1,
      signer: payeeIdentity,
      topics: topicsRequest1and2,
    });
    await request1.waitForConfirmation();
    const timestampBeforeReduce = Utils.getCurrentTimestampInSecond();

    // make sure that request 2 timestamp is greater than request 1 timestamp
    const waitNextSecond = (timestampBeforeReduce + 1) * 1000 - Date.now();
    await new Promise((r) => setTimeout(r, waitNextSecond));

    // create request 2
    const requestCreationHash2: Types.IRequestInfo = {
      currency: 'BTC',
      expectedAmount: '1000',
      payee: payeeIdentity,
      payer: payerIdentity,
      timestamp: Utils.getCurrentTimestampInSecond(),
    };

    const request2: Request = await requestNetwork.createRequest({
      requestInfo: requestCreationHash2,
      signer: payeeIdentity,
      topics: topicsRequest1and2,
    });
    await request2.waitForConfirmation();

    // reduce request 1
    const requestDataReduce = await request1.reduceExpectedAmountRequest('10000000', payeeIdentity);
    await new Promise((r) => requestDataReduce.on('confirmed', r));

    // cancel request 1
    const requestDataCancel = await request1.cancel(payeeIdentity);
    await new Promise((r) => requestDataCancel.on('confirmed', r));

    // get requests without boundaries
    let requests = await requestNetwork.fromTopic(topicsRequest1and2[0]);
    expect(requests.length).toBe(2);
    expect(requests[0].requestId).toBe(request1.requestId);
    expect(requests[1].requestId).toBe(request2.requestId);

    let requestData1 = requests[0].getData();
    expect(requestData1.state).toBe(Types.RequestLogic.STATE.CANCELED);
    expect(requestData1.expectedAmount).toBe('90000000');

    const requestData2 = requests[1].getData();
    expect(requestData2.state).toBe(Types.RequestLogic.STATE.CREATED);

    // get requests with boundaries
    requests = await requestNetwork.fromTopic(topicsRequest1and2[0], {
      to: timestampBeforeReduce,
    });
    expect(requests.length).toBe(1);
    expect(requests[0].requestId).toBe(request1.requestId);

    requestData1 = requests[0].getData();
    expect(requestData1.state).toBe(Types.RequestLogic.STATE.CANCELED);
    expect(requestData1.expectedAmount).toBe('90000000');
  });

  it('can create requests and get them fromIdentity with smart contract identity', async () => {
    const payerSmartContract = {
      network: 'private',
      type: IdentityTypes.TYPE.ETHEREUM_SMART_CONTRACT,
      value: '0xf17f52151ebef6c7334fad080c5704d77216b732',
    };

    const timestampCreation = Utils.getCurrentTimestampInSecond();

    // create request 1
    const topicsRequest1and2: string[] = [
      MultiFormat.serialize(Utils.crypto.normalizeKeccak256Hash(timestampCreation)),
    ];
    const request1: Request = await requestNetwork.createRequest({
      requestInfo: {
        currency: 'BTC',
        expectedAmount: '100000000',
        payee: payeeIdentity,
        payer: payerSmartContract,
        timestamp: Utils.getCurrentTimestampInSecond(),
      },
      signer: payeeIdentity,
      topics: topicsRequest1and2,
    });

    // create request 2 to be sure it is not found when search with smart contract identity
    await requestNetwork.createRequest({
      requestInfo: {
        currency: 'BTC',
        expectedAmount: '1000',
        payee: payeeIdentity,
        payer: payerIdentity,
        timestamp: Utils.getCurrentTimestampInSecond(),
      },
      signer: payeeIdentity,
      topics: topicsRequest1and2,
    });

    // wait 1,5 sec and store the timestamp
    /* eslint-disable no-magic-numbers */
    // eslint-disable-next-line
    await new Promise((r) => setTimeout(r, 1500));

    // get requests with boundaries
    const requests = await requestNetwork.fromIdentity(payerSmartContract, {
      from: timestampCreation,
    });
    expect(requests.length).toBe(1);
    expect(requests[0].requestId).toBe(request1.requestId);
  });

  it('can create an encrypted request and get it back unencrypted', async () => {
    const requestNetwork = new RequestNetwork({
      httpConfig,
      signatureProvider,
      decryptionProvider,
    });
    const timestamp = Date.now();

    // Create an encrypted request
    const request = await requestNetwork._createEncryptedRequest(
      {
        requestInfo: {
          ...requestCreationHashBTC,
          ...{ timestamp },
        },
        signer: payeeIdentity,
      },
      [encryptionData.encryptionParams],
    );

    // Check that a request was returned
    expect(request).toBeInstanceOf(Request);
    expect(request.requestId).toBeDefined();

    // Get the data
    const requestData = request.getData();
    expect(requestData).toBeDefined();
    expect(requestData.expectedAmount).toBe('1000');
    expect(requestData.state).toBe(Types.RequestLogic.STATE.PENDING);
    expect(requestData.balance).toBeNull();
    expect(requestData.meta).toBeDefined();
    expect(requestData.pending!.state).toBe(Types.RequestLogic.STATE.CREATED);
    expect(requestData.meta!.transactionManagerMeta.encryptionMethod).toBe('ecies-aes256-gcm');

    // Fetch the created request by its id
    const fetchedRequest = await requestNetwork.fromRequestId(request.requestId);

    // Verify that the request values are correct
    expect(fetchedRequest).toBeInstanceOf(Request);

    const fetchedRequestData = fetchedRequest.getData();
    expect(requestData.expectedAmount).toBe(fetchedRequestData.expectedAmount);
    expect(requestData.balance).toBeNull();
    expect(requestData.meta).toBeDefined();
    expect(requestData.meta!.transactionManagerMeta.encryptionMethod).toBe('ecies-aes256-gcm');
  });

  it('can create an encrypted request, modify it and get it back unencrypted', async () => {
    const requestNetwork = new RequestNetwork({
      httpConfig,
      signatureProvider,
      decryptionProvider,
    });
    const timestamp = Date.now();

    // Create an encrypted request
    const request = await requestNetwork._createEncryptedRequest(
      {
        requestInfo: {
          ...requestCreationHashBTC,
          ...{ timestamp },
        },
        signer: payeeIdentity,
      },
      [encryptionData.encryptionParams],
    );

    // Check that a request was returned
    expect(request).toBeInstanceOf(Request);
    expect(request.requestId).toBeDefined();

    // Get the data
    const requestData = request.getData();
    expect(requestData.expectedAmount).toBe('1000');
    expect(requestData.state).toBe(Types.RequestLogic.STATE.PENDING);
    expect(requestData.balance).toBeNull();
    expect(requestData.meta).toBeDefined();
    expect(requestData.pending!.state).toBe(Types.RequestLogic.STATE.CREATED);
    expect(requestData.meta!.transactionManagerMeta.encryptionMethod).toBe('ecies-aes256-gcm');

    await new Promise((resolve): any => request.on('confirmed', resolve));

    // Fetch the created request by its id
    const fetchedRequest = await requestNetwork.fromRequestId(request.requestId);

    // Verify that the request values are correct
    expect(fetchedRequest).toBeInstanceOf(Request);
    expect(fetchedRequest.requestId).toBeDefined();
    expect(fetchedRequest.requestId).toBe(request.requestId);

    let fetchedRequestData = fetchedRequest.getData();
    expect(fetchedRequestData.expectedAmount).toBe(requestData.expectedAmount);
    expect(fetchedRequestData.balance).toBe(null);
    expect(fetchedRequestData.meta).toBeDefined();
    expect(fetchedRequestData.meta!.transactionManagerMeta.encryptionMethod).toEqual(
      'ecies-aes256-gcm',
    );
    expect(fetchedRequestData.state).toBe(Types.RequestLogic.STATE.CREATED);

    await request.accept(payerIdentity);

    await fetchedRequest.refresh();
    fetchedRequestData = fetchedRequest.getData();
    expect(fetchedRequestData.state).toBe(Types.RequestLogic.STATE.ACCEPTED);

    await request.increaseExpectedAmountRequest(
      requestCreationHashBTC.expectedAmount,
      payerIdentity,
    );

    await fetchedRequest.refresh();
    expect(fetchedRequest.getData().expectedAmount).toEqual(
      String(Number(requestCreationHashBTC.expectedAmount) * 2),
    );

    await request.reduceExpectedAmountRequest(
      Number(requestCreationHashBTC.expectedAmount) * 2,
      payeeIdentity,
    );

    await fetchedRequest.refresh();
    expect(fetchedRequest.getData().expectedAmount).toBe('0');
  });

  it('create an encrypted and unencrypted request with the same content', async () => {
    const requestNetwork = new RequestNetwork({
      httpConfig,
      signatureProvider,
      decryptionProvider,
    });

    const timestamp = Date.now();

    // Create an encrypted request
    const encryptedRequest = await requestNetwork._createEncryptedRequest(
      {
        requestInfo: {
          ...requestCreationHashBTC,
          ...{ timestamp },
        },
        signer: payeeIdentity,
      },
      [encryptionData.encryptionParams],
    );

    // Create a plain request
    const plainRequest = await requestNetwork.createRequest({
      requestInfo: {
        ...requestCreationHashBTC,
        ...{ timestamp },
      },
      signer: payeeIdentity,
    });
    expect(encryptedRequest.requestId).toBe(plainRequest.requestId);

    const encryptedRequestData = encryptedRequest.getData();
    const plainRequestData = plainRequest.getData();

    expect(encryptedRequestData).not.toEqual(plainRequestData);

    expect(plainRequestData.meta!.transactionManagerMeta!.encryptionMethod).toBe(
      'ecies-aes256-gcm',
    );
    expect(plainRequestData.meta!.transactionManagerMeta.ignoredTransactions![0]).toBeNull();
    expect(plainRequestData.meta!.transactionManagerMeta.ignoredTransactions![1].reason).toBe(
      'Clear transactions are not allowed in encrypted channel',
    );
  });

  it('cannot decrypt a request with the wrong decryption provider', async () => {
    const timestamp = Date.now();
    const myRandomTopic = `topic ${Utils.getCurrentTimestampInSecond()}`;
    const requestNetwork = new RequestNetwork({
      httpConfig,
      decryptionProvider,
      signatureProvider,
    });

    const badRequestNetwork = new RequestNetwork({
      httpConfig,
      decryptionProvider: wrongDecryptionProvider,
      signatureProvider,
    });

    const request = await requestNetwork._createEncryptedRequest(
      {
        requestInfo: {
          ...requestCreationHashBTC,
          ...{ timestamp },
        },
        signer: payeeIdentity,
        topics: [myRandomTopic],
      },
      [encryptionData.encryptionParams],
    );

    await expect(badRequestNetwork.fromRequestId(request.requestId)).rejects.toThrowError(
      'Invalid transaction(s) found: [',
    );
    const requests = await badRequestNetwork.fromTopic(myRandomTopic);
    expect(requests).toHaveLength(0);
  });
});

describe('ERC20 localhost request creation and detection test', () => {
  const paymentNetwork: PaymentTypes.IPaymentNetworkCreateParameters = {
    id: PaymentTypes.PAYMENT_NETWORK_ID.ERC20_ADDRESS_BASED,
    parameters: {
      paymentAddress: '0xf17f52151EbEF6C7334FAD080c5704D77216b732',
    },
  };

  it('can create an ERC20 request on localhost', async () => {
    // Create a request
    const request = await requestNetwork.createRequest({
      paymentNetwork,
      requestInfo: erc20requestCreationHash,
      signer: payeeIdentity,
    });

    expect(request).toBeInstanceOf(Request);
    expect(request.requestId).toBeDefined();

    // Get the data
    let requestData = request.getData();
    expect(requestData.expectedAmount).toBe('10');
    expect(requestData.state).toBe(Types.RequestLogic.STATE.PENDING);
    expect(requestData.balance).toBeNull();
    expect(requestData.meta).toBeDefined();
    expect(requestData.pending!.state).toBe(Types.RequestLogic.STATE.CREATED);

    requestData = await new Promise((resolve): any => request.on('confirmed', resolve));
    expect(requestData.state).toBe(Types.RequestLogic.STATE.CREATED);
    expect(requestData.pending).toBeNull();
  });

  it('can create ERC20 requests with any to erc20 proxy', async () => {
    const tokenContractAddress = '0x38cf23c52bb4b13f051aec09580a2de845a7fa35';

    const currencies = [
      ...CurrencyManager.getDefaultList(),
      {
        address: tokenContractAddress,
        decimals: 18,
        network: 'private',
        symbol: 'localDAI',
        type: RequestLogicTypes.CURRENCY.ERC20,
      },
    ];
    const requestNetwork = new RequestNetwork({
      signatureProvider,
      useMockStorage: true,
      currencies,
    });

    const paymentNetworkAnyToERC20: PaymentTypes.IPaymentNetworkCreateParameters = {
      id: PaymentTypes.PAYMENT_NETWORK_ID.ANY_TO_ERC20_PROXY,
      parameters: {
        paymentAddress: '0xc12F17Da12cd01a9CDBB216949BA0b41A6Ffc4EB',
        refundAddress: '0x821aEa9a577a9b44299B9c15c88cf3087F3b5544',
        feeAddress: '0x0d1d4e623D10F9FBA5Db95830F7d3839406C6AF2',
        feeAmount: '200',
        network: 'private',
        acceptedTokens: [tokenContractAddress],
        maxRateTimespan: 1000000,
      },
    };

    const request = await requestNetwork.createRequest({
      paymentNetwork: paymentNetworkAnyToERC20,
      requestInfo: requestCreationHashUSD,
      signer: payeeIdentity,
    });

    let data = await request.refresh();
    expect(data.balance).toBeNull();
    const approval = await approveErc20ForProxyConversionIfNeeded(
      data,
      payeeIdentity.value,
      tokenContractAddress,
      wallet,
      '100000000000000000000000000000000000',
    );
    if (approval) {
      await approval.wait();
    }

    // USD => token
    const maxToSpend = BigNumber.from(2).pow(255);
    const paymentTx = await payRequest(data, wallet, undefined, undefined, {
      currency: {
        type: Types.RequestLogic.CURRENCY.ERC20,
        value: tokenContractAddress,
        network: 'private',
      },
      maxToSpend,
      currencyManager: new CurrencyManager(currencies),
    });
    await paymentTx.wait();

    data = await request.refresh();

    expect(data.balance?.balance).toBe('1000');
    expect(data.balance?.events.length).toBe(1);
    const event = data.balance?.events[0];
    expect(event?.amount).toBe('1000');
    expect(event?.name).toBe('payment');

    expect(event?.parameters?.feeAmount).toBe('200');
    expect(event?.parameters?.feeAddress).toBe('0x0d1d4e623D10F9FBA5Db95830F7d3839406C6AF2');
    // amount in crypto after apply the rates of the fake aggregators
    expect(event?.parameters?.feeAmountInCrypto).toBe('1980198019801980198');
    expect(event?.parameters?.to).toBe('0xc12F17Da12cd01a9CDBB216949BA0b41A6Ffc4EB');
    expect(event?.parameters?.tokenAddress).toBe('0x38cF23C52Bb4B13F051Aec09580a2dE845a7FA35');
    // amount in crypto after apply the rates of the fake aggregators
    expect(event?.parameters?.amountInCrypto).toBe('9900990099009900990');
    expect(event?.parameters?.maxRateTimespan).toBe('1000000');
  });
});

describe('ETH localhost request creation and detection test', () => {
  const ethRequestCreationHash: Types.IRequestInfo = {
    currency: {
      network: 'private',
      type: Types.RequestLogic.CURRENCY.ETH,
      value: Types.RequestLogic.CURRENCY.ETH,
    },
    expectedAmount: '1000',
    payee: payeeIdentity,
    payer: payerIdentity,
  };

  it('can create ETH requests and pay with ETH Fee proxy', async () => {
    const currencies = [...CurrencyManager.getDefaultList()];
    const requestNetwork = new RequestNetwork({
      signatureProvider,
      useMockStorage: true,
      currencies,
    });

    const paymentNetworkETHFeeProxy: PaymentTypes.IPaymentNetworkCreateParameters = {
      id: PaymentTypes.PAYMENT_NETWORK_ID.ETH_FEE_PROXY_CONTRACT,
      parameters: {
        paymentAddress: '0xc12F17Da12cd01a9CDBB216949BA0b41A6Ffc4EB',
        feeAddress: '0x0d1d4e623D10F9FBA5Db95830F7d3839406C6AF2',
        feeAmount: '200',
        network: 'private',
        maxRateTimespan: 1000000,
      },
    };

    const request = await requestNetwork.createRequest({
      paymentNetwork: paymentNetworkETHFeeProxy,
      requestInfo: ethRequestCreationHash,
      signer: payeeIdentity,
    });

    let data = await request.refresh();
    expect(data.balance).toBeNull();

    const paymentTx = await payRequest(data, wallet);
    await paymentTx.wait();

    data = await request.refresh();
<<<<<<< HEAD
    if (data.balance?.error) {
      console.error('Eth fee proxy data error: ', data.balance?.error);
    }
=======
    expect(data.balance?.error).toBeUndefined();
>>>>>>> a8b80f8e
    expect(data.balance?.balance).toBe('1000');
    expect(data.balance?.events.length).toBe(1);
    const event = data.balance?.events[0];
    expect(event?.amount).toBe('1000');
    expect(event?.name).toBe('payment');

    expect(event?.parameters?.feeAmount).toBe('200');
    expect(event?.parameters?.feeAddress).toBe('0x0d1d4e623D10F9FBA5Db95830F7d3839406C6AF2');
    // amount in crypto after apply the rates of the fake aggregators
    expect(event?.parameters?.to).toBe('0xc12F17Da12cd01a9CDBB216949BA0b41A6Ffc4EB');
  });

  it('can create & pay a request with any to eth proxy', async () => {
    const currencies = [
      ...CurrencyManager.getDefaultList(),
      ...[
        {
          network: 'private',
          symbol: 'ETH',
          decimals: 18,
          type: RequestLogicTypes.CURRENCY.ETH as any,
        },
      ],
    ];

    const requestNetwork = new RequestNetwork({
      signatureProvider,
      useMockStorage: true,
      currencies,
    });

    const paymentNetworkAnyToETH: PaymentTypes.IPaymentNetworkCreateParameters = {
      id: PaymentTypes.PAYMENT_NETWORK_ID.ANY_TO_ETH_PROXY,
      parameters: {
        paymentAddress: '0xc12F17Da12cd01a9CDBB216949BA0b41A6Ffc4EB',
        refundAddress: '0x821aEa9a577a9b44299B9c15c88cf3087F3b5544',
        feeAddress: '0x0d1d4e623D10F9FBA5Db95830F7d3839406C6AF2',
        feeAmount: '200',
        network: 'private',
        maxRateTimespan: 1000000,
      },
    };

    const request = await requestNetwork.createRequest({
      paymentNetwork: paymentNetworkAnyToETH,
      requestInfo: requestCreationHashUSD,
      signer: payeeIdentity,
    });

    let data = await request.refresh();

    // USD => ETH
    const maxToSpend = '30000000000000000';
    const paymentTx = await payRequest(data, wallet, undefined, undefined, {
      maxToSpend,
      currencyManager: new CurrencyManager(currencies),
    });

    await paymentTx.wait();

    data = await request.refresh();

    expect(data.balance?.balance).toBe('1000');
    expect(data.balance?.events.length).toBe(1);
    const event = data.balance?.events[0];
    expect(event?.amount).toBe('1000');
    expect(event?.name).toBe('payment');

    expect(event?.parameters?.feeAmount).toBe('200');
    expect(event?.parameters?.feeAddress).toBe('0x0d1d4e623D10F9FBA5Db95830F7d3839406C6AF2');
    // amount in crypto after apply the rates of the fake aggregators
    //   expectedAmount:       10.00
    //   AggETHUsd.sol       /   500
    //                       =  0.02 (over 18 decimals for this ETH)
    expect(event?.parameters?.amountInCrypto).toBe('20000000000000000');
    // amount in crypto after apply the rates of the fake aggregators
    //   feesAmount:            2.00
    //   AggETHUsd.sol       /   500
    //                       =  0.004 (over 18 decimals for this ETH)
    expect(event?.parameters?.feeAmountInCrypto).toBe('4000000000000000');
    expect(event?.parameters?.to).toBe('0xc12F17Da12cd01a9CDBB216949BA0b41A6Ffc4EB');
    // amount in crypto after apply the rates of the fake aggregators
    expect(event?.parameters?.maxRateTimespan).toBe('1000000');
  });
});<|MERGE_RESOLUTION|>--- conflicted
+++ resolved
@@ -653,13 +653,7 @@
     await paymentTx.wait();
 
     data = await request.refresh();
-<<<<<<< HEAD
-    if (data.balance?.error) {
-      console.error('Eth fee proxy data error: ', data.balance?.error);
-    }
-=======
     expect(data.balance?.error).toBeUndefined();
->>>>>>> a8b80f8e
     expect(data.balance?.balance).toBe('1000');
     expect(data.balance?.events.length).toBe(1);
     const event = data.balance?.events[0];
