import { AdvancedLogicTypes } from '@requestnetwork/types';

const createAddPaymentAddressAction = jest.fn();
const createAddRefundAddressAction = jest.fn();
const createCreationAction = jest.fn();
const createAddFeeAction = jest.fn();
const createAddPaymentInstructionAction = jest.fn();
const createAddRefundInstructionAction = jest.fn();

export const mockAdvancedLogic: AdvancedLogicTypes.IAdvancedLogic = {
  applyActionToExtensions(): any {
    return;
  },
  extensions: {
    addressBasedErc20: {
      createAddPaymentAddressAction,
      createAddRefundAddressAction,
      createCreationAction,
    },
    feeProxyContractErc20: {
<<<<<<< HEAD
      supportedNetworks: ['mainnet', 'rinkeby', 'private', 'matic'],
=======
      supportedNetworks: ['mainnet', 'rinkeby'],
>>>>>>> 04d99ff7
      createAddPaymentAddressAction,
      createAddRefundAddressAction,
      createCreationAction,
      createAddFeeAction,
      // inherited from declarative
      createAddPaymentInstructionAction,
      createAddRefundInstructionAction,
    },
    proxyContractErc20: {
<<<<<<< HEAD
      supportedNetworks: ['rinkeby', 'private'],
=======
      supportedNetworks: ['rinkeby'],
>>>>>>> 04d99ff7
      createAddPaymentAddressAction,
      createAddRefundAddressAction,
      createCreationAction,
      // inheritance from declarative
      createAddPaymentInstructionAction,
      createAddRefundInstructionAction,
    },
  },
};<|MERGE_RESOLUTION|>--- conflicted
+++ resolved
@@ -18,11 +18,7 @@
       createCreationAction,
     },
     feeProxyContractErc20: {
-<<<<<<< HEAD
       supportedNetworks: ['mainnet', 'rinkeby', 'private', 'matic'],
-=======
-      supportedNetworks: ['mainnet', 'rinkeby'],
->>>>>>> 04d99ff7
       createAddPaymentAddressAction,
       createAddRefundAddressAction,
       createCreationAction,
@@ -32,11 +28,7 @@
       createAddRefundInstructionAction,
     },
     proxyContractErc20: {
-<<<<<<< HEAD
       supportedNetworks: ['rinkeby', 'private'],
-=======
-      supportedNetworks: ['rinkeby'],
->>>>>>> 04d99ff7
       createAddPaymentAddressAction,
       createAddRefundAddressAction,
       createCreationAction,
