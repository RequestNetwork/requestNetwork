--- conflicted
+++ resolved
@@ -14,51 +14,6 @@
 } from './fixtures';
 import { createMockErc20FeeRequest } from '../utils';
 
-<<<<<<< HEAD
-const createMockRequest = createMockErc20FeeRequest;
-=======
-const createMockRequest = ({
-  network,
-  tokenAddress,
-  paymentAddress,
-  salt,
-  requestId,
-  feeAddress,
-  feeAmount,
-}: Record<
-  'network' | 'tokenAddress' | 'paymentAddress' | 'salt' | 'requestId' | 'feeAddress' | 'feeAmount',
-  string
->): RequestLogicTypes.IRequest => ({
-  creator: { type: IdentityTypes.TYPE.ETHEREUM_ADDRESS, value: '0x2' },
-  currency: {
-    network,
-    type: RequestLogicTypes.CURRENCY.ERC20,
-    value: tokenAddress,
-  },
-  events: [],
-  expectedAmount: '0',
-  extensions: {
-    [ExtensionTypes.ID.PAYMENT_NETWORK_ERC20_FEE_PROXY_CONTRACT]: {
-      events: [],
-      id: ExtensionTypes.ID.PAYMENT_NETWORK_ERC20_FEE_PROXY_CONTRACT,
-      type: ExtensionTypes.TYPE.PAYMENT_NETWORK,
-      values: {
-        paymentAddress,
-        salt,
-        feeAddress,
-        feeAmount,
-      },
-      version: '0.1.0',
-    },
-  },
-  extensionsData: [],
-  requestId,
-  state: RequestLogicTypes.STATE.CREATED,
-  timestamp: 0,
-  version: '0.2.0',
-});
->>>>>>> af1be038
-
 const erc20FeeProxy = new Erc20PaymentNetwork.ERC20FeeProxyPaymentDetector({
   // FIXME: the mocked advanced logic is address based
   advancedLogic: mockAdvancedLogic,
@@ -67,7 +22,7 @@
 
 describe('ERC20 Fee Proxy detection test-suite', () => {
   it('can getBalance on a mainnet request', async () => {
-    const mockRequest = createMockRequest({
+    const mockRequest = createMockErc20FeeRequest({
       network: 'mainnet',
       requestId: '016d4cf8006982f7d91a437f8c72700aa62767de00a605133ee5f84ad8d224ba04',
       paymentAddress: '0x4E64C2d06d19D13061e62E291b2C4e9fe5679b93',
@@ -89,7 +44,7 @@
   });
 
   it.only('can getBalance on a rinkeby request', async () => {
-    const mockRequest = createMockRequest({
+    const mockRequest = createMockErc20FeeRequest({
       network: 'rinkeby',
       requestId: '0188791633ff0ec72a7dbdefb886d2db6cccfa98287320839c2f173c7a4e3ce7e1',
       paymentAddress: '0x4E64C2d06d19D13061e62E291b2C4e9fe5679b93',
@@ -111,7 +66,7 @@
   });
 
   it('can getBalance on a matic request, with TheGraph', async () => {
-    const mockRequest = createMockRequest({
+    const mockRequest = createMockErc20FeeRequest({
       network: 'matic',
       requestId: '014bcd076791fb915af457df1d3f26c81ff66f7e278e4a18f0e48a1705572a6306',
       paymentAddress: '0x4E64C2d06d19D13061e62E291b2C4e9fe5679b93',
