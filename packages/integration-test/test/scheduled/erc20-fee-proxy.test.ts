--- conflicted
+++ resolved
@@ -12,51 +12,7 @@
   privateErc20Address,
   requestNetwork,
 } from './fixtures';
-<<<<<<< HEAD
-
-const createMockRequest = ({
-  network,
-  tokenAddress,
-  paymentAddress,
-  salt,
-  requestId,
-  feeAddress,
-  feeAmount,
-}: Record<
-  'network' | 'tokenAddress' | 'paymentAddress' | 'salt' | 'requestId' | 'feeAddress' | 'feeAmount',
-  string
->): RequestLogicTypes.IRequest => ({
-  creator: { type: IdentityTypes.TYPE.ETHEREUM_ADDRESS, value: '0x2' },
-  currency: {
-    network,
-    type: RequestLogicTypes.CURRENCY.ERC20,
-    value: tokenAddress,
-  },
-  events: [],
-  expectedAmount: '0',
-  extensions: {
-    [ExtensionTypes.ID.PAYMENT_NETWORK_ERC20_FEE_PROXY_CONTRACT]: {
-      events: [],
-      id: ExtensionTypes.ID.PAYMENT_NETWORK_ERC20_FEE_PROXY_CONTRACT,
-      type: ExtensionTypes.TYPE.PAYMENT_NETWORK,
-      values: {
-        paymentAddress,
-        salt,
-        feeAddress,
-        feeAmount,
-      },
-      version: '0.1.0',
-    },
-  },
-  extensionsData: [],
-  requestId,
-  state: RequestLogicTypes.STATE.CREATED,
-  timestamp: 0,
-  version: '0.2.0',
-});
-=======
 import { createMockErc20FeeRequest } from '../utils';
->>>>>>> c4c22765
 
 const erc20FeeProxy = new Erc20PaymentNetwork.ERC20FeeProxyPaymentDetector({
   // FIXME: the mocked advanced logic is address based
