{
  "name": "@requestnetwork/toolbox",
  "version": "0.1.26",
  "private": true,
  "description": "Toolbox for Request Network.",
  "keywords": [
    "requestnetwork",
    "toolbox"
  ],
  "repository": {
    "type": "git",
    "url": "git+https://github.com/RequestNetwork/requestNetwork.git"
  },
  "homepage": "https://github.com/RequestNetwork/requestNetwork/tree/master/packages/toolbox#readme",
  "bugs": {
    "url": "https://github.com/RequestNetwork/requestNetwork/issues"
  },
  "license": "MIT",
  "engines": {
    "node": ">=8.0.0"
  },
  "main": "dist/index.js",
  "types": "dist/index.d.ts",
  "directories": {
    "lib": "src"
  },
  "files": [
    "dist"
  ],
  "bin": {
    "request-toolbox": "dist/cli.js"
  },
  "scripts": {
    "build": "tsc -b",
    "clean": "shx rm -rf dist tsconfig.tsbuildinfo",
    "lint": "tslint --project . && eslint \"src/**/*.ts\"",
    "lint-staged": "lint-staged",
    "prepare": "yarn run build",
    "cli": "cross-env NODE_ENV=development ts-node src/cli.ts"
  },
  "dependencies": {
<<<<<<< HEAD
    "@requestnetwork/epk-signature": "0.5.25",
    "@requestnetwork/request-client.js": "0.30.0",
    "@requestnetwork/payment-processor": "0.30.0",
    "@requestnetwork/types": "0.29.0",
    "@requestnetwork/utils": "0.28.0",
    "axios": "0.20.0",
    "yargs": "16.0.3",
    "ethers": "4.0.48"
=======
    "@requestnetwork/epk-signature": "0.5.27",
    "@requestnetwork/request-client.js": "0.32.0",
    "@requestnetwork/types": "0.29.2",
    "axios": "0.21.1",
    "yargs": "16.0.3"
>>>>>>> d08119da
  },
  "devDependencies": {
    "cross-env": "7.0.2",
    "eslint": "7.9.0",
    "eslint-plugin-spellcheck": "0.0.17",
    "eslint-plugin-typescript": "0.14.0",
    "husky": "4.3.0",
    "lint-staged": "10.3.0",
    "prettier": "2.2.1",
    "shx": "0.3.2",
    "ts-node": "9.0.0",
    "tslint": "6.1.3",
    "typescript": "4.1.3"
  }
}<|MERGE_RESOLUTION|>--- conflicted
+++ resolved
@@ -39,22 +39,15 @@
     "cli": "cross-env NODE_ENV=development ts-node src/cli.ts"
   },
   "dependencies": {
-<<<<<<< HEAD
-    "@requestnetwork/epk-signature": "0.5.25",
-    "@requestnetwork/request-client.js": "0.30.0",
-    "@requestnetwork/payment-processor": "0.30.0",
-    "@requestnetwork/types": "0.29.0",
-    "@requestnetwork/utils": "0.28.0",
-    "axios": "0.20.0",
+    "@requestnetwork/currency": "0.1.0",
+    "@requestnetwork/epk-signature": "0.5.27",
+    "@requestnetwork/payment-processor": "0.30.2",
+    "@requestnetwork/request-client.js": "0.32.0",
+    "@requestnetwork/types": "0.29.2",
+    "@requestnetwork/utils": "0.28.2",
+    "axios": "0.21.1",
     "yargs": "16.0.3",
     "ethers": "4.0.48"
-=======
-    "@requestnetwork/epk-signature": "0.5.27",
-    "@requestnetwork/request-client.js": "0.32.0",
-    "@requestnetwork/types": "0.29.2",
-    "axios": "0.21.1",
-    "yargs": "16.0.3"
->>>>>>> d08119da
   },
   "devDependencies": {
     "cross-env": "7.0.2",
