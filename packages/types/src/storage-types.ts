--- conflicted
+++ resolved
@@ -206,13 +206,8 @@
 
 /** Interface of the class to retrieve gas price through a provider API */
 export interface IGasPriceProvider {
-<<<<<<< HEAD
   providerUrl?: string;
-  getGasPrice: (type: GasPriceType) => Promise<typeof bigNumber>;
-=======
-  providerUrl: string;
-  getGasPrice: (type: GasPriceType) => Promise<BigNumber | null>;
->>>>>>> b953d323
+  getGasPrice: (type: GasPriceType) => Promise<BigNumber>;
 }
 
 /** Configuration for the IPFS error handling parameters */
