import { EventEmitter } from 'events';

const bigNumber: any = require('bn.js');

/** Interface of the storage */
export interface IStorage {
  initialize: () => Promise<void>;
  append: (data: string) => Promise<IAppendResult>;
  read: (dataId: string) => Promise<IEntry>;
  readMany: (dataIds: string[]) => Promise<IEntry[]>;
  getData: (options?: ITimestampBoundaries) => Promise<IEntriesWithLastTimestamp>;
  _ipfsAdd?: (data: string) => Promise<IIpfsMeta>;
  _getStatus: (detailed?: boolean) => Promise<any>;
}

/** An extensible template that declares a generic meta */
export interface IWithMeta<META> {
  meta: META;
}

/** Restrict the get data research to two timestamp */
export interface ITimestampBoundaries {
  from?: number;
  to?: number;
}

/** Result of the append (IEntry + EventEmitter) */
export interface IAppendResult extends EventEmitter {
  id: string;
  content: string;
  meta: IEntryMetadata;
}

/** One entry on the storage layer */
export interface IEntry extends IWithMeta<IEntryMetadata> {
  id: string;
  content: string;
}

/** A list of entries with the last timestamp these entries were fetched from */
export interface IEntriesWithLastTimestamp {
  entries: IEntry[];
  lastTimestamp: number;
}

/** return interface for the meta of one piece of data in the storage */
export interface IEntryMetadata {
  /** Storage type for now only ethereum + ipfs */
  storageType?: StorageSystemType;
  /** meta about ethereum smart contract */
  ethereum?: IEthereumMetadata;
  /** IPFS file metadata */
  ipfs?: {
    /** Size in bytes of the file on ipfs */
    size: number;
  };
  /** Enum of state possible for data */
  state: ContentState;
  /** meta about local storing */
  local?: ILocalMetadata;
  /** timestamp of the data */
  timestamp: number;
}

/** Local storage meta data */
export interface ILocalMetadata {
  location: string;
}

/** One entry on the ethereum smart contract */
export interface IEthereumEntry extends IWithMeta<IEthereumMetadata> {
  /** data id of the persisted data */
  hash: string;
  /** parameters used to compute fees */
  feesParameters: IFeesParameters;
  /** error encounter */
  error?: { type: ErrorEntries; message: string };
}

/** Enum of state possible for data */
export enum ErrorEntries {
<<<<<<< HEAD
  ipfsConnectionError,
  incorrectFile,
  wrongFees,
=======
  IPFS_CONNECTION_ERROR,
  INCORRECT_FILE,
  WRONG_FEES,
>>>>>>> fb6add27
}

/** A list of ethereum entries with the last block timestamp these entries were fetched from */
export interface IEthereumEntriesWithLastTimestamp {
  ethereumEntries: IEthereumEntry[];
  /** the timestamp of the last block this data belongs to */
  lastTimestamp: number;
}

/** Parameters used to compute the fees */
export interface IFeesParameters {
  contentSize: number;
}

/** Ethereum storage meta data */
export interface IEthereumMetadata {
  /** network name where the smart contract is deployed */
  networkName: string;
  /** Smart contract address where is stored the data id */
  smartContractAddress: string;
  /** hash of the transaction that stored the data id */
  transactionHash: string;
  /** block number of the transaction that stored the data id */
  blockNumber: number;
  /** block timestamp of the transaction that stored the data id */
  blockTimestamp: number;
  /** number of block confirmation of the transaction */
  blockConfirmation: number;
  /** total cost (request fee + gas fee) in wei of the transaction that stored the data id */
  cost?: string;
  /** request fee in wei of the transaction that stored the data id */
  fee?: string;
  /** gas fee in wei of the transaction that stored the data id */
  gasFee?: string;
}

/** Ethereum network id */
export enum EthereumNetwork {
  PRIVATE = 0,
  MAINNET = 1,
  RINKEBY = 4,
  KOVAN = 42,
}

/** Information to connect to a web3 provider */
export interface IWeb3Connection {
  web3Provider?: any;
  networkId?: EthereumNetwork;
  timeout?: number;
}

/** Information to connect to a ipfs gateway */
export interface IIpfsGatewayConnection {
  host: string;
  port: number;
  protocol: IpfsGatewayProtocol;
  timeout: number;
}

/** two blocks number */
export interface IBlockNumbersInterval {
  blockAfter: number;
  blockBefore: number;
}

/** Protocol to connect to ipfs */
export enum IpfsGatewayProtocol {
  HTTP = 'http',
  HTTPS = 'https',
}

/** Storage type for now only ethereum + ipfs available */
export enum StorageSystemType {
  /** Ethereum and IPFS */
  ETHEREUM_IPFS = 'ethereumIpfs',

  /** Storage in local, only used for node caching for the moment */
  LOCAL = 'local',

  /** Mock storage, in memory. Used for local development. Should not be used in production */
  IN_MEMORY_MOCK = 'inMemoryMock',
}

/** interface of ipfs object */
export interface IIpfsObject {
  ipfsLinks: any[];
  ipfsSize: number;
  content: string;
}

/** interface of ipfs meta */
export interface IIpfsMeta {
  ipfsHash: string;
  ipfsSize: number;
}

/** Configuration for the pinRequest method */
export interface IPinRequestConfiguration {
  delayBetweenCalls: number;
  maxSize: number;
  timeout: number;
}

/** Configuration for the pinRequest method */
<<<<<<< HEAD
export interface IDataIdIgnored {
  entry: IEthereumEntry;
=======
export interface IIgnoredDataId {
  reason: string;
>>>>>>> fb6add27
  lastTryTimestamp: number;
  iteration: number;
  toRetry: boolean;
}

/** Gas price type */
export enum GasPriceType {
  FAST = 'fast',
  STANDARD = 'standard',
  SAFELOW = 'safeLow',
}

/** Interface of the class to retrieve gas price through a provider API */
export interface IGasPriceProvider {
  providerUrl: string;
  getGasPrice: (type: GasPriceType) => Promise<typeof bigNumber>;
}

/** Configuration for the IPFS error handling parameters */
export interface IIpfsErrorHandlingConfiguration {
  delayBetweenRetries: number;
  maxRetries: number;
}

/** Enum of state possible for data */
export enum ContentState {
  PENDING = 'pending',
  CONFIRMED = 'confirmed',
}<|MERGE_RESOLUTION|>--- conflicted
+++ resolved
@@ -79,15 +79,9 @@
 
 /** Enum of state possible for data */
 export enum ErrorEntries {
-<<<<<<< HEAD
-  ipfsConnectionError,
-  incorrectFile,
-  wrongFees,
-=======
   IPFS_CONNECTION_ERROR,
   INCORRECT_FILE,
   WRONG_FEES,
->>>>>>> fb6add27
 }
 
 /** A list of ethereum entries with the last block timestamp these entries were fetched from */
@@ -192,13 +186,9 @@
 }
 
 /** Configuration for the pinRequest method */
-<<<<<<< HEAD
-export interface IDataIdIgnored {
+
+export interface IIgnoredDataId {
   entry: IEthereumEntry;
-=======
-export interface IIgnoredDataId {
-  reason: string;
->>>>>>> fb6add27
   lastTryTimestamp: number;
   iteration: number;
   toRetry: boolean;
