import { IIdentity } from './identity-types';
import * as Extension from './extension-types';
import * as RequestLogic from './request-logic-types';
import { ExtensionTypes } from '.';

/** Object interface to list the payment network id and its module by currency */
export interface ISupportedPaymentNetworkByCurrency {
  [currency: string]: ISupportedPaymentNetworkByNetwork;
}

/** Object interface to list the payment network module by network */
export interface ISupportedPaymentNetworkByNetwork {
  [network: string]: IPaymentNetworkModuleByType;
}

/** Object interface to list the payment network module by id */
export interface IPaymentNetworkModuleByType {
  [type: string]: any;
}

/** Interface to create a payment network  */
export interface IPaymentNetworkCreateParameters {
  id: PAYMENT_NETWORK_ID;
  parameters: any;
}

/** Parameters to create a request with reference based payment network */
export interface IReferenceBasedCreationParameters {
  paymentAddress?: string;
  refundAddress?: string;
  salt?: string;
}

/** Parameters to create a request with "fees in reference based" payment network */
export interface IFeeReferenceBasedCreationParameters extends IReferenceBasedCreationParameters {
  feeAddress?: string;
  feeAmount?: string;
}

/** Parameters to create a request with "any to erc20" payment network */
export interface IAnyToErc20CreationParameters extends IFeeReferenceBasedCreationParameters {
  network?: string;
  acceptedTokens?: string[];
  maxRateTimespan?: number;
}

/** Interface of the class to manage a payment network  */
export interface IPaymentNetworkDetection<TEventParameters = any> {
  getBalance(request: RequestLogic.IRequest): Promise<IBalanceWithEvents<TEventParameters>>;
  extension: ExtensionTypes.IExtension;
}

/** Interface of the class to manage the bitcoin provider API */
export interface IBitcoinDetectionProvider {
  getAddressBalanceWithEvents: (
    bitcoinNetworkId: number,
    address: string,
    eventName: EVENTS_NAMES,
  ) => Promise<IBalanceWithEvents<IBTCPaymentEventParameters>>;
}

/** Interface for balances and the events link to the payments and refund */
export interface IBalanceWithEvents<TEventParameters = any> {
  balance: string | null;
  events: Array<IPaymentNetworkEvent<TEventParameters>>;
  error?: IBalanceError;
}

/** Interface for error encounter when getting the balance */
export interface IBalanceError {
  message: string;
  code: BALANCE_ERROR_CODE;
}

/** Balance error codes */
export enum BALANCE_ERROR_CODE {
  UNKNOWN,
  WRONG_EXTENSION,
  NETWORK_NOT_SUPPORTED,
  VERSION_NOT_SUPPORTED,
}

/** payment network event */
export interface IPaymentNetworkEvent<TEventParameters> {
  amount: string;
  name: EVENTS_NAMES;
  parameters?: TEventParameters;
  timestamp?: number;
}

/** payment network event names */
export enum EVENTS_NAMES {
  PAYMENT = 'payment',
  REFUND = 'refund',
}

/** List of payment networks available (abstract the extensions type) */
export enum PAYMENT_NETWORK_ID {
  BITCOIN_ADDRESS_BASED = Extension.ID.PAYMENT_NETWORK_BITCOIN_ADDRESS_BASED,
  TESTNET_BITCOIN_ADDRESS_BASED = Extension.ID.PAYMENT_NETWORK_TESTNET_BITCOIN_ADDRESS_BASED,
  ERC20_ADDRESS_BASED = Extension.ID.PAYMENT_NETWORK_ERC20_ADDRESS_BASED,
  ERC20_PROXY_CONTRACT = Extension.ID.PAYMENT_NETWORK_ERC20_PROXY_CONTRACT,
  ERC20_FEE_PROXY_CONTRACT = Extension.ID.PAYMENT_NETWORK_ERC20_FEE_PROXY_CONTRACT,
  ETH_INPUT_DATA = Extension.ID.PAYMENT_NETWORK_ETH_INPUT_DATA,
  ETH_FEE_PROXY_CONTRACT = Extension.ID.PAYMENT_NETWORK_ETH_FEE_PROXY_CONTRACT,
  NATIVE_TOKEN = Extension.ID.PAYMENT_NETWORK_NATIVE_TOKEN,
  DECLARATIVE = Extension.ID.PAYMENT_NETWORK_ANY_DECLARATIVE,
  ANY_TO_ERC20_PROXY = Extension.ID.PAYMENT_NETWORK_ANY_TO_ERC20_PROXY,
  ANY_TO_ETH_PROXY = Extension.ID.PAYMENT_NETWORK_ANY_TO_ETH_PROXY,
}

/** Generic info retriever interface */
export interface IPaymentNetworkInfoRetriever<
  TPaymentNetworkEvent extends IPaymentNetworkEvent<unknown>
> {
  getTransferEvents(): Promise<TPaymentNetworkEvent[]>;
}

/** Parameters for events of payments */
export interface IPaymentEventParameters {
  from?: string;
  to?: string;
  block?: number;
  txHash?: string;
  confirmations?: number;
}

export interface IFeePaymentEventParameters extends IPaymentEventParameters {
  feeAddress?: string;
  feeAmount?: string;
  tokenAddress?: string;
}

<<<<<<< HEAD
export interface IConversionPaymentEventParameters extends IFeePaymentEventParameters {
=======
/** ERC20 Payment Network Event */
export type ERC20PaymentNetworkEvent = IPaymentNetworkEvent<
  IERC20PaymentEventParameters | IERC20FeePaymentEventParameters
>;
/** ERC20 BalanceWithEvents */
export type ERC20BalanceWithEvents = IBalanceWithEvents<IERC20PaymentEventParameters>;

export type ConversionPaymentNetworkEvent = IPaymentNetworkEvent<
  | IERC20PaymentEventParameters
  | IERC20FeePaymentEventParameters
  | IETHPaymentEventParameters
  | IETHFeePaymentEventParameters
>;

/** Parameters for events of ETH payments */
export interface IETHPaymentEventParameters {
  block?: number;
  confirmations?: number;
  txHash?: string;
}
/** Parameters for events of ERC20 payments with fees */
export interface IETHFeePaymentEventParameters extends IETHPaymentEventParameters {
  feeAddress?: string;
  feeAmount?: string;
>>>>>>> eff06e9e
  feeAmountInCrypto?: string;
  amountInCrypto?: string;
}
////////////////////////////////////////////////////////////////////////////////////////
//// TODO to remove ?!
////////////////////////////////////////////////////////////////////////////////////////

/** Parameters for events of BTC payments */
export interface IBTCPaymentEventParameters {
  block?: number;
  txHash?: string;
}
/** BTC Payment Network Event */
export type BTCPaymentNetworkEvent = IPaymentNetworkEvent<IBTCPaymentEventParameters>;
/** BTC BalanceWithEvents */
export type BTCBalanceWithEvents = IBalanceWithEvents<IBTCPaymentEventParameters>;

/** Parameters for events of Declarative payments */
export interface IDeclarativePaymentEventParameters {
  note?: string;
  from?: IIdentity;
}
/** Declarative Payment Network Event */
export type DeclarativePaymentNetworkEvent = IPaymentNetworkEvent<IDeclarativePaymentEventParameters>;
/** Declarative BalanceWithEvents */
export type DeclarativeBalanceWithEvents = IBalanceWithEvents<IDeclarativePaymentEventParameters>;<|MERGE_RESOLUTION|>--- conflicted
+++ resolved
@@ -131,34 +131,7 @@
   tokenAddress?: string;
 }
 
-<<<<<<< HEAD
 export interface IConversionPaymentEventParameters extends IFeePaymentEventParameters {
-=======
-/** ERC20 Payment Network Event */
-export type ERC20PaymentNetworkEvent = IPaymentNetworkEvent<
-  IERC20PaymentEventParameters | IERC20FeePaymentEventParameters
->;
-/** ERC20 BalanceWithEvents */
-export type ERC20BalanceWithEvents = IBalanceWithEvents<IERC20PaymentEventParameters>;
-
-export type ConversionPaymentNetworkEvent = IPaymentNetworkEvent<
-  | IERC20PaymentEventParameters
-  | IERC20FeePaymentEventParameters
-  | IETHPaymentEventParameters
-  | IETHFeePaymentEventParameters
->;
-
-/** Parameters for events of ETH payments */
-export interface IETHPaymentEventParameters {
-  block?: number;
-  confirmations?: number;
-  txHash?: string;
-}
-/** Parameters for events of ERC20 payments with fees */
-export interface IETHFeePaymentEventParameters extends IETHPaymentEventParameters {
-  feeAddress?: string;
-  feeAmount?: string;
->>>>>>> eff06e9e
   feeAmountInCrypto?: string;
   amountInCrypto?: string;
 }
