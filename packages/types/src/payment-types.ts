--- conflicted
+++ resolved
@@ -2,10 +2,6 @@
 import * as RequestLogic from './request-logic-types';
 import * as ExtensionTypes from './extension-types';
 import { ICreationParameters } from './extensions/pn-any-declarative-types';
-<<<<<<< HEAD
-import { ICreationParameters as ICreationParametersAnyToAny } from './extensions/pn-any-to-any-conversion-types';
-=======
->>>>>>> 716b498e
 
 /** Interface for payment network extensions state and interpretation */
 export interface IPaymentNetwork<
@@ -39,15 +35,6 @@
   feeAmount?: string;
 }
 
-<<<<<<< HEAD
-/** Parameters to create a request with "any to erc20" payment network */
-export interface IAnyToErc20CreationParameters extends ICreationParametersAnyToAny {
-  acceptedTokens?: string[];
-  network?: string;
-}
-
-=======
->>>>>>> 716b498e
 /**
  * Interface to create a payment network
  * @deprecated Use `PaymentNetworkCreateParameters` type instead
