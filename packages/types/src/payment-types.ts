import { IIdentity } from './identity-types';
import * as Extension from './extension-types';
import * as RequestLogic from './request-logic-types';
import { ICreationParameters } from './extensions/pn-any-declarative-types';

/** List of payment networks available (abstract the extensions type) */
export enum PAYMENT_NETWORK_ID {
  BITCOIN_ADDRESS_BASED = Extension.ID.PAYMENT_NETWORK_BITCOIN_ADDRESS_BASED,
  TESTNET_BITCOIN_ADDRESS_BASED = Extension.ID.PAYMENT_NETWORK_TESTNET_BITCOIN_ADDRESS_BASED,
  ERC20_ADDRESS_BASED = Extension.ID.PAYMENT_NETWORK_ERC20_ADDRESS_BASED,
  ERC20_PROXY_CONTRACT = Extension.ID.PAYMENT_NETWORK_ERC20_PROXY_CONTRACT,
  ERC20_FEE_PROXY_CONTRACT = Extension.ID.PAYMENT_NETWORK_ERC20_FEE_PROXY_CONTRACT,
  ETH_INPUT_DATA = Extension.ID.PAYMENT_NETWORK_ETH_INPUT_DATA,
  ETH_FEE_PROXY_CONTRACT = Extension.ID.PAYMENT_NETWORK_ETH_FEE_PROXY_CONTRACT,
  NATIVE_TOKEN = Extension.ID.PAYMENT_NETWORK_NATIVE_TOKEN,
  DECLARATIVE = Extension.ID.PAYMENT_NETWORK_ANY_DECLARATIVE,
  ANY_TO_ERC20_PROXY = Extension.ID.PAYMENT_NETWORK_ANY_TO_ERC20_PROXY,
  ANY_TO_ETH_PROXY = Extension.ID.PAYMENT_NETWORK_ANY_TO_ETH_PROXY,
}
/** Interface for payment network extensions state and interpretation */
export interface IPaymentNetwork<TEventParameters = any> {
  paymentNetworkId: PAYMENT_NETWORK_ID;
  createExtensionsDataForCreation: (paymentNetworkCreationParameters: any) => Promise<any>;
  createExtensionsDataForAddRefundInformation: (parameters: any) => any;
  createExtensionsDataForAddPaymentInformation: (parameters: any) => any;
  getBalance(request: RequestLogic.IRequest): Promise<IBalanceWithEvents<TEventParameters>>;
}

/**
 * Interfaces for parameters to create payment extensions
 */

/** Interface to create a payment network  */
export interface IPaymentNetworkCreateParameters {
  id: PAYMENT_NETWORK_ID;
  parameters: any;
}

/** Parameters to create a request with reference based payment network */
export interface IReferenceBasedCreationParameters extends ICreationParameters {
  paymentAddress?: string;
  refundAddress?: string;
  salt?: string;
}

/** Parameters to create a request with "fees in reference based" payment network */
export interface IFeeReferenceBasedCreationParameters extends IReferenceBasedCreationParameters {
  feeAddress?: string;
  feeAmount?: string;
}

/** Parameters to create a request with "any to erc20" payment network */
export interface IAnyToErc20CreationParameters extends IFeeReferenceBasedCreationParameters {
  network?: string;
  acceptedTokens?: string[];
  maxRateTimespan?: number;
}

/**
 * Interfaces for balance and events
 */

/** Interface for balances and the events link to the payments and refund */
export interface IBalanceWithEvents<TEventParameters = any> {
  balance: string | null;
  events: Array<IPaymentNetworkEvent<TEventParameters>>;
  error?: IBalanceError;
}

/** Interface for error encounter when getting the balance */
export interface IBalanceError {
  message: string;
  code: BALANCE_ERROR_CODE;
}

/** payment network event names */
export enum EVENTS_NAMES {
  PAYMENT = 'payment',
  REFUND = 'refund',
}

export enum ESCROW_EVENTS_NAMES {
  FROZEN_PAYMENT = 'frozenPayment',
  INITIATED_EMERGENCY_CLAIM = 'initiatedEmergencyClaim',
  REVERTED_EMERGENCY_CLAIM = 'revertedEmergencyClaim',
}

/** Balance error codes */
export enum BALANCE_ERROR_CODE {
  UNKNOWN,
  WRONG_EXTENSION,
  NETWORK_NOT_SUPPORTED,
  VERSION_NOT_SUPPORTED,
}

export interface IPaymentNetworkBaseEvent<TEventNames = EVENTS_NAMES> {
  name: TEventNames;
  timestamp?: number;
}

/** payment network event */
export interface IPaymentNetworkEvent<TEventParameters, TEventNames = EVENTS_NAMES>
  extends IPaymentNetworkBaseEvent<TEventNames> {
  amount: string;
  parameters?: TEventParameters;
}

<<<<<<< HEAD
/** payment network event */
export interface ICustomNetworkEvent<TEventParameters, TEventNames = ESCROW_EVENTS_NAMES>
  extends IPaymentNetworkBaseEvent<TEventNames> {
  parameters?: TEventParameters;
}

/** payment network event names */
export enum EVENTS_NAMES {
  PAYMENT = 'payment',
  REFUND = 'refund',
}

export enum ESCROW_EVENTS_NAMES {
  INIT_ESCROW = 'initEscrow',
  FROZEN_PAYMENT = 'frozenPayment',
  INITIATED_EMERGENCY_CLAIM = 'initiatedEmergencyClaim',
  REVERTED_EMERGENCY_CLAIM = 'revertedEmergencyClaim',
}
=======
/**
 * Declarative balance and events for detection-based payment networks
 */
>>>>>>> c2fe1f98

/** Parameters for events of Declarative payments */
export interface IDeclarativePaymentEventParameters {
  txHash?: string;
  network?: string;
  note?: string;
  from?: IIdentity;
}
/** Declarative Payment Network Event */
export type DeclarativePaymentNetworkEvent = IPaymentNetworkEvent<IDeclarativePaymentEventParameters>;
/** Declarative BalanceWithEvents */
export type DeclarativeBalanceWithEvents = IBalanceWithEvents<IDeclarativePaymentEventParameters>;

<<<<<<< HEAD
/** Generic info retriever interface without transfers */
export interface IPaymentNetworkBaseInfoRetriever<
  TPaymentNetworkEvent extends IPaymentNetworkBaseEvent<TEventNames>,
  TEventNames = EVENTS_NAMES
> {
  getAllContractEvents(): Promise<TPaymentNetworkEvent[]>;
}
=======
/**
 * ERC20 networks and events
 */
>>>>>>> c2fe1f98

/** Parameters for events of ERC20 payments */
export interface GenericEventParameters {
  block?: number;
  txHash?: string;
}

/** Parameters for events of ERC20 payments */
export interface IERC20PaymentEventParameters extends GenericEventParameters {
  from?: string;
  to: string;
}

/** Parameters for events of ERC20 payments with fees */
export interface IERC20FeePaymentEventParameters extends IERC20PaymentEventParameters {
  feeAddress?: string;
  feeAmount?: string;
  feeAmountInCrypto?: string;
  amountInCrypto?: string;
  tokenAddress?: string;
}

/** ERC20 Payment Network Event */
export type ERC20PaymentNetworkEvent = IPaymentNetworkEvent<
  IERC20PaymentEventParameters | IERC20FeePaymentEventParameters
>;

/** ERC20 BalanceWithEvents */
export type ERC20BalanceWithEvents = IBalanceWithEvents<IERC20PaymentEventParameters>;

/**
 * Conversion-related events
 */

export type ConversionPaymentNetworkEventParameters =
  | IERC20PaymentEventParameters
  | IERC20FeePaymentEventParameters
  | IETHPaymentEventParameters
  | IETHFeePaymentEventParameters;
export type ConversionPaymentNetworkEvent = IPaymentNetworkEvent<ConversionPaymentNetworkEventParameters>;

/**
 * ETH and native token balance and events
 */

/** Parameters for events of ETH payments */
export interface IETHPaymentEventParameters {
  block?: number;
  confirmations?: number;
  txHash?: string;
}
/** Parameters for events of ERC20 payments with fees */
export interface IETHFeePaymentEventParameters extends IETHPaymentEventParameters {
  feeAddress?: string;
  feeAmount?: string;
  feeAmountInCrypto?: string;
  amountInCrypto?: string;
}

/** ETH Payment Network Event */
export type ETHPaymentNetworkEvent = IPaymentNetworkEvent<
  IETHPaymentEventParameters | IETHFeePaymentEventParameters
>;
/** ETH BalanceWithEvents */
export type ETHBalanceWithEvents = IBalanceWithEvents<
  IETHPaymentEventParameters | IETHFeePaymentEventParameters
>;

/**
 * Bitcoin provider and events
 */

/** Interface of the class to manage the bitcoin provider API */
export interface IBitcoinDetectionProvider {
  getAddressBalanceWithEvents: (
    bitcoinNetworkId: number,
    address: string,
    eventName: EVENTS_NAMES,
  ) => Promise<IBalanceWithEvents<IBTCPaymentEventParameters>>;
}

/** Parameters for events of BTC payments */
export interface IBTCPaymentEventParameters {
  block?: number;
  txHash?: string;
}
/** BTC Payment Network Event */
export type BTCPaymentNetworkEvent = IPaymentNetworkEvent<IBTCPaymentEventParameters>;
/** BTC BalanceWithEvents */
<<<<<<< HEAD
export type BTCBalanceWithEvents = IBalanceWithEvents<IBTCPaymentEventParameters>;

/** Parameters for events of Declarative payments */
export interface IDeclarativePaymentEventParameters {
  txHash?: string;
  network?: string;
  note?: string;
  from?: IIdentity;
}
/** Declarative Payment Network Event */
export type DeclarativePaymentNetworkEvent = IPaymentNetworkEvent<IDeclarativePaymentEventParameters>;
/** Declarative BalanceWithEvents */
export type DeclarativeBalanceWithEvents = IBalanceWithEvents<IDeclarativePaymentEventParameters>;

/** Parameters for escrow events from EscrowERC20 contract state changes */
export interface IEscrowEventParameters {
  block: number;
  txHash: string;
  eventName: string;
  from?: string;
  timestamp?: number;
}
/** Escrow events that change the state of the Escrow */
export type EscrowEvents = IEscrowEventParameters;

export enum ESCROW_STATE {
  PAID_ESCROW = 'paidEscrow',
  IN_FROZEN = 'frozen',
  IN_EMERGENCY = 'emergency',
  PAID_ISSUER = 'paidIssuer',
}

/** Parameters that describe the current escrow state */
export interface IEscrowParameters {
  creationBlock: number;
  creationTimestamp: number;
  escrowState: string;
  tokenAddress: string;
  amount: string;
  payer: string;
  payee: string;
  feeAmount: string;
  feeAddress: string;
}
/** Represents the current state of an escrow instance */
export type Escrow = IEscrowParameters;
=======
export type BTCBalanceWithEvents = IBalanceWithEvents<IBTCPaymentEventParameters>;
>>>>>>> c2fe1f98
<|MERGE_RESOLUTION|>--- conflicted
+++ resolved
@@ -80,6 +80,7 @@
 }
 
 export enum ESCROW_EVENTS_NAMES {
+  INIT_ESCROW = 'initEscrow',
   FROZEN_PAYMENT = 'frozenPayment',
   INITIATED_EMERGENCY_CLAIM = 'initiatedEmergencyClaim',
   REVERTED_EMERGENCY_CLAIM = 'revertedEmergencyClaim',
@@ -105,30 +106,15 @@
   parameters?: TEventParameters;
 }
 
-<<<<<<< HEAD
 /** payment network event */
 export interface ICustomNetworkEvent<TEventParameters, TEventNames = ESCROW_EVENTS_NAMES>
   extends IPaymentNetworkBaseEvent<TEventNames> {
   parameters?: TEventParameters;
 }
 
-/** payment network event names */
-export enum EVENTS_NAMES {
-  PAYMENT = 'payment',
-  REFUND = 'refund',
-}
-
-export enum ESCROW_EVENTS_NAMES {
-  INIT_ESCROW = 'initEscrow',
-  FROZEN_PAYMENT = 'frozenPayment',
-  INITIATED_EMERGENCY_CLAIM = 'initiatedEmergencyClaim',
-  REVERTED_EMERGENCY_CLAIM = 'revertedEmergencyClaim',
-}
-=======
 /**
  * Declarative balance and events for detection-based payment networks
  */
->>>>>>> c2fe1f98
 
 /** Parameters for events of Declarative payments */
 export interface IDeclarativePaymentEventParameters {
@@ -142,7 +128,6 @@
 /** Declarative BalanceWithEvents */
 export type DeclarativeBalanceWithEvents = IBalanceWithEvents<IDeclarativePaymentEventParameters>;
 
-<<<<<<< HEAD
 /** Generic info retriever interface without transfers */
 export interface IPaymentNetworkBaseInfoRetriever<
   TPaymentNetworkEvent extends IPaymentNetworkBaseEvent<TEventNames>,
@@ -150,11 +135,9 @@
 > {
   getAllContractEvents(): Promise<TPaymentNetworkEvent[]>;
 }
-=======
 /**
  * ERC20 networks and events
  */
->>>>>>> c2fe1f98
 
 /** Parameters for events of ERC20 payments */
 export interface GenericEventParameters {
@@ -244,7 +227,6 @@
 /** BTC Payment Network Event */
 export type BTCPaymentNetworkEvent = IPaymentNetworkEvent<IBTCPaymentEventParameters>;
 /** BTC BalanceWithEvents */
-<<<<<<< HEAD
 export type BTCBalanceWithEvents = IBalanceWithEvents<IBTCPaymentEventParameters>;
 
 /** Parameters for events of Declarative payments */
@@ -254,10 +236,6 @@
   note?: string;
   from?: IIdentity;
 }
-/** Declarative Payment Network Event */
-export type DeclarativePaymentNetworkEvent = IPaymentNetworkEvent<IDeclarativePaymentEventParameters>;
-/** Declarative BalanceWithEvents */
-export type DeclarativeBalanceWithEvents = IBalanceWithEvents<IDeclarativePaymentEventParameters>;
 
 /** Parameters for escrow events from EscrowERC20 contract state changes */
 export interface IEscrowEventParameters {
@@ -290,7 +268,4 @@
   feeAddress: string;
 }
 /** Represents the current state of an escrow instance */
-export type Escrow = IEscrowParameters;
-=======
-export type BTCBalanceWithEvents = IBalanceWithEvents<IBTCPaymentEventParameters>;
->>>>>>> c2fe1f98
+export type Escrow = IEscrowParameters;