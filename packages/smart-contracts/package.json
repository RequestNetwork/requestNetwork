{
  "name": "@requestnetwork/smart-contracts",
  "version": "0.21.2",
  "publishConfig": {
    "access": "public"
  },
  "description": "Smart contracts for the Request protocol.",
  "keywords": [
    "requestnetwork",
    "smart-contracts"
  ],
  "repository": {
    "type": "git",
    "url": "git+https://github.com/RequestNetwork/requestNetwork.git"
  },
  "homepage": "https://github.com/RequestNetwork/requestNetwork/tree/master/packages/smart-contract#readme",
  "bugs": {
    "url": "https://github.com/RequestNetwork/requestNetwork/issues"
  },
  "license": "MIT",
  "engines": {
    "node": ">=8.0.0"
  },
  "main": "dist/src/lib/index.js",
  "types": "dist/src/lib/index.d.ts",
  "directories": {
    "lib": "src/lib",
    "test": "test/lib"
  },
  "files": [
    "dist"
  ],
  "scripts": {
    "build:lib": "tsc -b",
    "build:sol": "truffle compile --contracts_directory=./src",
    "build": "yarn run build:lib && yarn run build:sol",
    "clean:lib": "shx rm -rf dist",
    "clean:sol": "shx rm -rf build",
    "clean": "yarn run clean:lib && yarn run clean:sol",
    "lint:lib": "tslint --project . && eslint \"src/lib/**/*.ts\"",
    "lint:sol": "solium --dir src/contracts",
    "lint": "yarn run lint:lib && yarn run lint:sol",
    "ganache": "ganache-cli -l 90000000 -p 8545 -m \"candy maple cake sugar pudding cream honey rich smooth crumble sweet treat\"",
    "deploy": "truffle --contracts_directory=./src deploy",
    "test": "truffle test --contracts_directory=./src test/contracts/*.js"
  },
  "devDependencies": {
    "@openzeppelin/contracts": "2.5.1",
    "@openzeppelin/test-helpers": "0.5.6",
<<<<<<< HEAD
    "@requestnetwork/utils": "0.27.0",
    "@types/node": "14.6.4",
=======
    "@types/node": "14.14.16",
>>>>>>> d08119da
    "chai-bn": "0.2.1",
    "ethers": "4.0.48",
    "ganache-cli": "6.11.0",
    "lint-staged": "10.3.0",
    "shx": "0.3.2",
    "truffle": "5.1.44"
  }
}<|MERGE_RESOLUTION|>--- conflicted
+++ resolved
@@ -47,12 +47,8 @@
   "devDependencies": {
     "@openzeppelin/contracts": "2.5.1",
     "@openzeppelin/test-helpers": "0.5.6",
-<<<<<<< HEAD
-    "@requestnetwork/utils": "0.27.0",
-    "@types/node": "14.6.4",
-=======
+    "@requestnetwork/utils": "0.28.2",
     "@types/node": "14.14.16",
->>>>>>> d08119da
     "chai-bn": "0.2.1",
     "ethers": "4.0.48",
     "ganache-cli": "6.11.0",
