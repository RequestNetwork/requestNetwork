--- conflicted
+++ resolved
@@ -79,11 +79,7 @@
     "@types/node": "18.11.9",
     "chai": "4.3.4",
     "dotenv": "10.0.0",
-<<<<<<< HEAD
-    "ethereum-waffle": "3.4.0",
-=======
     "ethereum-waffle": "3.4.4",
->>>>>>> 2e98d1af
     "ethers": "5.7.2",
     "ganache-cli": "6.12.0",
     "hardhat": "2.22.15",
