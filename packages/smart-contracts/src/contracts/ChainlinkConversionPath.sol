// SPDX-License-Identifier: MIT
pragma solidity >=0.4.25 <0.7.0;

import "@openzeppelin/contracts/math/SafeMath.sol";
import "openzeppelin-solidity/contracts/access/roles/WhitelistAdminRole.sol";

interface ERC20fraction {
  function decimals() external view returns (uint8);
}

interface AggregatorFraction {
  function decimals() external view returns (uint8);
  function latestAnswer() external view returns (int256);
  function latestTimestamp() external view returns (uint256);
}


/**
 * @title ChainlinkConversionPath
 *
 * @notice ChainlinkConversionPath is a contract allowing to compute conversion rate from a Chainlink aggretators
 */
contract ChainlinkConversionPath is WhitelistAdminRole {
  using SafeMath for uint256;

  uint constant DECIMALS = 1e18;

  // Mapping of Chainlink aggregators (input currency => output currency => contract address)
  // input & output currencies are the addresses of the ERC20 contracts OR the sha3("currency code")
  mapping(address => mapping(address => address)) public allAggregators;

  // declare a new aggregator
  event AggregatorUpdated(address _input, address _output, address _aggregator);

  /**
    * @notice Update an aggregator
    * @param _input address representing the input currency
    * @param _output address representing the output currency
    * @param _aggregator address of the aggregator contract
  */
  function updateAggregator(address _input, address _output, address _aggregator)
    external
    onlyWhitelistAdmin
  {
    allAggregators[_input][_output] = _aggregator;
    emit AggregatorUpdated(_input, _output, _aggregator);
  }

  /**
    * @notice Update a list of aggregators
    * @param _inputs list of addresses representing the input currencies
    * @param _outputs list of addresses representing the output currencies
    * @param _aggregators list of addresses of the aggregator contracts
  */
  function updateAggregatorsList(address[] calldata _inputs, address[] calldata _outputs, address[] calldata _aggregators)
    external
    onlyWhitelistAdmin
  {
    require(_inputs.length == _outputs.length, "arrays must have the same length");
    require(_inputs.length == _aggregators.length, "arrays must have the same length");

    // For every conversions of the path
    for (uint i; i < _inputs.length; i++) {
      allAggregators[_inputs[i]][_outputs[i]] = _aggregators[i];
      emit AggregatorUpdated(_inputs[i], _outputs[i], _aggregators[i]);
    }
  }

  /**
  * @notice Computes the conversion from an amount through a list of conversion
  * @param _amountIn Amount to convert
  * @param _path List of addresses representing the currencies for the conversions
  * @return result the result after all the conversion
  * @return oldestRateTimestamp he oldest timestamp of the path
  */
  function getConversion(
    uint256 _amountIn,
    address[] calldata _path
  )
    external
    view
    returns (uint256 result, uint256 oldestRateTimestamp)
  {
    (uint256 rate, uint256 timestamp, uint256 decimals) = getRate(_path);

    // initialize the result
    result = _amountIn.mul(rate).div(decimals);

    oldestRateTimestamp = timestamp;
  }

  /**
  * @notice Computes the rate from a list of conversion
  * @param _path List of addresses representing the currencies for the conversions
  * @return rate the rate
  * @return oldestRateTimestamp he oldest timestamp of the path
  * @return decimals of the conversion rate
  */
  function getRate(
    address[] memory _path
  )
    public
    view
    returns (uint256 rate, uint256 oldestRateTimestamp, uint256 decimals)
  {
    // initialize the result with 1e18 decimals (for more precision)
    rate = DECIMALS;
    decimals = DECIMALS;
<<<<<<< HEAD
    oldestTimestampRate = now;
=======
    oldestRateTimestamp = block.timestamp;
>>>>>>> 9f347412

    // For every conversions of the path
    for (uint i; i < _path.length - 1; i++) {
      (AggregatorFraction aggregator, bool reverseAggregator, uint256 decimalsInput, uint256 decimalsOutput) = getAggregatorAndDecimals(_path[i], _path[i + 1]);

      // store the latest timestamp of the path
      uint256 currentTimestamp = aggregator.latestTimestamp();
      if (currentTimestamp < oldestRateTimestamp) {
        oldestRateTimestamp = currentTimestamp;
      }

      // get the rate of the current step
      uint256 currentRate = uint256(aggregator.latestAnswer());
      // get the number of decimal of the current rate
      uint256 decimalsAggregator = uint256(aggregator.decimals());

      // mul with the difference of decimals before the current rate computation (for more precision)
      if (decimalsAggregator > decimalsInput) {
        rate = rate.mul(10**(decimalsAggregator-decimalsInput));
      }
      if (decimalsAggregator < decimalsOutput) {
        rate = rate.mul(10**(decimalsOutput-decimalsAggregator));
      }

      // Apply the current rate (if path uses an aggregator in the reverse way, div instead of mul)
      if (reverseAggregator) {
        rate = rate.mul(10**decimalsAggregator).div(currentRate);
      } else {
        rate = rate.mul(currentRate).div(10**decimalsAggregator);
      }

      // div with the difference of decimals AFTER the current rate computation (for more precision)
      if (decimalsAggregator < decimalsInput) {
        rate = rate.div(10**(decimalsInput-decimalsAggregator));
      }
      if (decimalsAggregator > decimalsOutput) {
        rate = rate.div(10**(decimalsAggregator-decimalsOutput));
      }
    }
  }

  /**
  * @notice Gets aggregators and decimals of two currencies
  * @param _input input Address
  * @param _output output Address
  * @return aggregator to get the rate between the two currencies
  * @return reverseAggregator true if the aggregator returned give the rate from _output to _input
  * @return decimalsInput decimals of _input
  * @return decimalsOutput decimals of _output
  */
  function getAggregatorAndDecimals(address _input, address _output)
    private
    view
    returns (AggregatorFraction aggregator, bool reverseAggregator, uint256 decimalsInput, uint256 decimalsOutput)
  {
    // Try to get the right aggregator for the conversion
    aggregator = AggregatorFraction(allAggregators[_input][_output]);
    reverseAggregator = false;

    // if no aggregator found we try to find an aggregator in the reverse way
    if (address(aggregator) == address(0x00)) {
      aggregator = AggregatorFraction(allAggregators[_output][_input]);
      reverseAggregator = true;
    }

    require(address(aggregator) != address(0x00), "No aggregator found");

    // get the decimals for the two currencies
    decimalsInput = getDecimals(_input);
    decimalsOutput = getDecimals(_output);
  }

  /**
  * @notice Gets decimals from an address currency
  * @param _addr address to check
  * @return number of decimals
  */
  function getDecimals(address _addr)
    private
    view
    returns (uint256 decimals)
  {
    // by default we assume it is FIAT so 8 decimals
    decimals = 8;
    // if address is 0, then it's ETH
    if (_addr == address(0x0)) {
      decimals = 18;
    } else if (isContract(_addr)) {
      // otherwise, we get the decimals from the erc20 directly
      decimals = ERC20fraction(_addr).decimals();
    }
  }

  /**
  * @notice Checks if an address is a contract
  * @param _addr Address to check
  * @return true if the address host a contract, false otherwise
  */
  function isContract(address _addr)
    private
    view
    returns (bool)
  {
    uint32 size;
    // solium-disable security/no-inline-assembly
    assembly {
      size := extcodesize(_addr)
    }
    return (size > 0);
  }
}<|MERGE_RESOLUTION|>--- conflicted
+++ resolved
@@ -106,11 +106,7 @@
     // initialize the result with 1e18 decimals (for more precision)
     rate = DECIMALS;
     decimals = DECIMALS;
-<<<<<<< HEAD
-    oldestTimestampRate = now;
-=======
     oldestRateTimestamp = block.timestamp;
->>>>>>> 9f347412
 
     // For every conversions of the path
     for (uint i; i < _path.length - 1; i++) {
