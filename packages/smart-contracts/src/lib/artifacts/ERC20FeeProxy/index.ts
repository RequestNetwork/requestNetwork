--- conflicted
+++ resolved
@@ -90,13 +90,10 @@
         bsctest: {
           address: '0x0DfbEe143b42B41eFC5A6F87bFD1fFC78c2f0aC9',
           creationBlockNumber: 12759691,
-<<<<<<< HEAD
-=======
         },
         bsc: {
           address: '0x0DfbEe143b42B41eFC5A6F87bFD1fFC78c2f0aC9',
           creationBlockNumber: 11540173,
->>>>>>> cd8493e8
         },
       },
     },
