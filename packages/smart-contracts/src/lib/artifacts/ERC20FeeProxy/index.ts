--- conflicted
+++ resolved
@@ -21,14 +21,10 @@
           address: '0xda46309973bFfDdD5a10cE12c44d2EE266f45A44',
           creationBlockNumber: 7118080,
         },
-<<<<<<< HEAD
-        // FIXME: add goerli version
-=======
         goerli: {
           address: '0xda46309973bFfDdD5a10cE12c44d2EE266f45A44',
           creationBlockNumber: 7091472,
         },
->>>>>>> 9a01cd75
         matic: {
           address: '0x2171a0dc12a9E5b1659feF2BB20E54c84Fa7dB0C',
           creationBlockNumber: 14163521,
