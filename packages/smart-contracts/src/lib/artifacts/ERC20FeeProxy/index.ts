--- conflicted
+++ resolved
@@ -147,11 +147,10 @@
           address: '0x399F5EE127ce7432E4921a61b8CF52b0af52cbfE',
           creationBlockNumber: 8317450,
         },
-<<<<<<< HEAD
         sepolia: {
           address: '0x399F5EE127ce7432E4921a61b8CF52b0af52cbfE',
           creationBlockNumber: 4733364,
-=======
+        },
         zksynceratestnet: {
           address: '0xb4E10de047b72Af2a44F64892419d248d58d9dF5',
           creationBlockNumber: 13616167,
@@ -159,7 +158,6 @@
         zksyncera: {
           address: '0x6e28Cc56C2E64c9250f39Cb134686C87dB196532',
           creationBlockNumber: 19545285,
->>>>>>> b3e0dce7
         },
       },
     },
