{
  "abi": [
    {
      "inputs": [
        {
          "internalType": "address",
          "name": "_paymentErc20FeeProxy",
          "type": "address"
        },
        {
          "internalType": "address",
          "name": "_paymentEthFeeProxy",
          "type": "address"
        },
        {
          "internalType": "address",
          "name": "_owner",
          "type": "address"
        }
      ],
      "stateMutability": "nonpayable",
      "type": "constructor"
    },
    {
      "anonymous": false,
      "inputs": [
        {
          "indexed": true,
          "internalType": "address",
          "name": "previousOwner",
          "type": "address"
        },
        {
          "indexed": true,
          "internalType": "address",
          "name": "newOwner",
          "type": "address"
        }
      ],
      "name": "OwnershipTransferred",
      "type": "event"
    },
    {
      "inputs": [
        {
          "internalType": "address",
          "name": "_erc20Address",
          "type": "address"
        }
      ],
      "name": "approvePaymentProxyToSpend",
      "outputs": [],
      "stateMutability": "nonpayable",
      "type": "function"
    },
    {
      "inputs": [
        {
          "internalType": "address[]",
          "name": "_tokenAddresses",
          "type": "address[]"
        },
        {
          "internalType": "address[]",
          "name": "_recipients",
          "type": "address[]"
        },
        {
          "internalType": "uint256[]",
          "name": "_amounts",
          "type": "uint256[]"
        },
        {
          "internalType": "bytes[]",
          "name": "_paymentReferences",
          "type": "bytes[]"
        },
        {
          "internalType": "uint256[]",
          "name": "_feeAmounts",
          "type": "uint256[]"
        },
        {
          "internalType": "address",
          "name": "_feeAddress",
          "type": "address"
        }
      ],
      "name": "batchERC20PaymentsMultiTokensWithReference",
      "outputs": [],
      "stateMutability": "nonpayable",
      "type": "function"
    },
    {
      "inputs": [
        {
          "internalType": "address",
          "name": "_tokenAddress",
          "type": "address"
        },
        {
          "internalType": "address[]",
          "name": "_recipients",
          "type": "address[]"
        },
        {
          "internalType": "uint256[]",
          "name": "_amounts",
          "type": "uint256[]"
        },
        {
          "internalType": "bytes[]",
          "name": "_paymentReferences",
          "type": "bytes[]"
        },
        {
          "internalType": "uint256[]",
          "name": "_feeAmounts",
          "type": "uint256[]"
        },
        {
          "internalType": "address",
          "name": "_feeAddress",
          "type": "address"
        }
      ],
      "name": "batchERC20PaymentsWithReference",
      "outputs": [],
      "stateMutability": "nonpayable",
      "type": "function"
    },
    {
      "inputs": [
        {
          "internalType": "address[]",
          "name": "_recipients",
          "type": "address[]"
        },
        {
          "internalType": "uint256[]",
          "name": "_amounts",
          "type": "uint256[]"
        },
        {
          "internalType": "bytes[]",
          "name": "_paymentReferences",
          "type": "bytes[]"
        },
        {
          "internalType": "uint256[]",
          "name": "_feeAmounts",
          "type": "uint256[]"
        },
        {
          "internalType": "address payable",
          "name": "_feeAddress",
          "type": "address"
        }
      ],
      "name": "batchEthPaymentsWithReference",
      "outputs": [],
      "stateMutability": "payable",
      "type": "function"
    },
    {
      "inputs": [],
      "name": "batchFee",
      "outputs": [
        {
          "internalType": "uint256",
          "name": "",
          "type": "uint256"
        }
      ],
      "stateMutability": "view",
      "type": "function"
    },
    {
      "inputs": [],
      "name": "owner",
      "outputs": [
        {
          "internalType": "address",
          "name": "",
          "type": "address"
        }
      ],
      "stateMutability": "view",
      "type": "function"
    },
    {
      "inputs": [],
      "name": "paymentErc20FeeProxy",
      "outputs": [
        {
          "internalType": "contract IERC20FeeProxy",
          "name": "",
          "type": "address"
        }
      ],
      "stateMutability": "view",
      "type": "function"
    },
    {
      "inputs": [],
      "name": "paymentEthFeeProxy",
      "outputs": [
        {
          "internalType": "contract IEthereumFeeProxy",
          "name": "",
          "type": "address"
        }
      ],
      "stateMutability": "view",
      "type": "function"
    },
    {
      "inputs": [],
<<<<<<< HEAD
      "name": "paymentEthFeeProxy",
      "outputs": [
        {
          "internalType": "contract IEthereumFeeProxy",
          "name": "",
          "type": "address"
        }
      ],
      "payable": false,
      "stateMutability": "view",
      "type": "function"
    },
    {
      "constant": true,
      "inputs": [],
      "name": "batchFee",
      "outputs": [
=======
      "name": "renounceOwnership",
      "outputs": [],
      "stateMutability": "nonpayable",
      "type": "function"
    },
    {
      "inputs": [
>>>>>>> 550c71e8
        {
          "internalType": "uint256",
          "name": "_batchFee",
          "type": "uint256"
        }
      ],
      "name": "setBatchFee",
      "outputs": [],
      "stateMutability": "nonpayable",
      "type": "function"
    },
    {
      "inputs": [
        {
          "internalType": "address",
          "name": "_paymentErc20FeeProxy",
          "type": "address"
        }
      ],
      "name": "setPaymentErc20FeeProxy",
      "outputs": [],
      "stateMutability": "nonpayable",
      "type": "function"
    },
    {
      "inputs": [
        {
          "internalType": "address",
<<<<<<< HEAD
          "name": "_paymentErc20FeeProxy",
          "type": "address"
        }
      ],
      "name": "setPaymentErc20FeeProxy",
=======
          "name": "_paymentEthFeeProxy",
          "type": "address"
        }
      ],
      "name": "setPaymentEthFeeProxy",
>>>>>>> 550c71e8
      "outputs": [],
      "stateMutability": "nonpayable",
      "type": "function"
    },
    {
      "inputs": [
        {
          "internalType": "address",
<<<<<<< HEAD
          "name": "_paymentEthFeeProxy",
          "type": "address"
        }
      ],
      "name": "setPaymentEthFeeProxy",
      "outputs": [],
      "stateMutability": "nonpayable",
      "type": "function"
=======
          "name": "newOwner",
          "type": "address"
        }
      ],
      "name": "transferOwnership",
      "outputs": [],
      "stateMutability": "nonpayable",
      "type": "function"
    },
    {
      "stateMutability": "payable",
      "type": "receive"
>>>>>>> 550c71e8
    }
  ]
}<|MERGE_RESOLUTION|>--- conflicted
+++ resolved
@@ -216,25 +216,6 @@
     },
     {
       "inputs": [],
-<<<<<<< HEAD
-      "name": "paymentEthFeeProxy",
-      "outputs": [
-        {
-          "internalType": "contract IEthereumFeeProxy",
-          "name": "",
-          "type": "address"
-        }
-      ],
-      "payable": false,
-      "stateMutability": "view",
-      "type": "function"
-    },
-    {
-      "constant": true,
-      "inputs": [],
-      "name": "batchFee",
-      "outputs": [
-=======
       "name": "renounceOwnership",
       "outputs": [],
       "stateMutability": "nonpayable",
@@ -242,7 +223,6 @@
     },
     {
       "inputs": [
->>>>>>> 550c71e8
         {
           "internalType": "uint256",
           "name": "_batchFee",
@@ -271,37 +251,19 @@
       "inputs": [
         {
           "internalType": "address",
-<<<<<<< HEAD
-          "name": "_paymentErc20FeeProxy",
-          "type": "address"
-        }
-      ],
-      "name": "setPaymentErc20FeeProxy",
-=======
           "name": "_paymentEthFeeProxy",
           "type": "address"
         }
       ],
       "name": "setPaymentEthFeeProxy",
->>>>>>> 550c71e8
-      "outputs": [],
-      "stateMutability": "nonpayable",
-      "type": "function"
-    },
-    {
-      "inputs": [
-        {
-          "internalType": "address",
-<<<<<<< HEAD
-          "name": "_paymentEthFeeProxy",
-          "type": "address"
-        }
-      ],
-      "name": "setPaymentEthFeeProxy",
-      "outputs": [],
-      "stateMutability": "nonpayable",
-      "type": "function"
-=======
+      "outputs": [],
+      "stateMutability": "nonpayable",
+      "type": "function"
+    },
+    {
+      "inputs": [
+        {
+          "internalType": "address",
           "name": "newOwner",
           "type": "address"
         }
@@ -314,7 +276,6 @@
     {
       "stateMutability": "payable",
       "type": "receive"
->>>>>>> 550c71e8
     }
   ]
 }