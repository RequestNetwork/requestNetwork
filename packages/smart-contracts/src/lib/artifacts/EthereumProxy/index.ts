--- conflicted
+++ resolved
@@ -23,15 +23,11 @@
         xdai: {
           address: '0x27c60BE17e853c47A9F1d280B05365f483c2dFAF',
           creationBlockNumber: 18326895
-<<<<<<< HEAD
-        }
-=======
         },
         bsctest: {
           address: '0x27c60BE17e853c47A9F1d280B05365f483c2dFAF',
           creationBlockNumber: 12759688
         },
->>>>>>> d26ef8be
         // FIXME: Temporarily disable this artifact to fix ETH payment detection
         //  because Matic doesn't support eth_getLogs for many blocks.
         //  The fix will be to use TheGraph for Ethereum Proxy
