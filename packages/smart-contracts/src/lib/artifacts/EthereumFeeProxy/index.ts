--- conflicted
+++ resolved
@@ -64,14 +64,10 @@
           address: '0xfCFBcfc4f5A421089e3Df45455F7f4985FE2D6a8',
           creationBlockNumber: 10307582,
         },
-<<<<<<< HEAD
-        // FIXME: add goerli version
-=======
         goerli: {
           address: '0xe11BF2fDA23bF0A98365e1A4c04A87C9339e8687',
           creationBlockNumber: 7091386,
         },
->>>>>>> 9a01cd75
         fantom: {
           address: '0xfCFBcfc4f5A421089e3Df45455F7f4985FE2D6a8',
           creationBlockNumber: 33495801,
