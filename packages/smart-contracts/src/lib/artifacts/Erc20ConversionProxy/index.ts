--- conflicted
+++ resolved
@@ -22,14 +22,10 @@
           address: '0x78334ed20da456e89cd7e5a90de429d705f5bc88',
           creationBlockNumber: 8014584,
         },
-<<<<<<< HEAD
-        // FIXME: add goerli version
-=======
         goerli: {
           address: '0x493d6cBeE0142c73eE5461fA92CaC94e3e75df62',
           creationBlockNumber: 7091387,
         },
->>>>>>> 9a01cd75
         matic: {
           address: '0xf0f49873C50765239F6f9534Ba13c4fe16eD5f2E',
           creationBlockNumber: 17427747,
