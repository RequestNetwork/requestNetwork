import { HardhatRuntimeEnvironmentExtended, IDeploymentParams, IDeploymentResult } from './types';
import { requestDeployer } from '../src/lib';
import { Overrides } from 'ethers';
import { estimateGasFees, getCeloProvider, getDefaultProvider } from '@requestnetwork/utils';

const ZERO_ETH_INPUT = 0;

export const xdeploy = async (
  deploymentParams: IDeploymentParams,
  hre: HardhatRuntimeEnvironmentExtended,
): Promise<Array<IDeploymentResult>> => {
  const { contract, constructorArgs } = deploymentParams;
  console.log(
    `Deployment of ${contract} through xdeployer starting now, with ${
      new hre.ethers.Wallet(hre.config.xdeploy.signer).address
    }`,
  );

  await hre.run('compile');

  if (!hre.config.xdeploy.networks) {
    throw new Error('Bad network configuration');
  }

  if (!hre.config.xdeploy.salt) {
    throw new Error('Missing salt');
  }

  if (!hre.config.xdeploy.deployerAddress) {
    throw new Error('Missing deployer address');
  }

  const result: Array<IDeploymentResult> = [];
  let initcode: any;

  const Contract = await hre.ethers.getContractFactory(contract);
  if (constructorArgs && contract) {
    initcode = await Contract.getDeployTransaction(...constructorArgs);
  } else if (!constructorArgs && contract) {
    initcode = await Contract.getDeployTransaction();
  }

  for (const network of hre.config.xdeploy.networks) {
    console.log(`... on ${network}`);
    let provider;
    if (network === 'celo') {
      provider = getCeloProvider();
    } else {
      provider = getDefaultProvider(network);
    }
    const wallet = new hre.ethers.Wallet(hre.config.xdeploy.signer, provider);
    const signer = wallet.connect(provider);

    let computedContractAddress: string;
    const create2Deployer = new hre.ethers.Contract(
      hre.config.xdeploy.deployerAddress,
      requestDeployer.getContractAbi(),
      signer,
    );
    try {
      computedContractAddress = await create2Deployer.computeAddress(
        hre.ethers.utils.id(hre.config.xdeploy.salt),
        hre.ethers.utils.keccak256(initcode.data),
      );
    } catch (err) {
      throw new Error(
        'Contract address could not be computed, check your contract name and arguments',
      );
    }

    let receipt = undefined;
    let deployed = false;
    let error = undefined;
    let txOverrides: Overrides = {};

<<<<<<< HEAD
    if (await utils.isEip1559Supported(provider, console)) {
      txOverrides = await utils.estimateGasFees({ provider });
=======
    try {
      txOverrides = await estimateGasFees({ provider });
      const gasLimit = hre.config.xdeploy.gasLimit;
      txOverrides.gasLimit = gasLimit;
    } catch (e) {
      // NOTE: On some networks utils.estimateGasFees do not work
      txOverrides = {};
      console.log('Cannot estimate gasLimit');
>>>>>>> ae5862a9
    }
    txOverrides.gasLimit = hre.config.xdeploy.gasLimit;

    try {
      const createReceipt = await (
        await create2Deployer.deploy(
          ZERO_ETH_INPUT,
          hre.ethers.utils.id(hre.config.xdeploy.salt),
          initcode.data,
          txOverrides,
        )
      ).wait();
      receipt = createReceipt;
      deployed = true;
    } catch (err) {
      error = err;
    }
    result.push({
      network,
      contract,
      address: computedContractAddress,
      receipt,
      deployed,
      error,
    });
  }
  return result;
};<|MERGE_RESOLUTION|>--- conflicted
+++ resolved
@@ -1,7 +1,12 @@
 import { HardhatRuntimeEnvironmentExtended, IDeploymentParams, IDeploymentResult } from './types';
 import { requestDeployer } from '../src/lib';
 import { Overrides } from 'ethers';
-import { estimateGasFees, getCeloProvider, getDefaultProvider } from '@requestnetwork/utils';
+import {
+  estimateGasFees,
+  getCeloProvider,
+  getDefaultProvider,
+  isEip1559Supported,
+} from '@requestnetwork/utils';
 
 const ZERO_ETH_INPUT = 0;
 
@@ -73,19 +78,8 @@
     let error = undefined;
     let txOverrides: Overrides = {};
 
-<<<<<<< HEAD
-    if (await utils.isEip1559Supported(provider, console)) {
-      txOverrides = await utils.estimateGasFees({ provider });
-=======
-    try {
+    if (await isEip1559Supported(provider, console)) {
       txOverrides = await estimateGasFees({ provider });
-      const gasLimit = hre.config.xdeploy.gasLimit;
-      txOverrides.gasLimit = gasLimit;
-    } catch (e) {
-      // NOTE: On some networks utils.estimateGasFees do not work
-      txOverrides = {};
-      console.log('Cannot estimate gasLimit');
->>>>>>> ae5862a9
     }
     txOverrides.gasLimit = hre.config.xdeploy.gasLimit;
 
