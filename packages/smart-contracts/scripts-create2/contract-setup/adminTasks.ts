--- conflicted
+++ resolved
@@ -7,8 +7,8 @@
 
 // Fees: 0.5%
 export const REQUEST_SWAP_FEES = 5;
-// Batch fee: 0.3%
-const BATCH_FEE = 30;
+// Batch Fees: .3%
+export const BATCH_FEE = 3;
 // Batch fee amount in USD Limit: 150 * 1e8 ($150)
 const BATCH_FEE_AMOUNT_USD_LIMIT = 150 * 1e8;
 
@@ -17,7 +17,7 @@
  * @param contract A contract using chainlink:
  *                 Erc20ConversionProxy | EthConversionProxy | ERC20SwapToConversion.
  * @param network The network used.
- * @param gasPrice The gas price used.Increase its value if needed.
+ * @param gasPrice The gas price used. Increase its value if needed.
  * @param version The version of the chainlink proxy to use, the last one by default.
  */
 export const updateChainlinkConversionPath = async (
@@ -30,19 +30,12 @@
   const chainlinkConversionPathAddress = chainlinkConversionPath.getAddress(network, version);
   if (currentChainlinkAddress !== chainlinkConversionPathAddress) {
     const tx = await contract.updateConversionPathAddress(chainlinkConversionPathAddress, {
-<<<<<<< HEAD
-      nonce: nonce,
-      gasPrice: gasPrice,
-    });
-    await tx.wait();
-=======
       gasPrice: gasPrice,
     });
     await tx.wait(1);
     console.log(
       `chainlink: the current address ${currentChainlinkAddress} has been replaced by: ${chainlinkConversionPathAddress}`,
     );
->>>>>>> 2287d3e5
   }
 };
 
@@ -70,21 +63,6 @@
 };
 
 export const updateBatchPaymentFees = async (contract: any, gasPrice: BigNumber): Promise<void> => {
-<<<<<<< HEAD
-  const currentFees = (await contract.batchFee()) as number;
-  if (currentFees - BATCH_FEE !== 0) {
-    const tx = await contract.setBatchFee(BATCH_FEE, { gasPrice: gasPrice });
-    await tx.wait();
-    // Log is useful to have a direct view on was is being updated
-    console.log(
-      `Batch: the current fees: ${currentFees.toString()}, have been replaced by: ${BATCH_FEE}`,
-    );
-  }
-};
-
-export const updateBatchPaymentFeeAmountUSDLimit = async (
-  contract: any,
-=======
   const currentFees: BigNumber = await contract.batchFee();
   if (!currentFees.eq(BATCH_FEE)) {
     const tx = await contract.setBatchFee(BATCH_FEE, { gasPrice: gasPrice });
@@ -94,32 +72,41 @@
 };
 
 /**
+ * Updates the feeAMountUSDLimit of the batch conversion proxy
+ * @param contract BatchConversionPayments contract.
+ * @param gasPrice The gas price used. Increase its value if needed.
+ */
+export const updateBatchPaymentFeeAmountUSDLimit = async (
+  contract: any,
+  gasPrice: BigNumber,
+): Promise<void> => {
+  const currentFeeAmountUSDLimit: BigNumber = await contract.batchFeeAmountUSDLimit();
+  if (!currentFeeAmountUSDLimit.eq(BATCH_FEE_AMOUNT_USD_LIMIT)) {
+    const tx = await contract.setBatchFeeAmountUSDLimit(BATCH_FEE_AMOUNT_USD_LIMIT, {
+      gasPrice: gasPrice,
+    });
+    await tx.wait(1);
+    console.log(
+      `Batch: the current fee amount in USD limit: ${currentFeeAmountUSDLimit.toString()}, have been replaced by: ${BATCH_FEE_AMOUNT_USD_LIMIT}. ($1 = 1e8)`,
+    );
+  }
+};
+
+/**
  * Updates the address of a Native or ERC20 fee proxy stored within a Native or ERC20 fee conversion contract
  * @param contract A contract using chainlink: EthConversionProxy | Erc20ConversionProxy.
  * @param network The network used.
- * @param gasPrice The gas price used.Increase its value if needed.
+ * @param gasPrice The gas price used. Increase its value if needed.
  * @param proxyType The type of the proxy fee.
  * @param version The version of the fee proxy to use, the last one by default.
  */
 export const updatePaymentFeeProxyAddress = async (
   contract: any,
   network: string,
->>>>>>> 2287d3e5
   gasPrice: BigNumber,
   proxyType: 'native' | 'erc20',
   version = undefined,
 ): Promise<void> => {
-<<<<<<< HEAD
-  const currentFeeAmountUSDLimit = (await contract.batchFeeAmountUSDLimit()) as number;
-  if (currentFeeAmountUSDLimit - BATCH_FEE_AMOUNT_USD_LIMIT !== 0) {
-    const tx = await contract.setBatchFeeAmountUSDLimit(BATCH_FEE_AMOUNT_USD_LIMIT, {
-      gasPrice: gasPrice,
-    });
-    await tx.wait();
-    // Log is useful to have a direct view on was is being updated
-    console.log(
-      `Batch: the current fee amount in USD limit: ${currentFeeAmountUSDLimit.toString()}, have been replaced by: ${BATCH_FEE_AMOUNT_USD_LIMIT}. ($1 = 1e8)`,
-=======
   let proxyAddress: string;
   let currentAddress: string;
   if (proxyType === 'native') {
@@ -137,44 +124,18 @@
     await tx.wait();
     console.log(
       `${proxyType} conversion proxy: the current address ${currentAddress} has been replaced by: ${proxyAddress}`,
->>>>>>> 2287d3e5
-    );
-  }
-};
-
-/** legacy from BatchPayment */
-export const updatePaymentErc20FeeProxy = async (
-  contract: any,
-  network: string,
-  gasPrice: BigNumber,
-): Promise<void> => {
-  const erc20FeeProxy = artifacts.erc20FeeProxyArtifact;
-  const erc20FeeProxyAddress = erc20FeeProxy.getAddress(network);
-<<<<<<< HEAD
-  const currentAddress = (await contract.paymentErc20FeeProxy()) as string;
-  if (currentAddress.toLocaleLowerCase() !== erc20FeeProxyAddress.toLocaleLowerCase()) {
-    await contract.setPaymentErc20FeeProxy(erc20FeeProxyAddress, {
-      nonce: nonce,
-=======
-  const currentAddress = await contract.paymentErc20FeeProxy();
-  if (currentAddress !== erc20FeeProxyAddress) {
-    const tx = await contract.setPaymentErc20FeeProxy(erc20FeeProxyAddress, {
->>>>>>> 2287d3e5
-      gasPrice: gasPrice,
-    });
-    await tx.wait(1);
-  }
-};
-
-<<<<<<< HEAD
+    );
+  }
+};
+
 /**
  * Update the address of a proxy used by batch conversion contract
+ * @param contract BatchConversionPayments contract.
+ * @param network The network used.
+ * @param gasPrice The gas price used. Increase its value if needed.
+ * @param proxyName The name of the fee proxy to update.
  */
 export const updateBatchConversionProxy = async (
-=======
-/** legacy from BatchPayment */
-export const updatePaymentEthFeeProxy = async (
->>>>>>> 2287d3e5
   contract: any,
   network: string,
   gasPrice: BigNumber,
@@ -185,7 +146,6 @@
     | 'erc20Conversion'
     | 'chainlinkConversionPath',
 ): Promise<void> => {
-<<<<<<< HEAD
   try {
     let proxyAddress: string;
     let batchSetProxy: any;
@@ -217,7 +177,7 @@
       const tx = await batchSetProxy(proxyAddress, {
         gasPrice: gasPrice,
       });
-      await tx.wait();
+      await tx.wait(1);
       console.log(
         `${proxyName}: the current address ${currentAddress} has been replaced by: ${proxyAddress}`,
       );
@@ -228,6 +188,14 @@
   }
 };
 
+/**
+ * Update the native and the USD addresses used by batch conversion contract.
+ * Updates the address of a Native or ERC20 fee proxy stored within a Native or ERC20 fee conversion contract
+ * @param contract BatchConversionPayments contract.
+ * @param NativeAddress The address of native token, eg: ETH
+ * @param USDAddress The address of USD token.
+ * @param gasPrice The gas price used. Increase its value if needed.
+ */
 export const updateNativeAndUSDAddress = async (
   contract: any,
   NativeAddress: string,
@@ -240,26 +208,16 @@
     currentNativeAddress !== NativeAddress.toLocaleLowerCase() ||
     currentUSDAddress !== USDAddress.toLocaleLowerCase()
   ) {
+    const tx = await contract.setNativeAndUSDAddress(NativeAddress, USDAddress, {
+      gasPrice: gasPrice,
+    });
+    await tx.wait(1);
     console.log(
       `Batch: the current NativeAddress: ${currentNativeAddress}, have been replaced by: ${NativeAddress}`,
     );
     console.log(
       `Batch: the current USDAddress: ${currentUSDAddress}, have been replaced by: ${USDAddress}`,
     );
-    const tx = await contract.setNativeAndUSDAddress(NativeAddress, USDAddress, {
-      gasPrice: gasPrice,
-    });
-    await tx.wait();
-=======
-  const ethereumFeeProxy = artifacts.ethereumFeeProxyArtifact;
-  const ethereumFeeProxyAddress = ethereumFeeProxy.getAddress(network);
-  const currentAddress = await contract.paymentEthFeeProxy();
-  if (currentAddress !== ethereumFeeProxyAddress) {
-    const tx = await contract.setPaymentEthFeeProxy(ethereumFeeProxyAddress, {
-      gasPrice: gasPrice,
-    });
-    await tx.wait(1);
->>>>>>> 2287d3e5
   }
 };
 
