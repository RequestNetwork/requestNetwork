--- conflicted
+++ resolved
@@ -4,7 +4,12 @@
 import { BigNumber, Overrides, Wallet } from 'ethers';
 import { HardhatRuntimeEnvironmentExtended } from '../types';
 import { parseUnits } from 'ethers/lib/utils';
-import { estimateGasFees, getCeloProvider, getDefaultProvider } from '@requestnetwork/utils';
+import {
+  estimateGasFees,
+  isEip1559Supported,
+  getCeloProvider,
+  getDefaultProvider,
+} from '@requestnetwork/utils';
 
 // Fees: 0.5%
 export const REQUEST_SWAP_FEES = 5;
@@ -249,18 +254,9 @@
   }
   const signer = new hre.ethers.Wallet(hre.config.xdeploy.signer).connect(provider);
 
-<<<<<<< HEAD
-  const txOverrides = (await utils.isEip1559Supported(provider, console))
-    ? await utils.estimateGasFees({ provider })
+  const txOverrides = (await isEip1559Supported(provider, console))
+    ? await estimateGasFees({ provider })
     : {};
-=======
-  let txOverrides;
-  try {
-    txOverrides = await estimateGasFees({ provider });
-  } catch (err) {
-    txOverrides = {};
-  }
->>>>>>> ae5862a9
 
   return {
     signer,
