import { Contract } from 'ethers';
import * as artifacts from '../src/lib';

/**
 * List of smart contract that we deploy using the CREATE2 scheme through the Request Deployer contract
 * By default all smart contracts from bellow will get deployed.
 * If you want to skip deploying one or more, then comment them out in the list bellow.
 */
export const create2ContractDeploymentList = [
  'EthereumProxy',
  'EthereumFeeProxy',
  'ERC20FeeProxy',
  'Erc20ConversionProxy',
  'ERC20SwapToConversion',
  'ERC20EscrowToPay',
<<<<<<< HEAD
  'BatchConversionPayments',
=======
  'BatchPayments',
  // FIXME: EthConversionProxy cannot be deployed using xDeployer yet
  //        We need to be able to administrate the nativeTokenHash first.
  // 'EthConversionProxy',
>>>>>>> 2287d3e5
];

/**
 * Returns the artifact of the specified contract
 * @param contract name of the contract
 */
export const getArtifact = (contract: string): artifacts.ContractArtifact<Contract> => {
  switch (contract) {
    case 'RequestHashStorage':
      return artifacts.requestHashStorageArtifact;
    case 'RequestOpenHashSubmitter':
      return artifacts.requestHashSubmitterArtifact;
    case 'ERC20Proxy':
      return artifacts.erc20ProxyArtifact;
    case 'ERC20FeeProxy':
      return artifacts.erc20FeeProxyArtifact;
    case 'EthereumProxy':
      return artifacts.ethereumProxyArtifact;
    case 'EthereumFeeProxy':
      return artifacts.ethereumFeeProxyArtifact;
    case 'ChainlinkConversionPath':
      return artifacts.chainlinkConversionPath;
    case 'Erc20ConversionProxy':
      return artifacts.erc20ConversionProxy;
    case 'ETHConversionProxy':
      return artifacts.ethConversionArtifact;
    case 'ERC20SwapToPay':
      return artifacts.erc20SwapToPayArtifact;
    case 'ERC20SwapToConversion':
      return artifacts.erc20SwapConversionArtifact;
    case 'ERC20EscrowToPay':
      return artifacts.erc20EscrowToPayArtifact;
    case 'BatchConversionPayments':
      return artifacts.batchConversionPaymentsArtifact;
    default:
      throw new Error('Contract unknown');
  }
};

/**
 * Check if a contract has already been dployed on a specific network at a specific address
 * @param contract name of the contract
 * @param network name of the network
 * @param computedAddress address to check
 * @returns a boolean
 */
export const isContractDeployed = (
  contract: string,
  network: string,
  computedAddress: string,
): boolean => {
  const contractArtifact = getArtifact(contract);
  const addresses = contractArtifact.getAllAddresses(network);
  return addresses.some((x) => x.address === computedAddress);
};<|MERGE_RESOLUTION|>--- conflicted
+++ resolved
@@ -13,14 +13,10 @@
   'Erc20ConversionProxy',
   'ERC20SwapToConversion',
   'ERC20EscrowToPay',
-<<<<<<< HEAD
   'BatchConversionPayments',
-=======
-  'BatchPayments',
   // FIXME: EthConversionProxy cannot be deployed using xDeployer yet
   //        We need to be able to administrate the nativeTokenHash first.
   // 'EthConversionProxy',
->>>>>>> 2287d3e5
 ];
 
 /**
