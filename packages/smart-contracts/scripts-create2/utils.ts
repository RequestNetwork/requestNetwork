import { Contract } from 'ethers';
import * as artifacts from '../src/lib';

/**
 * List of smart contract that we deploy using the CREATE2 scheme thourhg the Request Deployer contract
 */
export const create2ContractDeploymentList = [
  'EthereumProxy',
  'EthereumFeeProxy',
  'Erc20ConversionProxy',
<<<<<<< HEAD
  'ERC20SwapToConversion',
=======
  'ERC20EscrowToPay',
>>>>>>> c80b48fc
];

/**
 * Returns the artifact of the specified contract
 * @param contract name of the contract
 */
export const getArtifact = (contract: string): artifacts.ContractArtifact<Contract> => {
  switch (contract) {
    case 'RequestHashStorage':
      return artifacts.requestHashStorageArtifact;
    case 'RequestOpenHashSubmitter':
      return artifacts.requestHashSubmitterArtifact;
    case 'ERC20Proxy':
      return artifacts.erc20ProxyArtifact;
    case 'ERC20FeeProxy':
      return artifacts.erc20FeeProxyArtifact;
    case 'EthereumProxy':
      return artifacts.ethereumProxyArtifact;
    case 'EthereumFeeProxy':
      return artifacts.ethereumFeeProxyArtifact;
    case 'ChainlinkConversionPath':
      return artifacts.chainlinkConversionPath;
    case 'Erc20ConversionProxy':
      return artifacts.erc20ConversionProxy;
    case 'EthConversionProxy':
      return artifacts.ethConversionArtifact;
    case 'ERC20SwapToPay':
      return artifacts.erc20SwapToPayArtifact;
    case 'ERC20SwapToConversion':
      return artifacts.erc20SwapConversionArtifact;
    case 'ERC20EscrowToPay':
      return artifacts.erc20EscrowToPayArtifact;
    default:
      throw new Error('Contract unknown');
  }
};

/**
 * Check if a contract has already been dployed on a specific network at a specific address
 * @param contract name of the contract
 * @param network name of the network
 * @param computedAddress address to check
 * @returns a boolean
 */
export const isContractDeployed = (
  contract: string,
  network: string,
  computedAddress: string,
): boolean => {
  const contractArtifact = getArtifact(contract);
  const addresses = contractArtifact.getAllAddresses(network);
  return addresses.some((x) => x.address === computedAddress);
};<|MERGE_RESOLUTION|>--- conflicted
+++ resolved
@@ -8,11 +8,8 @@
   'EthereumProxy',
   'EthereumFeeProxy',
   'Erc20ConversionProxy',
-<<<<<<< HEAD
   'ERC20SwapToConversion',
-=======
   'ERC20EscrowToPay',
->>>>>>> c80b48fc
 ];
 
 /**
