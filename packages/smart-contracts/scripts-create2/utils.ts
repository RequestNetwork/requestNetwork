--- conflicted
+++ resolved
@@ -3,11 +3,8 @@
 
 /**
  * List of smart contract that we deploy using the CREATE2 scheme through the Request Deployer contract
-<<<<<<< HEAD
-=======
  * By default all smart contracts from bellow will get deployed.
  * If you want to skip deploying one or more, then comment them out in the list bellow.
->>>>>>> 550c71e8
  */
 export const create2ContractDeploymentList = [
   'EthereumProxy',
