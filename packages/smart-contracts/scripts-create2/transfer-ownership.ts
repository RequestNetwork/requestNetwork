--- conflicted
+++ resolved
@@ -7,27 +7,6 @@
   hre: HardhatRuntimeEnvironmentExtended,
   signWithEoa: boolean,
 ): Promise<void> => {
-<<<<<<< HEAD
-  await Promise.all(
-    create2ContractDeploymentList.map(async (contract) => {
-      switch (contract) {
-        case 'Erc20ConversionProxy':
-        case 'ERC20EscrowToPay':
-        case 'BatchConversionPayments':
-        case 'ERC20SwapToPay':
-        case 'ERC20SwapToConversion': {
-          await updateOwner({ contract, hre, signWithEoa });
-          break;
-        }
-        case 'EthConversionProxy':
-        case 'ChainlinkConversionPath': {
-          await updateWhitelistedRole({ contract, hre, signWithEoa });
-          break;
-        }
-        // Other cases to add when necessary
-        default:
-          throw new Error(`The contract ${contract} do not have to be administrated`);
-=======
   for (const contract of create2ContractDeploymentList) {
     switch (contract) {
       case 'Erc20ConversionProxy':
@@ -36,7 +15,6 @@
       case 'ERC20SwapToConversion': {
         await updateOwner({ contract, hre, signWithEoa });
         break;
->>>>>>> 6c30801d
       }
       case 'EthConversionProxy':
       case 'ChainlinkConversionPath': {
