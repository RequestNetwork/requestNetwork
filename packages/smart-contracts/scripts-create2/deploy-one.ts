--- conflicted
+++ resolved
@@ -57,17 +57,15 @@
         await deployOneWithCreate2({ contract, constructorArgs }, hre);
         break;
       }
-<<<<<<< HEAD
       case 'ERC20SwapToConversion': {
         const constructorArgs = getConstructorArgs(contract);
         const address = await deployOneWithCreate2({ contract, constructorArgs }, hre);
         await setupERC20SwapToConversion(address, hre);
-=======
+      }
       case 'ERC20EscrowToPay': {
         const network = hre.config.xdeploy.networks[0];
         const constructorArgs = getConstructorArgs(contract, network);
         await deployOneWithCreate2({ contract, constructorArgs }, hre);
->>>>>>> c80b48fc
         break;
       }
       // Other cases to add when necessary
