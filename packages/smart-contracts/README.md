# @requestnetwork/smart-contracs

`@requestnetwork/smart-contracts` is a package part of the [Request Network protocol](https://github.com/RequestNetwork/requestNetwork).
The package stores the sources and artifacts of the smart contracts deployed on Ethereum. It also exposes a library to get information about the artifacts.

## Installation

```bash
npm install @requestnetwork/smart-contracts
```

## Usage

Library usage:

```js
import * as SmartContracts from '@requestnetwork/smart-contracts';

const requestHashStorageMainnetAddress = SmartContracts.requestHashStorageArtifact.getAddress(
  'mainnet',
);

const requestHashSubmitterRinkebyAddress = SmartContracts.requestHashSubmitterArtifact.getAddress(
  'rinkeby',
);

const requestHashStorageABI = SmartContracts.requestHashStorageArtifact.getContractAbi();
```

## Smart Contract

The package stores the following smart contracts:

**Smart contracts for ethereum-storage package**

- `RequestHashStorage` allows to declare a hash `NewHash(hash, submitter, feesParameters)`. Only a whitelisted contract can declare hashes.
- `RequestOpenHashSubmitter` entry point to add hashes in `RequestHashStorage`. It gives the rules to get the right to submit hashes and collect the fees. This contract must be whitelisted in `RequestHashStorage`. The only condition for adding hash is to pay the fees.
- `StorageFeeCollector` parent contract (not deployed) of `RequestOpenHashSubmitter`, computes the fees and send them to the burner.

**Smart contracts for advanced-logic package**

- `TestERC20` minimal erc20 token used for tests.
- `ERC20Proxy` smart contract used by the erc20 proxy contract payment network to store payment references of erc20 transfers
<<<<<<< HEAD
- `EthereumProxy` smart contract used by the ethereum proxy contract payment network to store payment references of ethereum transfers
=======
- `EthereumProxy` smart contract used by the ethereum proxy contract payment network to store payment references of Ethereum transfers
>>>>>>> f9bff97f

#### Smart contracts local deployment

The smart contracts can be deployed locally with the following commands:

```bash
git clone https://github.com/RequestNetwork/requestNetwork.git
cd requestNetwork/packages/smart-contracts
yarn install
yarn run build
yarn run ganache
```

And in another terminal:

```bash
yarn run deploy
```

#### Configuring the provider using Truffle and the development network

When deploying the smart contracts for development you can manually set the provider host and port via env variables:

```bash
TRUFFLE_GANACHE_HOST="host" TRUFFLE_GANACHE_PORT=1010 yarn run deploy
```

## Contributing

Pull requests are welcome. For major changes, please open an issue first to discuss what you would like to change.
[Read the contributing guide](/CONTRIBUTING.md)

## License

[MIT](/LICENSE)<|MERGE_RESOLUTION|>--- conflicted
+++ resolved
@@ -41,11 +41,7 @@
 
 - `TestERC20` minimal erc20 token used for tests.
 - `ERC20Proxy` smart contract used by the erc20 proxy contract payment network to store payment references of erc20 transfers
-<<<<<<< HEAD
-- `EthereumProxy` smart contract used by the ethereum proxy contract payment network to store payment references of ethereum transfers
-=======
 - `EthereumProxy` smart contract used by the ethereum proxy contract payment network to store payment references of Ethereum transfers
->>>>>>> f9bff97f
 
 #### Smart contracts local deployment
 
