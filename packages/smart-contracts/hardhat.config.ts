import '@typechain/hardhat';
import '@nomiclabs/hardhat-waffle';
import '@nomiclabs/hardhat-ganache';
import '@nomiclabs/hardhat-etherscan';
import '@nomiclabs/hardhat-ethers';
import { subtask, task } from 'hardhat/config';
import { config } from 'dotenv';
import deployAllContracts from './scripts/5_deploy-all';
import { deployAllPaymentContracts } from './scripts/deploy-payments';
import { preparePayments } from './scripts/prepare-payments';
<<<<<<< HEAD
import { checkCreate2Deployer } from './scripts-create2/check-deployer';
import { deployDeployer } from './scripts-create2/deploy-request-deployer';
import { HardhatRuntimeEnvironmentExtended } from './scripts-create2/types';
import { computeCreate2DeploymentAddressesFromList } from './scripts-create2/compute-one-address';
import { VerifyCreate2FromList } from './scripts-create2/verify-one';
import { deployWithCreate2FromList } from './scripts-create2/deploy-one';
=======
>>>>>>> b2792f0b

config();

const accounts = process.env.DEPLOYMENT_PRIVATE_KEY
  ? [process.env.DEPLOYMENT_PRIVATE_KEY]
  : process.env.DEPLOYER_MASTER_KEY
  ? [process.env.DEPLOYER_MASTER_KEY]
  : process.env.ADMIN_PRIVATE_KEY
  ? [process.env.ADMIN_PRIVATE_KEY]
  : undefined;

if (accounts && process.env.ADMIN_PRIVATE_KEY) {
  accounts.push(process.env.ADMIN_PRIVATE_KEY);
}

const DEPLOYER_KEY_GUARD = 'DEPLOYER_KEY_GUARD';

// Request deployer address on local blockchain
const LOCAL_DEPLOYER_ADDRESS = '0x8CdaF0CD259887258Bc13a92C0a6dA92698644C0';

// Request deployer address on live blockchains
const LIVE_DEPLOYER_ADDRESS = '0xE99Ab70a5FAE59551544FA326fA048f7B95A24B2';

// Arbitrary data used to deploy our contracts at predefined addresses
const REQUEST_SALT = '0x0679724da7211bc62502a39f41cbf818fc7132c266e7c819fc2b06fad9593655';

const requestDeployer = process.env.REQUEST_DEPLOYER_LIVE
  ? LIVE_DEPLOYER_ADDRESS
  : LOCAL_DEPLOYER_ADDRESS;

export default {
  solidity: '0.8.9',
  paths: {
    sources: 'src/contracts',
    tests: 'test/contracts',
    artifacts: 'build',
  },
  networks: {
    private: {
      url: 'http://127.0.0.1:8545',
      accounts: undefined,
    },
    mainnet: {
      url: process.env.WEB3_PROVIDER_URL || 'https://mainnet.infura.io/v3/YOUR_API_KEY',
      chainId: 1,
      accounts,
    },
    rinkeby: {
      url: process.env.WEB3_PROVIDER_URL || 'https://rinkeby.infura.io/v3/YOUR_API_KEY',
      chainId: 4,
      accounts,
    },
    matic: {
      url: process.env.WEB3_PROVIDER_URL || 'https://polygon-rpc.com',
      chainId: 137,
      accounts,
    },
    celo: {
      url: process.env.WEB3_PROVIDER_URL || 'https://forno.celo.org',
      chainId: 42220,
      accounts,
    },
    bsctest: {
      url: process.env.WEB3_PROVIDER_URL || 'https://data-seed-prebsc-1-s1.binance.org:8545',
      chainId: 97,
      accounts,
    },
    bsc: {
      url: process.env.WEB3_PROVIDER_URL || 'https://bsc-dataseed1.binance.org',
      chainId: 56,
      accounts,
    },
    xdai: {
      url: process.env.WEB3_PROVIDER_URL || 'https://rpc.xdaichain.com/',
      chainId: 100,
      accounts,
    },
    fuse: {
      url: process.env.WEB3_PROVIDER_URL || 'https://rpc.fuse.io',
      chainId: 122,
      accounts,
    },
    fantom: {
      url: process.env.WEB3_PROVIDER_URL || 'https://rpcapi.fantom.network',
      chainId: 250,
      accounts,
    },
    'arbitrum-one': {
      url: process.env.WEB3_PROVIDER_URL || 'https://arb1.arbitrum.io/rpc',
      chainId: 42161,
      accounts,
    },
    'arbitrum-rinkeby': {
      url: process.env.WEB3_PROVIDER_URL || 'https://rinkeby.arbitrum.io/rpc',
      chainId: 421611,
      accounts,
    },
    avalanche: {
      url: process.env.WEB3_PROVIDER_URL || 'https://api.avax.network/ext/bc/C/rpc',
      chainId: 43114,
      accounts,
    },
  },
  etherscan: {
    apiKey: {
      mainnet: process.env.ETHERSCAN_API_KEY,
      rinkeby: process.env.ETHERSCAN_API_KEY,
<<<<<<< HEAD
      bsc: process.env.BSCSCAN_API_KEY,
      bscTestnet: process.env.BSCSCAN_API_KEY,
      opera: process.env.FTMSCAN_API_KEY,
      polygon: process.env.POLYGONSCAN_API_KEY,
      arbitrumOne: process.env.ARBISCAN_API_KEY,
      arbitrumTestnet: process.env.ARBISCAN_API_KEY,
      avalanche: process.env.SNOWTRACE_API_KEY,
      xdai: 'api-key',
=======
      // binance smart chain
      bsc: process.env.BSCSCAN_API_KEY,
      bscTestnet: process.env.BSCSCAN_API_KEY,
      // fantom mainnet
      opera: process.env.FTMSCAN_API_KEY,
      // polygon
      polygon: process.env.POLYGONSCAN_API_KEY,
      polygonMumbai: process.env.POLYGONSCAN_API_KEY,
      // arbitrum
      arbitrumOne: process.env.ARBISCAN_API_KEY,
      // avalanche
      avalanche: process.env.SNOWTRACE_API_KEY,
      // xdai and sokol don't need an API key, but you still need
      // to specify one; any string placeholder will work
      xdai: 'api-key',
      sokol: 'api-key',
      aurora: 'api-key',
      auroraTestnet: 'api-key',
>>>>>>> b2792f0b
    },
  },
  typechain: {
    outDir: 'src/types',
    target: 'ethers-v5',
    alwaysGenerateOverloads: false, // should overloads with full signatures like deposit(uint256) be generated always, even if there are no overloads?
  },
  mocha: {
    timeout: 60000, // Usefull on test networks
  },
<<<<<<< HEAD
  xdeploy: {
    salt: REQUEST_SALT,
    signer: process.env.ADMIN_PRIVATE_KEY,
    networks: process.env.NETWORK
      ? [process.env.NETWORK]
      : ['mainnet', 'matic', 'bsc', 'celo', 'xdai', 'fuse', 'arbitrum-one', 'fantom', 'avalanche'],
    gasLimit: undefined,
    deployerAddress: requestDeployer,
  },
=======
>>>>>>> b2792f0b
};

// FIXME: use deployAllPaymentContracts instead to test with the same deployments
task('deploy-local-env', 'Deploy a local environment').setAction(async (args, hre) => {
  args.force = true;
  await hre.run(DEPLOYER_KEY_GUARD);
  await deployAllContracts(args, hre);
  console.log('All contracts (re)deployed locally');
});

task(
  'deploy-live-payments',
  'Deploy payment contracts on a live network. Make sure to update all artifacts before running.',
)
  .addFlag('dryRun', 'to prevent any deployment')
  .addFlag('force', 'to force re-deployment')
  .setAction(async (args, hre) => {
    args.force = args.force ?? false;
    args.dryRun = args.dryRun ?? false;
    args.simulate = args.dryRun;
<<<<<<< HEAD
    await hre.run(DEPLOYER_KEY_GUARD);
    await deployAllPaymentContracts(args, hre as HardhatRuntimeEnvironmentExtended);
=======
    await deployAllPaymentContracts(args, hre);
>>>>>>> b2792f0b
  });

task(
  'prepare-live-payments',
  'Run ERC20 approval transactions for Swap Conversion, with the second signer (FIXME with missing tasks).',
).setAction(async (_args, hre) => {
  await hre.run(DEPLOYER_KEY_GUARD);
  await preparePayments(hre);
});

// Tasks inherent to the CREATE2 deployment scheme
task(
  'deploy-deployer-contract',
  'Deploy request deployer contract on the specified network',
).setAction(async (_args, hre) => {
  await deployDeployer(hre);
});

task(
  'compute-contract-addresses',
  'Compute the contract addresses from the Create2DeploymentList using the create2 scheme',
).setAction(async (_args, hre) => {
  await computeCreate2DeploymentAddressesFromList(hre as HardhatRuntimeEnvironmentExtended);
});

task(
  'deploy-contracts-through-deployer',
  'Deploy the contracts from the Create2DeploymentList using the create2 scheme',
).setAction(async (_args, hre) => {
  await checkCreate2Deployer(hre as HardhatRuntimeEnvironmentExtended);
  await deployWithCreate2FromList(hre as HardhatRuntimeEnvironmentExtended);
});

task(
  'verify-contract-from-deployer',
  'Verify the contracts from the Create2DeploymentList for a specific network',
).setAction(async (_args, hre) => {
  await VerifyCreate2FromList(hre as HardhatRuntimeEnvironmentExtended);
});

subtask(DEPLOYER_KEY_GUARD, 'prevent usage of the deployer master key').setAction(async () => {
  if (accounts && accounts[0] === process.env.DEPLOYER_MASTER_KEY) {
    throw new Error('The deployer master key should not be used for this action');
  }
});<|MERGE_RESOLUTION|>--- conflicted
+++ resolved
@@ -8,15 +8,12 @@
 import deployAllContracts from './scripts/5_deploy-all';
 import { deployAllPaymentContracts } from './scripts/deploy-payments';
 import { preparePayments } from './scripts/prepare-payments';
-<<<<<<< HEAD
 import { checkCreate2Deployer } from './scripts-create2/check-deployer';
 import { deployDeployer } from './scripts-create2/deploy-request-deployer';
 import { HardhatRuntimeEnvironmentExtended } from './scripts-create2/types';
 import { computeCreate2DeploymentAddressesFromList } from './scripts-create2/compute-one-address';
 import { VerifyCreate2FromList } from './scripts-create2/verify-one';
 import { deployWithCreate2FromList } from './scripts-create2/deploy-one';
-=======
->>>>>>> b2792f0b
 
 config();
 
@@ -124,16 +121,6 @@
     apiKey: {
       mainnet: process.env.ETHERSCAN_API_KEY,
       rinkeby: process.env.ETHERSCAN_API_KEY,
-<<<<<<< HEAD
-      bsc: process.env.BSCSCAN_API_KEY,
-      bscTestnet: process.env.BSCSCAN_API_KEY,
-      opera: process.env.FTMSCAN_API_KEY,
-      polygon: process.env.POLYGONSCAN_API_KEY,
-      arbitrumOne: process.env.ARBISCAN_API_KEY,
-      arbitrumTestnet: process.env.ARBISCAN_API_KEY,
-      avalanche: process.env.SNOWTRACE_API_KEY,
-      xdai: 'api-key',
-=======
       // binance smart chain
       bsc: process.env.BSCSCAN_API_KEY,
       bscTestnet: process.env.BSCSCAN_API_KEY,
@@ -152,7 +139,6 @@
       sokol: 'api-key',
       aurora: 'api-key',
       auroraTestnet: 'api-key',
->>>>>>> b2792f0b
     },
   },
   typechain: {
@@ -163,7 +149,6 @@
   mocha: {
     timeout: 60000, // Usefull on test networks
   },
-<<<<<<< HEAD
   xdeploy: {
     salt: REQUEST_SALT,
     signer: process.env.ADMIN_PRIVATE_KEY,
@@ -173,8 +158,6 @@
     gasLimit: undefined,
     deployerAddress: requestDeployer,
   },
-=======
->>>>>>> b2792f0b
 };
 
 // FIXME: use deployAllPaymentContracts instead to test with the same deployments
@@ -195,12 +178,8 @@
     args.force = args.force ?? false;
     args.dryRun = args.dryRun ?? false;
     args.simulate = args.dryRun;
-<<<<<<< HEAD
     await hre.run(DEPLOYER_KEY_GUARD);
     await deployAllPaymentContracts(args, hre as HardhatRuntimeEnvironmentExtended);
-=======
-    await deployAllPaymentContracts(args, hre);
->>>>>>> b2792f0b
   });
 
 task(
