--- conflicted
+++ resolved
@@ -38,7 +38,6 @@
 
       addressAggregator = await conversionPathInstance.allAggregators(address1, address2);
       expect(addressAggregator).equal(address3);
-<<<<<<< HEAD
     });
 
     it('can updateAggregatorsList', async () => {
@@ -46,8 +45,6 @@
       expect(addressAggregator, 'addressAggregator must be 0x').equal(
         '0x0000000000000000000000000000000000000000',
       );
-=======
->>>>>>> f53a881b
 
       addressAggregator = await conversionPathInstance.allAggregators(address4, address5);
       expect(addressAggregator, 'addressAggregator must be 0x').equal(
@@ -80,20 +77,12 @@
       });
 
       it('can get rate from USD to EUR to USD', async () => {
-        const conversion = await conversionPathInstance.getRate([
-          USD_hash,
-          EUR_hash,
-          USD_hash,
-        ]);
+        const conversion = await conversionPathInstance.getRate([USD_hash, EUR_hash, USD_hash]);
         expect(conversion.rate.toString(), '999999999999999999');
       });
 
       it('can get rate from ETH to USD to EUR', async () => {
-        const conversion = await conversionPathInstance.getRate([
-          ETH_hash,
-          USD_hash,
-          EUR_hash,
-        ]);
+        const conversion = await conversionPathInstance.getRate([ETH_hash, USD_hash, EUR_hash]);
         expect(conversion.rate.toString(), '41666666666');
       });
     });
@@ -111,11 +100,7 @@
     });
 
     it('can get rate from EUR to USD to ETH', async () => {
-      const conversion = await conversionPathInstance.getRate([
-        EUR_hash,
-        USD_hash,
-        ETH_hash,
-      ]);
+      const conversion = await conversionPathInstance.getRate([EUR_hash, USD_hash, ETH_hash]);
       expect(conversion.rate.toString(), '24000000000000000000000000');
     });
 
@@ -125,31 +110,19 @@
     });
 
     it('can get rate from ETH to USD to ERC20', async () => {
-      const conversion = await conversionPathInstance.getRate([
-        ETH_hash,
-        USD_hash,
-        DAI_address,
-      ]);
+      const conversion = await conversionPathInstance.getRate([ETH_hash, USD_hash, DAI_address]);
       expect(conversion.rate.toString(), '495049504950495049504');
     });
   });
 
   describe('USDT rates', async () => {
     it('can get rate from USD to ETH to USDT', async () => {
-      const conversion = await conversionPathInstance.getRate([
-        USD_hash,
-        ETH_hash,
-        USDT_address,
-      ]);
+      const conversion = await conversionPathInstance.getRate([USD_hash, ETH_hash, USDT_address]);
       expect(conversion.rate.toString(), '10000000000000000');
     });
 
     it('can get rate from USDT to ETH to USD', async () => {
-      const conversion = await conversionPathInstance.getRate([
-        USDT_address,
-        ETH_hash,
-        USD_hash,
-      ]);
+      const conversion = await conversionPathInstance.getRate([USDT_address, ETH_hash, USD_hash]);
       expect(conversion.rate.toString(), '100000000000000000000');
     });
   });
