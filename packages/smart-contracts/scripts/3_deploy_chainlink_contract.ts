import '@nomiclabs/hardhat-ethers';
import { CurrencyManager } from '@requestnetwork/currency';
import { HardhatRuntimeEnvironment } from 'hardhat/types';
import deployERC20ConversionProxy from './erc20-conversion-proxy';
import deployEthConversionProxy from './eth-conversion-proxy';
import deploySwapConversion from './erc20-swap-to-conversion';
import { deployOne } from './deploy-one';

export default async function deploy(args: any, hre: HardhatRuntimeEnvironment) {
  const [deployer] = await hre.ethers.getSigners();
  const AggDAI_USD_address = await deployOne(args, hre, 'AggregatorMock', [101000000, 8, 60]);
  const AggETH_USD_address = await deployOne(args, hre, 'AggregatorMock', [50000000000, 8, 60]);
  const AggEUR_USD_address = await deployOne(args, hre, 'AggregatorMock', [120000000, 8, 60]);
  const AggUSDT_ETH_address = await deployOne(args, hre, 'AggregatorMock', [2000000000000000, 18, 60]);
  const USDT_fake_address = await deployOne(args, hre, 'UsdtFake');

  const currencyManager = CurrencyManager.getDefault();
  // all these addresses are for test purposes
  const ETH_hash = currencyManager.fromSymbol('ETH')!.hash;
  const USD_hash = currencyManager.fromSymbol('USD')!.hash;
  const EUR_hash = currencyManager.fromSymbol('EUR')!.hash;
  // Cf. ERC20Alpha in TestERC20.sol
  const DAI_address = '0x38cF23C52Bb4B13F051Aec09580a2dE845a7FA35';

  const USDT_address = USDT_fake_address;

  console.log(`USDT address: ${USDT_address}`);

  const conversionPathInstance = await (
    await hre.ethers.getContractFactory('ChainlinkConversionPath', deployer)
  ).deploy();

  // all these aggregators are for test purposes
  await conversionPathInstance.updateAggregatorsList(
    [DAI_address, EUR_hash, ETH_hash, USDT_address],
    [USD_hash, USD_hash, USD_hash, ETH_hash],
    [AggDAI_USD_address, AggEUR_USD_address, AggETH_USD_address, AggUSDT_ETH_address],
  );
  console.log('AggregatorsList updated.');

  // erc20SwapConversion
  const erc20ConversionAddress = await deployERC20ConversionProxy(
    {
      ...args,
      chainlinkConversionPathAddress: conversionPathInstance.address,
      erc20FeeProxyAddress: '0x75c35C980C0d37ef46DF04d31A140b65503c0eEd',
    },
    hre,
  );
  const localSwapRouterAddress = '0x4E72770760c011647D4873f60A3CF6cDeA896CD8';
  const erc20SwapConversionAddress = await deploySwapConversion(
    {
      ...args,
      conversionProxyAddress: erc20ConversionAddress,
      swapProxyAddress: localSwapRouterAddress,
    },
    hre,
  );
  const erc20SwapConversion = (
    await hre.ethers.getContractFactory('ERC20SwapToConversion', deployer)
  ).attach(erc20SwapConversionAddress);
  await erc20SwapConversion.approvePaymentProxyToSpend(
    // FIXME: should try to retrieve information from artifacts instead
    '0x38cF23C52Bb4B13F051Aec09580a2dE845a7FA35',
  );
  // FIXME: should try to retrieve information from artifacts instead
  await erc20SwapConversion.approveRouterToSpend('0x9FBDa871d559710256a2502A2517b794B482Db40');

  // EthConversion
  const ethConversionProxyAddress = await deployEthConversionProxy(
    {
      ...args,
      chainlinkConversionPathAddress: conversionPathInstance.address,
      ethFeeProxyAddress: '0x3d49d1eF2adE060a33c6E6Aa213513A7EE9a6241',
<<<<<<< HEAD
      nativeTokenHash: ETH_address,
=======
      nativeTokenHash: ETH_hash,
>>>>>>> e712e526
    },
    hre,
  );
  // ----------------------------------
  console.log('Contracts deployed');
  console.log(`
    (fake) USDT:              ${USDT_address}
    AggDAI_USD:               ${AggDAI_USD_address}
    ChainlinkConversionPath:  ${conversionPathInstance.address}
    Erc20ConversionProxy:     ${erc20ConversionAddress}
    Erc20SwapConversionProxy: ${erc20SwapConversionAddress}
    EthConversionProxy:       ${ethConversionProxyAddress}
    `);
}<|MERGE_RESOLUTION|>--- conflicted
+++ resolved
@@ -72,11 +72,7 @@
       ...args,
       chainlinkConversionPathAddress: conversionPathInstance.address,
       ethFeeProxyAddress: '0x3d49d1eF2adE060a33c6E6Aa213513A7EE9a6241',
-<<<<<<< HEAD
-      nativeTokenHash: ETH_address,
-=======
       nativeTokenHash: ETH_hash,
->>>>>>> e712e526
     },
     hre,
   );
