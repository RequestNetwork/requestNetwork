version: 2.1

references:
  working_directory: &working_directory ~/repo
  node_image: &node_image
    image: cimg/node:18.18
    environment:
      NODE_OPTIONS: '--max-old-space-size=4096'
  ipfs_image: &ipfs_image
    image: requestnetwork/request-ipfs:v0.13.0
  ganache_image: &ganache_image
    image: trufflesuite/ganache:v7.6.0
    command:
      - '-l'
      - '90000000'
      - '-m'
      - 'candy maple cake sugar pudding cream honey rich smooth crumble sweet treat'
      - '-k'
      - 'london'
  graph_image: &graph_image
    image: graphprotocol/graph-node:v0.25.0
    # wait for ganache, then start
    command: sh -c 'wait_for localhost:8545 -t 30 -- start'
    environment:
      postgres_host: localhost
      postgres_user: graph-node
      postgres_pass: let-me-in
      postgres_db: graph-node
      ipfs: 'localhost:5001'
      ethereum: 'private:http://localhost:8545'
      GRAPH_ALLOW_NON_DETERMINISTIC_IPFS: 1
  postgres_image: &postgres_image
    image: postgres
    environment:
      POSTGRES_USER: graph-node
      POSTGRES_PASSWORD: let-me-in
      POSTGRES_DB: graph-node
  step_graph_deploy: &step_graph_deploy
    name: 'Subgraph deployment and configuration'
    working_directory: ~/
    command: |
      git clone https://github.com/RequestNetwork/storage-subgraph
      cd storage-subgraph
      yarn
      yarn codegen  ./subgraph-private.yaml
      yarn create-local
      yarn deploy-local --version-label v0.0.1 ./subgraph-private.yaml
      sleep 5
  step_wait_for_node: &step_wait_for_node
    name: 'Waiting for Request Node to be ready'
    command: |
      for i in `seq 1 10`;
      do
        curl -s -o /dev/null -f http://localhost:3000/readyz > /dev/null && echo Success && exit 0
        echo -n .
        sleep 1
      done
      echo Failed waiting for Node initialization && exit 1
jobs:
  build:
    docker:
      - *node_image
    resource_class: large
    working_directory: *working_directory
    steps:
      - checkout
      - restore_cache:
          name: Restore Yarn Package Cache
          keys:
            - yarn-packages-{{ checksum "yarn.lock" }}
      - run:
          name: Yarn install
          command: yarn install --frozen-lockfile --cache-folder ~/.cache/yarn
      - save_cache:
          name: Save Yarn Package Cache
          key: yarn-packages-{{ checksum "yarn.lock" }}
          paths:
            - ~/.cache/yarn
      - run:
<<<<<<< HEAD
          name: Build all packages
          command: yarn build --skip-nx-cache

=======
          name: Build all packages with lerna
          command: 'yarn build --since master'
>>>>>>> efcf1c6e
      - persist_to_workspace:
          root: *working_directory
          paths:
            - ./
  lint:
    docker:
      - *node_image
    working_directory: *working_directory
    steps:
      - attach_workspace:
          at: *working_directory
      - run:
          name: Verify format
          command: yarn format:check
      - run:
          name: 'lint package.json files'
          command: 'yarn run packageJsonLint'
  test-unit:
    docker:
      - *node_image
    resource_class: large
    working_directory: *working_directory
    steps:
      - attach_workspace:
          at: *working_directory
      - run:
          name: 'Test unit'
          command: |
            yarn test \
            --since master \
            --ignore @requestnetwork/request-client.js \
            --ignore @requestnetwork/smart-contracts \
            --ignore @requestnetwork/payment-detection \
            --ignore @requestnetwork/payment-processor \
            --ignore @requestnetwork/integration-test
      - store_test_results:
          path: packages/advance-logic/reports/
      - store_test_results:
          path: packages/currency/reports/
      - store_test_results:
          path: packages/data-access/reports/
      - store_test_results:
          path: packages/data-format/reports/
      - store_test_results:
          path: packages/epk-cipher/reports/
      - store_test_results:
          path: packages/epk-decryption/reports/
      - store_test_results:
          path: packages/ethereum-storage/reports/
      - store_test_results:
          path: packages/lit-protocol-cipher/reports/
      - store_test_results:
          path: packages/multi-format/reports/
      - store_test_results:
          path: packages/request-logic/reports/
      - store_test_results:
          path: packages/request-node/reports/
      - store_test_results:
          path: packages/thegraph-data-access/reports/
      - store_test_results:
          path: packages/transaction-manager/reports/
      - store_test_results:
          path: packages/utils/reports/
      - store_test_results:
          path: packages/web3-signature/reports/

  test-integration-with-smart-contracts:
    docker:
      - *node_image
      - *ipfs_image
      - *ganache_image
      - *postgres_image
      - *graph_image
    resource_class: large
    working_directory: *working_directory
    steps:
      - attach_workspace:
          at: *working_directory
      - run:
          name: 'Deploy test contract from smart-contracts'
          command: 'yarn deploy:contracts'
      - run: *step_graph_deploy
      - run:
          name: 'Test request-client.js, smart-contracts, payment-detection and payment-processor'
          command: |
            yarn test \
              --since master \
              --scope @requestnetwork/request-client.js \
              --scope @requestnetwork/smart-contracts \
              --scope @requestnetwork/payment-detection \
              --scope @requestnetwork/payment-processor
      - store_test_results:
          path: packages/request-client.js/reports/
      - store_test_results:
          path: packages/smart-contracts/reports/
      - store_test_results:
          path: packages/payment-detection/reports/
      - store_test_results:
          path: packages/payment-processor/reports/
  test-integration-with-request-node:
    docker:
      - *node_image
      - *ipfs_image
      - *ganache_image
      - *postgres_image
      - *graph_image
    resource_class: large
    working_directory: *working_directory
    steps:
      - attach_workspace:
          at: *working_directory
      - run:
          name: 'Deploy test contract from smart-contracts'
          command: 'yarn deploy:contracts'
      - run: *step_graph_deploy
      - run:
          name: 'Start request-node'
          command: 'yarn start:request-node'
          background: true
      - run: *step_wait_for_node
      - run:
          name: 'Test integration-test'
          command: |
            yarn test \
              --since master \
              --scope @requestnetwork/integration-test
      - store_test_results:
          path: packages/integration-test/reports/
  test-usage-examples:
    docker:
      - *node_image
    working_directory: *working_directory
    steps:
      - attach_workspace:
          at: *working_directory
      - run:
          name: 'Build usage-examples'
          command: 'yarn workspace @requestnetwork/usage-examples run build'
      - run:
          name: 'Execute usage-examples'
          command: 'yarn workspace @requestnetwork/usage-examples run start'
  test-toolbox:
    docker:
      - *node_image
    working_directory: *working_directory
    steps:
      - attach_workspace:
          at: *working_directory
      - run:
          name: 'Build toolbox'
          command: 'yarn workspace @requestnetwork/toolbox run build'

  test-nightly:
    docker:
      - *node_image
      - *ipfs_image
      - *ganache_image
      - *postgres_image
      - *graph_image
    working_directory: *working_directory
    steps:
      - attach_workspace:
          at: *working_directory
      - run:
          name: 'Deploy test contract from smart-contracts'
          command: 'yarn deploy:contracts'
      - run: *step_graph_deploy
      - run:
          name: 'Start request-node'
          command: 'yarn start:request-node'
          background: true
      - run: *step_wait_for_node
      - run:
          name: 'Test integration-test (erc20)'
          command: 'yarn workspace @requestnetwork/integration-test run test:erc20'
      - run:
          name: 'Test integration-test (btc)'
          command: 'yarn workspace @requestnetwork/integration-test run test:btc'
      - store_test_results:
          path: packages/integration-test/reports/

  # Release a next version package everytime we merge to master
  next-release:
    docker:
      - *node_image
    working_directory: *working_directory
    steps:
      - attach_workspace:
          at: *working_directory
      - run:
          name: 'Allow github ssh host'
          command: mkdir ~/.ssh; echo 'github.com ssh-rsa AAAAB3NzaC1yc2EAAAABIwAAAQEAq2A7hRGmdnm9tUDbO9IDSwBK6TbQa+PXYPCPy6rbTrTtw7PHkccKrpp0yVhp5HdEIcKr6pLlVDBfOLX9QUsyCOV0wzfjIJNlGEYsdlLJizHhbn2mUjvSAHQqZETYP81eFzLQNnPHt4EVVUh7VfDESU84KezmD5QlWpXLmvU31/yMf+Se8xhHTvKSCZIFImWwoG6mbUoWf9nzpIoaSjB+weqqUUmpaaasXVal72J+UX2B+2RPW3RcT0eOzQgqlJL3RKrTJvdsjE3JEAvGq3lGHSZXy28G3skua2SmVi/w4yCE6gbODqnTWlg7+wC604ydGXA8VJiS5ap43JXiUFFAaQ==' >> ~/.ssh/known_hosts
      - run:
          name: 'Authenticate with registry'
          command: echo "//registry.npmjs.org/:_authToken=$NPM_TOKEN" > ~/repo/.npmrc
      - run:
          name: 'Publish'
          command: |
            FORCE_PUBLISH=$($(yarn bin)/lerna changed --json | jq '. | map(.name) | join (",")' -r)
            echo $FORCE_PUBLISH
            $(yarn bin)/lerna publish \
              --conventional-commits  \
              --conventional-prerelease \
              --exact \
              --no-git-tag-version \
              --no-push \
              --preid next \
              --no-verify-access \
              --dist-tag next \
              --yes \
              --force-publish=${FORCE_PUBLISH}

workflows:
  ## Lerna will run lint, build and test
  build-and-test:
    jobs:
      - build
      - test-unit:
          requires:
            - build
      - test-integration-with-smart-contracts:
          requires:
            - build
      - test-integration-with-request-node:
          requires:
            - build
      - test-usage-examples:
          requires:
            - build
      - test-toolbox:
          requires:
            - build
      - lint:
          requires:
            - build

      # Release a next version package everytime we merge to master
      - next-release:
          requires:
            - lint
            - build
            - test-unit
            - test-integration-with-smart-contracts
            - test-integration-with-request-node
            - test-usage-examples
            - test-toolbox
          context: protocol-release
          filters:
            branches:
              only:
                - master

  nightly:
    triggers:
      - schedule:
          # This is a cron job for "everyday at 22 hours"
          cron: '0 22 * * *'
          filters:
            branches:
              only:
                - master
    jobs:
      - build
      - test-nightly:
          requires:
            - build<|MERGE_RESOLUTION|>--- conflicted
+++ resolved
@@ -77,14 +77,8 @@
           paths:
             - ~/.cache/yarn
       - run:
-<<<<<<< HEAD
-          name: Build all packages
-          command: yarn build --skip-nx-cache
-
-=======
           name: Build all packages with lerna
           command: 'yarn build --since master'
->>>>>>> efcf1c6e
       - persist_to_workspace:
           root: *working_directory
           paths:
