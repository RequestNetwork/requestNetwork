--- conflicted
+++ resolved
@@ -47,13 +47,6 @@
         this.createRequestAsPayeeAsync = function (_payer, _amountInitial, _extension, _extensionParams, _details, _numberOfConfirmation, _from, _gasPrice, _gasLimit) {
             var _this = this;
             if (_numberOfConfirmation === void 0) { _numberOfConfirmation = 0; }
-<<<<<<< HEAD
-            if (_from === void 0) { _from = undefined; }
-            if (_gasPrice === void 0) { _gasPrice = undefined; }
-            if (_gasLimit === void 0) { _gasLimit = undefined; }
-=======
-            var myThis = this;
->>>>>>> bf440752
             return new Promise(function (resolve, reject) {
                 // check _details is a proper JSON
                 if (_amountInitial < 0 /*|| !_amountInitial.isInteger()*/)
@@ -117,13 +110,6 @@
         this.acceptAsync = function (_requestId, _numberOfConfirmation, _from, _gasPrice, _gasLimit) {
             var _this = this;
             if (_numberOfConfirmation === void 0) { _numberOfConfirmation = 0; }
-<<<<<<< HEAD
-            if (_from === void 0) { _from = undefined; }
-            if (_gasPrice === void 0) { _gasPrice = undefined; }
-            if (_gasLimit === void 0) { _gasLimit = undefined; }
-=======
-            var myThis = this;
->>>>>>> bf440752
             return new Promise(function (resolve, reject) {
                 // TODO check from == payer ?
                 // TODO check if this is possible ? (quid if other tx pending)
@@ -152,56 +138,9 @@
             var method = this.instanceRequestEthereum.methods.accept(_requestId);
             this.web3Single.broadcastMethod(method, _callbackTransactionHash, _callbackTransactionReceipt, _callbackTransactionConfirmation, _callbackTransactionError, undefined, _from, _gasPrice, _gasLimit);
         };
-<<<<<<< HEAD
-        this.declineAsync = function (_requestId, _numberOfConfirmation, _from, _gasPrice, _gasLimit) {
-            var _this = this;
-            if (_numberOfConfirmation === void 0) { _numberOfConfirmation = 0; }
-            if (_from === void 0) { _from = undefined; }
-            if (_gasPrice === void 0) { _gasPrice = undefined; }
-            if (_gasLimit === void 0) { _gasLimit = undefined; }
-            return new Promise(function (resolve, reject) {
-                // TODO check from == payer ?
-                // TODO check if this is possible ? (quid if other tx pending)
-                if (!_this.web3Single.isHexStrictBytes32(_requestId))
-                    return reject(Error('_requestId must be a 32 bytes hex string (eg.: "0x0000000000000000000000000000000000000000000000000000000000000000"'));
-                var method = _this.instanceRequestEthereum.methods.decline(_requestId);
-                _this.web3Single.broadcastMethod(method, function (transactionHash) {
-                    // we do nothing here!
-                }, function (receipt) {
-                    // we do nothing here!
-                }, function (confirmationNumber, receipt) {
-                    if (confirmationNumber == _numberOfConfirmation) {
-                        var event = _this.web3Single.decodeLog(_this.abiRequestCore, "Declined", receipt.events[0]);
-                        return resolve({ requestId: event.requestId, transactionHash: receipt.transactionHash });
-                    }
-                }, function (error) {
-                    return reject(error);
-                }, undefined, _from, _gasPrice, _gasLimit);
-            });
-        };
-        this.decline = function (_requestId, _callbackTransactionHash, _callbackTransactionReceipt, _callbackTransactionConfirmation, _callbackTransactionError, _from, _gasPrice, _gasLimit) {
-            if (_from === void 0) { _from = undefined; }
-            if (_gasPrice === void 0) { _gasPrice = undefined; }
-            if (_gasLimit === void 0) { _gasLimit = undefined; }
-            // TODO check from == payer ?
-            // TODO check if this is possible ? (quid if other tx pending)
-            if (!this.web3Single.isHexStrictBytes32(_requestId))
-                throw Error('_requestId must be a 32 bytes hex string (eg.: "0x0000000000000000000000000000000000000000000000000000000000000000"');
-            var method = this.instanceRequestEthereum.methods.decline(_requestId);
-            this.web3Single.broadcastMethod(method, _callbackTransactionHash, _callbackTransactionReceipt, _callbackTransactionConfirmation, _callbackTransactionError, undefined, _from, _gasPrice, _gasLimit);
-        };
-=======
->>>>>>> bf440752
         this.cancelAsync = function (_requestId, _numberOfConfirmation, _from, _gasPrice, _gasLimit) {
             var _this = this;
             if (_numberOfConfirmation === void 0) { _numberOfConfirmation = 0; }
-<<<<<<< HEAD
-            if (_from === void 0) { _from = undefined; }
-            if (_gasPrice === void 0) { _gasPrice = undefined; }
-            if (_gasLimit === void 0) { _gasLimit = undefined; }
-=======
-            var myThis = this;
->>>>>>> bf440752
             return new Promise(function (resolve, reject) {
                 // TODO check from == payer ?
                 // TODO check if this is possible ? (quid if other tx pending)
@@ -233,13 +172,6 @@
         this.payAsync = function (_requestId, _amount, _tips, _numberOfConfirmation, _from, _gasPrice, _gasLimit) {
             var _this = this;
             if (_numberOfConfirmation === void 0) { _numberOfConfirmation = 0; }
-<<<<<<< HEAD
-            if (_from === void 0) { _from = undefined; }
-            if (_gasPrice === void 0) { _gasPrice = undefined; }
-            if (_gasLimit === void 0) { _gasLimit = undefined; }
-=======
-            var myThis = this;
->>>>>>> bf440752
             return new Promise(function (resolve, reject) {
                 // TODO check from == payer ?
                 // TODO check if this is possible ? (quid if other tx pending)
@@ -283,13 +215,6 @@
         this.paybackAsync = function (_requestId, _amount, _numberOfConfirmation, _from, _gasPrice, _gasLimit) {
             var _this = this;
             if (_numberOfConfirmation === void 0) { _numberOfConfirmation = 0; }
-<<<<<<< HEAD
-            if (_from === void 0) { _from = undefined; }
-            if (_gasPrice === void 0) { _gasPrice = undefined; }
-            if (_gasLimit === void 0) { _gasLimit = undefined; }
-=======
-            var myThis = this;
->>>>>>> bf440752
             return new Promise(function (resolve, reject) {
                 // TODO check from == payer ?
                 // TODO check if this is possible ? (quid if other tx pending)
@@ -327,13 +252,6 @@
         this.discountAsync = function (_requestId, _amount, _numberOfConfirmation, _from, _gasPrice, _gasLimit) {
             var _this = this;
             if (_numberOfConfirmation === void 0) { _numberOfConfirmation = 0; }
-<<<<<<< HEAD
-            if (_from === void 0) { _from = undefined; }
-            if (_gasPrice === void 0) { _gasPrice = undefined; }
-            if (_gasLimit === void 0) { _gasLimit = undefined; }
-=======
-            var myThis = this;
->>>>>>> bf440752
             return new Promise(function (resolve, reject) {
                 // TODO check from == payer ?
                 // TODO check if this is possible ? (quid if other tx pending)
@@ -371,13 +289,6 @@
         this.withdrawAsync = function (_numberOfConfirmation, _from, _gasPrice, _gasLimit) {
             var _this = this;
             if (_numberOfConfirmation === void 0) { _numberOfConfirmation = 0; }
-<<<<<<< HEAD
-            if (_from === void 0) { _from = undefined; }
-            if (_gasPrice === void 0) { _gasPrice = undefined; }
-            if (_gasLimit === void 0) { _gasLimit = undefined; }
-=======
-            var myThis = this;
->>>>>>> bf440752
             return new Promise(function (resolve, reject) {
                 var method = _this.instanceRequestEthereum.methods.withdraw();
                 _this.web3Single.broadcastMethod(method, function (transactionHash) {
