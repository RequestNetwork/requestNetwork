{
  "name": "requestnetwork.js",
  "version": "0.0.1",
  "description": "A JavaScript library for interacting with the Request Network protocol",
  "keywords": [
    "requestnetwork.js",
    "requestnetwork",
    "ethereum"
  ],
  "devDependencies": {
    "@types/node": "^8.0.50"
  },
  "dependencies": {
    "ethereumjs-util": "^5.1.2",
    "ipfs-api": "^15.1.0",
    "truffle-contract": "^3.0.1",
    "web3": "^1.0.0-beta.24"
  },
  "scripts": {
    "build": "tsc && cp -r ./src/artifacts ./lib/src/ && cp ./src/*.json ./lib/src/ && cp -r ./src/lib ./lib/src/",
<<<<<<< HEAD
    "test": "npm run build && node ./lib/test/test"
=======
    "test": "npm run build && tsc test/test && node test/test"
>>>>>>> ad503e52
  }
}<|MERGE_RESOLUTION|>--- conflicted
+++ resolved
@@ -18,10 +18,6 @@
   },
   "scripts": {
     "build": "tsc && cp -r ./src/artifacts ./lib/src/ && cp ./src/*.json ./lib/src/ && cp -r ./src/lib ./lib/src/",
-<<<<<<< HEAD
     "test": "npm run build && node ./lib/test/test"
-=======
-    "test": "npm run build && tsc test/test && node test/test"
->>>>>>> ad503e52
   }
 }