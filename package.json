{
  "name": "@requestnetwork/request-network-monorepo",
  "version": "0.1.0",
  "private": true,
  "homepage": "https://github.com/RequestNetwork/requestNetwork",
  "engines": {
    "node": ">=18.0.0"
  },
  "workspaces": [
    "packages/*"
  ],
  "repository": {
    "type": "git",
    "url": "git+https://github.com/RequestNetwork/requestNetwork.git"
  },
  "scripts": {
    "prepare": "husky install",
    "build": "lerna run build",
    "clean": "lerna run clean",
    "build:tsc": "tsc -b packages/**/tsconfig.build.json",
    "lint": "lerna run lint",
    "lint:ci": "yarn format:check && yarn lint:check && yarn packageJsonLint",
    "lint:check": "lerna run lint:check",
    "lint-staged": "lint-staged",
    "lerna": "lerna",
    "packageJsonLint": "npmPkgJsonLint ./packages",
    "publish-npm": "lerna publish --conventional-commits --exact --message \"chore(release): publish %s\" --no-changelog --yes",
    "publish-manual-prerelease": "lerna publish prerelease --conventional-commits --conventional-prerelease --exact --no-git-tag-version --no-push --preid next --no-verify-access --dist-tag next",
    "publish-prerelease": "FORCE_PUBLISH=$(lerna changed --json | jq '. | map(.name) | join (\",\")' -r) && echo $FORCE_PUBLISH && lerna publish --conventional-commits --conventional-prerelease --exact --no-git-tag-version --no-push --preid next --no-verify-access --dist-tag next --yes --force-publish=${FORCE_PUBLISH}",
    "deploy:contracts": "yarn workspace @requestnetwork/smart-contracts deploy",
<<<<<<< HEAD
    "start:request-node": "LIT_PROTOCOL_NETWORK=datil-dev yarn workspace @requestnetwork/request-node start",
    "test": "lerna run test --concurrency=1",
=======
    "start:request-node": "yarn workspace @requestnetwork/request-node start",
    "test": "lerna run test",
>>>>>>> efcf1c6e
    "format": "prettier . -w",
    "format:check": "prettier . -c",
    "link:all-npm": "for d in packages/*; do cd $d; npm link; cd -; done",
    "unlink:all-npm": "for d in packages/*; do cd $d; npm unlink; cd -; done",
    "link:all-yarn": "for d in packages/*; do cd $d; yarn link; cd -; done",
    "unlink:all-yarn": "for d in packages/*; do cd $d; yarn unlink; cd -; done"
  },
  "devDependencies": {
    "@typescript-eslint/eslint-plugin": "4.18.0",
    "@typescript-eslint/parser": "4.18.0",
    "eslint": "7.22.0",
    "eslint-config-prettier": "8.1.0",
    "eslint-plugin-import": "2.22.1",
    "eslint-plugin-jsdoc": "32.3.0",
    "eslint-plugin-monorepo": "0.3.2",
    "eslint-plugin-prefer-arrow": "1.2.3",
    "husky": "8.0.1",
    "lerna": "6.6.2",
    "lint-staged": "10.5.4",
    "npm-package-json-lint": "5.1.0",
    "prettier": "2.8.8",
    "prettier-plugin-solidity": "1.0.0-beta.19",
    "typescript": "5.1.3"
  },
  "resolutions": {
    "underscore": "^1.12.1",
    "crypto-js": "^4.2.0",
    "minimist": "^0.2.4",
    "semver": "^7.5.4",
    "json-schema": "^0.4.0",
    "json5": "^2.2.1"
  },
  "resolutionsDocs": {
    "underscore": "https://github.com/RequestNetwork/requestNetwork/security/dependabot/14",
    "crypto-js": "https://github.com/RequestNetwork/requestNetwork/security/dependabot/207",
    "minimist": "https://github.com/RequestNetwork/requestNetwork/security/dependabot/177",
    "semver": "https://github.com/RequestNetwork/requestNetwork/security/dependabot/197",
    "json-schema": "https://github.com/RequestNetwork/requestNetwork/security/dependabot/51",
    "json5": "https://github.com/RequestNetwork/requestNetwork/security/dependabot/165"
  }
}<|MERGE_RESOLUTION|>--- conflicted
+++ resolved
@@ -28,13 +28,8 @@
     "publish-manual-prerelease": "lerna publish prerelease --conventional-commits --conventional-prerelease --exact --no-git-tag-version --no-push --preid next --no-verify-access --dist-tag next",
     "publish-prerelease": "FORCE_PUBLISH=$(lerna changed --json | jq '. | map(.name) | join (\",\")' -r) && echo $FORCE_PUBLISH && lerna publish --conventional-commits --conventional-prerelease --exact --no-git-tag-version --no-push --preid next --no-verify-access --dist-tag next --yes --force-publish=${FORCE_PUBLISH}",
     "deploy:contracts": "yarn workspace @requestnetwork/smart-contracts deploy",
-<<<<<<< HEAD
     "start:request-node": "LIT_PROTOCOL_NETWORK=datil-dev yarn workspace @requestnetwork/request-node start",
-    "test": "lerna run test --concurrency=1",
-=======
-    "start:request-node": "yarn workspace @requestnetwork/request-node start",
     "test": "lerna run test",
->>>>>>> efcf1c6e
     "format": "prettier . -w",
     "format:check": "prettier . -c",
     "link:all-npm": "for d in packages/*; do cd $d; npm link; cd -; done",
