{
  "name": "@requestnetwork/request-network-monorepo",
  "version": "0.1.0",
  "private": true,
  "homepage": "https://github.com/RequestNetwork/requestNetwork",
  "engines": {
    "node": ">=8.0.0"
  },
  "workspaces": [
    "packages/*"
  ],
  "repository": {
    "type": "git",
    "url": "git+https://github.com/RequestNetwork/requestNetwork.git"
  },
  "scripts": {
    "build": "lerna run build",
    "clean": "lerna run clean",
    "build:tsc": "tsc -b packages/advanced-logic packages/data-access packages/data-format packages/epk-decryption packages/epk-signature packages/ethereum-storage packages/integration-test packages/multi-format packages/prototype-estimator packages/request-client.js packages/request-logic packages/request-node packages/smart-contracts packages/toolbox packages/transaction-manager packages/types packages/usage-examples packages/utils packages/web3-signature",
    "lint": "lerna run lint",
    "lint-staged": "lerna run lint-staged",
    "lerna": "lerna",
    "packageJsonLint": "npmPkgJsonLint ./packages",
    "publish-coverage": "mkdir -p ./coverage && node scripts/collect.js && nyc merge ./coverage ./coverage/coverage.json && node scripts/remap.js && cat coverage/lcov.info | coveralls",
    "publish-npm": "lerna publish --conventional-commits --exact",
    "publish-manual-prerelease": "lerna publish prerelease --conventional-commits --exact",
    "publish-prerelease": "yarn lerna publish --preid development --skip-git --yes --canary",
    "test": "lerna run test"
  },
  "devDependencies": {
    "coveralls": "3.0.3",
    "husky": "3.0.5",
    "lerna": "3.16.4",
<<<<<<< HEAD
    "npm-package-json-lint": "4.0.3",
    "nyc": "15.0.0",
=======
    "npm-package-json-lint": "4.5.0",
    "nyc": "14.1.1",
>>>>>>> 13b67fe6
    "remap-istanbul": "0.13.0",
    "typescript": "3.7.2"
  }
}<|MERGE_RESOLUTION|>--- conflicted
+++ resolved
@@ -31,13 +31,8 @@
     "coveralls": "3.0.3",
     "husky": "3.0.5",
     "lerna": "3.16.4",
-<<<<<<< HEAD
-    "npm-package-json-lint": "4.0.3",
+    "npm-package-json-lint": "4.5.0",
     "nyc": "15.0.0",
-=======
-    "npm-package-json-lint": "4.5.0",
-    "nyc": "14.1.1",
->>>>>>> 13b67fe6
     "remap-istanbul": "0.13.0",
     "typescript": "3.7.2"
   }
