--- conflicted
+++ resolved
@@ -4,128 +4,102 @@
 // import Web3 from 'web3'; 
 const Web3 = require('web3');
 
-declare var require:(moduleId:string) => any;
+declare var require: (moduleId: string) => any;
 var ethABI = require('../lib/ethereumjs-abi-perso.js');
 
 
 export class Web3Single {
-	private static _instance:Web3Single = new Web3Single();
+    private static _instance: Web3Single = new Web3Single();
 
-	public web3: any;
+    public web3: any;
 
-	private constructor() {
-		this.web3 = new Web3(new Web3.providers.HttpProvider(config.ethereum.node_url));
-	}
+    private constructor() {
+        this.web3 = new Web3(new Web3.providers.HttpProvider(config.ethereum.node_url));
+    }
 
-	public static getInstance()
-	{
-		return this._instance || (this._instance = new this());
-	}
+    public static getInstance() {
+        return this._instance || (this._instance = new this());
+    }
 
-	public broadcastMethod(	_method:any,
-							_callbackTransactionHash:Types.CallbackTransactionHash,
-							_callbackTransactionReceipt:Types.CallbackTransactionReceipt,
-							_callbackTransactionConfirmation:Types.CallbackTransactionConfirmation,
-							_callbackTransactionError:Types.CallbackTransactionError,
-							_value:any,
-							_from:string,
-							_gasPrice:number,
-							_gasLimit:number ) 
-	{
-		_method.estimateGas((err:any,estimateGas:number) => {
-			if(err) return _callbackTransactionError(err);
+    public broadcastMethod(_method: any,
+        _callbackTransactionHash: Types.CallbackTransactionHash,
+        _callbackTransactionReceipt: Types.CallbackTransactionReceipt,
+        _callbackTransactionConfirmation: Types.CallbackTransactionConfirmation,
+        _callbackTransactionError: Types.CallbackTransactionError,
+        _value: any,
+        _from: string,
+        _gasPrice: number,
+        _gasLimit: number) {
+        _method.estimateGas((err: any, estimateGas: number) => {
+            if (err) return _callbackTransactionError(err);
 
-			_method.send({
-				from: 		_from ? _from : config.ethereum.from,
-				gasPrice:	_gasPrice ? _gasPrice : this.web3.utils.toWei(config.ethereum.gasPriceDefault,config.ethereum.gasPriceDefaultUnit),
-				gas: 		_gasLimit ? _gasLimit : estimateGas,
-				value:		_value ? _value : 0
-			})
-			.on('transactionHash', _callbackTransactionHash)
-			.on('receipt', _callbackTransactionReceipt)
-			.on('confirmation', _callbackTransactionConfirmation)
-			.on('error', _callbackTransactionError);
-		});
-	}
+            _method.send({
+                    from: _from ? _from : config.ethereum.from,
+                    gasPrice: _gasPrice ? _gasPrice : this.web3.utils.toWei(config.ethereum.gasPriceDefault, config.ethereum.gasPriceDefaultUnit),
+                    gas: _gasLimit ? _gasLimit : estimateGas,
+                    value: _value ? _value : 0
+                })
+                .on('transactionHash', _callbackTransactionHash)
+                .on('receipt', _callbackTransactionReceipt)
+                .on('confirmation', _callbackTransactionConfirmation)
+                .on('error', _callbackTransactionError);
+        });
+    }
 
-	// public callMethod(_method:any) : Promise<any>
-	// {
-	// 	return new Promise((resolve, reject) => {
-	// 		_method.call(function(err:Error,data:any) {
-	// 			if(err) return reject(err)
-	// 	   		resolve(data);
-	// 		})
-	// 	});
-	// }
-	
+    // public callMethod(_method:any) : Promise<any>
+    // {
+    // 	return new Promise((resolve, reject) => {
+    // 		_method.call(function(err:Error,data:any) {
+    // 			if(err) return reject(err)
+    // 	   		resolve(data);
+    // 		})
+    // 	});
+    // }
 
 
+    public arrayToBytes32(array: any[], length: number): any[] {
+        let ret: any[] = [];
+        console.log('this')
+        array.forEach(function(o: any) {
+            ret.push(this.web3.utils.bytesToHex(ethABI.toSolidityBytes32('bytes32', o)));
+        }.bind(this));
 
-	public arrayToBytes32 (array:any[], length:number) : any[]
-	{
-		let ret:any[] = [];
-		console.log('this')
-		array.forEach(function(o:any) {
-			ret.push(this.web3.utils.bytesToHex( ethABI.toSolidityBytes32('bytes32', o) ));
-		}.bind(this));
+        for (let i = array.length; i < length; i++) {
+            ret.push(this.web3.utils.bytesToHex(ethABI.toSolidityBytes32('bytes32', 0)));
+        }
 
-		for(let i=array.length; i<length; i++)
-		{
-			ret.push(this.web3.utils.bytesToHex( ethABI.toSolidityBytes32('bytes32', 0) ));
-		}
+        return ret;
+        // const requestParts = [
+        // 	{value: extParams, type: 'bytes32[9]'}
+        // ];
+        // let types: any[] = [];
+        // let values: any[] = [];
+        // requestParts.forEach(function(o,i) {
+        // 	types.push(o.type);
+        // 	values.push(o.value);
+        // });
+        // return ethABI.solidityPack(types, values);
+    }
 
-		return ret;
-		// const requestParts = [
-		// 	{value: extParams, type: 'bytes32[9]'}
-		// ];
-		// let types: any[] = [];
-		// let values: any[] = [];
-		// requestParts.forEach(function(o,i) {
-		// 	types.push(o.type);
-		// 	values.push(o.value);
-		// });
-		// return ethABI.solidityPack(types, values);
-	}
+    public isAddressNoChecksum(address: string): boolean {
+        return this.web3.utils.isAddress(address.toLowerCase());
+    }
 
-	public isAddressNoChecksum (address:string) : boolean 
-	{
-		return this.web3.utils.isAddress(address.toLowerCase());
-	}
+    public isHexStrictBytes32(hex: string): boolean {
+        return this.web3.utils.isHexStrict(hex) && hex.length == 66; // '0x' + 32 bytes * 2 characters = 66
+    }
 
-	public isHexStrictBytes32 (hex:string) : boolean
-	{
-		return this.web3.utils.isHexStrict(hex) && hex.length == 66; // '0x' + 32 bytes * 2 characters = 66
-	}
+    public decodeLog(abi: Array < any > , event: string, log: any): any {
+        let eventInput: any;
+        abi.some((o: any) => {
+            if (o.name == event) {
+                eventInput = o.inputs;
+                return true;
+            }
+            return false;
+        });
 
-	public decodeLog(abi:Array<any>, event:string, log:any) : any 
-	{
-		let eventInput:any;
-		abi.some((o:any) => {
-			if(o.name==event) {
-				eventInput=o.inputs;
-				return true;
-			}
-			return false;
-		});
+        return this.web3.eth.abi.decodeLog(eventInput, log.raw.data, log.raw.topics[0]);
+    }
 
-		return this.web3.eth.abi.decodeLog(eventInput, log.raw.data, log.raw.topics[0]);
-	}
-<<<<<<< HEAD
-=======
-
-	public decodeLog(abi:Array<any>, event:string, log:any) : any 
-	{
-		let eventInput:any;
-		abi.some((o:any) => {
-			if(o.name==event) {
-				eventInput=o.inputs;
-				return true;
-			}
-			return false;
-		});
-
-		return this.web3.eth.abi.decodeLog(eventInput, log.raw.data, log.raw.topics[0]);
-	}
->>>>>>> ad503e52
-	
 }