--- conflicted
+++ resolved
@@ -478,13 +478,8 @@
     }
 
     /**
-<<<<<<< HEAD
-     * add additionals to a request as payer
-     * @dev emit the event 'broadcasted' with {transactionHash} when the transaction is submitted
-=======
      * add addtionals to a request as payer
      * @dev emit the event 'broadcasted' with {transaction: {hash}} when the transaction is submitted
->>>>>>> 2813f186
      * @param   _requestId         requestId of the payer
      * @param   _amount            subtract to declare in wei
      * @param   _options           options for the method (gasPrice, gas, value, from, numberOfConfirmation)
