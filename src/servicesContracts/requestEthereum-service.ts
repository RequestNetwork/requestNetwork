--- conflicted
+++ resolved
@@ -11,11 +11,7 @@
 import Ipfs from '../servicesExternal/ipfs-service';
 
 export default class requestEthereumService {
-<<<<<<< HEAD
-    protected web3Single: any;
-=======
     private web3Single: Web3Single;
->>>>>>> 25df49cd
     protected ipfs: any;
 
     // RequestEthereum on blockchain
@@ -26,16 +22,8 @@
     protected abiRequestEthereum: string;
     protected addressRequestEthereum: string;
     protected instanceRequestEthereum: any;
-
-<<<<<<< HEAD
-    constructor() {
-        this.web3Single = Web3Sgl.Web3Single.getInstance();
-=======
-
     constructor(web3Provider?: any) {
         this.web3Single = new Web3Single(web3Provider);
-
->>>>>>> 25df49cd
         this.ipfs = Ipfs.getInstance();
 
         this.abiRequestCore = requestCore_Artifact.abi;
